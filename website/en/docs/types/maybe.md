--- conflicted
+++ resolved
@@ -63,8 +63,4 @@
 }
 ```
 
-<<<<<<< HEAD
-However, type refinement can be lost. For instance calling a function after refining the type of an object's property will invalidate this refinement. Consult the [refinement invalidations section](https://flow.org/en/docs/lang/refinements/#toc-refinement-invalidations) for more details, to understand why Flow works this way, and how you can avoid this common pitfall.
-=======
-However, type refinements can be lost. For instance, calling a function after refining the type of an object's property will invalidate this refinement. Consult the [Refinement Invalidations](../../lang/refinements/#toc-refinement-invalidations) docs for more details, to understand why Flow works this way, and how you can avoid this common pitfall.
->>>>>>> 069315bf
+However, type refinements can be lost. For instance, calling a function after refining the type of an object's property will invalidate this refinement. Consult the [Refinement Invalidations](../../lang/refinements/#toc-refinement-invalidations) docs for more details, to understand why Flow works this way, and how you can avoid this common pitfall.