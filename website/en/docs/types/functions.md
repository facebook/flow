--- conflicted
+++ resolved
@@ -47,11 +47,7 @@
 
 ## Syntax of functions <a class="toc" id="toc-syntax-of-functions" href="#toc-syntax-of-functions"></a>
 
-<<<<<<< HEAD
-There are three forms of functions that each have their own particular syntax.
-=======
 There are three forms of functions that each have their own slightly different syntax.
->>>>>>> be0c4c3b
 
 ### Function Declarations <a class="toc" id="toc-function-declarations" href="#toc-function-declarations"></a>
 
