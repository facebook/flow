---
layout: guide
---
### Importing and exporting types <a class="toc" id="toc-importing-and-exporting-types" href="#toc-importing-and-exporting-types"></a>

It is often useful to share types in between modules (files). In Flow, you can export type aliases, interfaces, and classes from one file and import them in another.

**`exports.js`**

```js
// @flow
export default class Foo {};
export type MyObject = { /* ... */ };
export interface MyInterface { /* ... */ };
```

**`imports.js`**

```js
// @flow
import type Foo, {MyObject, MyInterface} from './exports';
```

<<<<<<< HEAD
You can also mix named type imports with normal imports:

**`exports2.js`**
```js
// @flow
export default class Foo{};
export const myValue = /* ... */;
export type MyType = /* ... */;
```

**`imports2.js`**
```js
// @flow
import Foo, { myValue, type MyType } from './exports2';
```

Note though that this second style *always* results in runtime import, even if all imports are types:

```js
// @flow
import type { MyObject } from './exports'; // -> entire line stripped from output
import { type MyType } from './exports2'; // -> `import './exports2'`
```

> ***Don't forget to mention `@flow` on top of file, otherwise flow won't report error.***.
=======
> ***Don't forget to mention `@flow` on top of file, otherwise flow won't report errors***.
>>>>>>> 75ad65aa

### Importing and exporting values <a class="toc" id="toc-importing-and-exporting-values" href="#toc-importing-and-exporting-values"></a>

Flow also supports importing the type of values exported by other modules using
[`typeof`](../typeof/).

**`exports.js`**

```js
// @flow
const myNumber = 42;
export default myNumber;
export class MyClass {
  // ...
}
```

**`imports.js`**

```js
// @flow
import typeof myNumber from './exports';
import typeof {MyClass} from './exports';
```

Just like other type imports, this code will be stripped away by a compiler and
will not add a dependency on the other module.<|MERGE_RESOLUTION|>--- conflicted
+++ resolved
@@ -21,7 +21,6 @@
 import type Foo, {MyObject, MyInterface} from './exports';
 ```
 
-<<<<<<< HEAD
 You can also mix named type imports with normal imports:
 
 **`exports2.js`**
@@ -46,10 +45,7 @@
 import { type MyType } from './exports2'; // -> `import './exports2'`
 ```
 
-> ***Don't forget to mention `@flow` on top of file, otherwise flow won't report error.***.
-=======
 > ***Don't forget to mention `@flow` on top of file, otherwise flow won't report errors***.
->>>>>>> 75ad65aa
 
 ### Importing and exporting values <a class="toc" id="toc-importing-and-exporting-values" href="#toc-importing-and-exporting-values"></a>
 
