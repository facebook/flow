--- conflicted
+++ resolved
@@ -7,29 +7,16 @@
 async.js:31
  31:   return await p; // error, number != bool
               ^^^^^^^ number. This type is incompatible with
-<<<<<<< HEAD
-654: declare function $await<T>(p: Promise<T> | T): T;
-                                   ^^^^^^^^^^^^^^ union: type application of class `Promise` | type parameter `T` of async return. See lib: <BUILTINS>/core.js:654
+658: declare function $await<T>(p: Promise<T> | T): T;
+                                   ^^^^^^^^^^^^^^ union: type application of class `Promise` | type parameter `T` of async return. See lib: <BUILTINS>/core.js:658
   Member 1:
-  654: declare function $await<T>(p: Promise<T> | T): T;
-                                     ^^^^^^^^^^ type application of class `Promise`. See lib: <BUILTINS>/core.js:654
+  658: declare function $await<T>(p: Promise<T> | T): T;
+                                     ^^^^^^^^^^ type application of class `Promise`. See lib: <BUILTINS>/core.js:658
   Error:
    31:   return await p; // error, number != bool
                 ^^^^^^^ number. This type is incompatible with
-  654: declare function $await<T>(p: Promise<T> | T): T;
-                                     ^^^^^^^^^^ Promise. See lib: <BUILTINS>/core.js:654
-=======
-653: declare function $await<T>(p: Promise<T> | T): T;
-                                   ^^^^^^^^^^^^^^ union: type application of class `Promise` | type parameter `T` of async return. See lib: <BUILTINS>/core.js:653
-  Member 1:
-  653: declare function $await<T>(p: Promise<T> | T): T;
-                                     ^^^^^^^^^^ type application of class `Promise`. See lib: <BUILTINS>/core.js:653
-  Error:
-   31:   return await p; // error, number != bool
-                ^^^^^^^ number. This type is incompatible with
-  653: declare function $await<T>(p: Promise<T> | T): T;
-                                     ^^^^^^^^^^ Promise. See lib: <BUILTINS>/core.js:653
->>>>>>> 879aa351
+  658: declare function $await<T>(p: Promise<T> | T): T;
+                                     ^^^^^^^^^^ Promise. See lib: <BUILTINS>/core.js:658
   Member 2:
    31:   return await p; // error, number != bool
                 ^^^^^^^ type parameter `T` of async return
