--- conflicted
+++ resolved
@@ -3,53 +3,29 @@
 Error:
 async.js:12:10,10: number
 This type is incompatible with
-<<<<<<< HEAD
-[LIB] core.js:380:32,45: union type
+[LIB] core.js:375:32,45: union type
 
 async.js:30:30,35: number
 This type is incompatible with
-[LIB] core.js:380:32,45: union type
+[LIB] core.js:375:32,45: union type
 
 async.js:45:22,25: undefined
 This type is incompatible with
-[LIB] core.js:360:1,387:1: Promise
-=======
-[LIB] core.js:367:32,45: union type
-
-async.js:30:30,35: number
-This type is incompatible with
-[LIB] core.js:367:32,45: union type
-
-async.js:45:22,25: undefined
-This type is incompatible with
-[LIB] core.js:352:1,380:1: Promise
->>>>>>> ab657b77
+[LIB] core.js:360:1,388:1: Promise
 
 async2.js:6:3,12: async return
 Error:
 async2.js:6:10,11: number
 This type is incompatible with
-<<<<<<< HEAD
-[LIB] core.js:380:32,45: union type
+[LIB] core.js:375:32,45: union type
 
 async2.js:29:21,24: undefined
 This type is incompatible with
-[LIB] core.js:360:1,387:1: Promise
+[LIB] core.js:360:1,388:1: Promise
 
 async2.js:43:28,31: undefined
 This type is incompatible with
-[LIB] core.js:360:1,387:1: Promise
-=======
-[LIB] core.js:367:32,45: union type
-
-async2.js:29:21,24: undefined
-This type is incompatible with
-[LIB] core.js:352:1,380:1: Promise
-
-async2.js:43:28,31: undefined
-This type is incompatible with
-[LIB] core.js:352:1,380:1: Promise
->>>>>>> ab657b77
+[LIB] core.js:360:1,388:1: Promise
 
 async2.js:48:3,17: undefined
 This type is incompatible with
@@ -59,11 +35,7 @@
 Error:
 async3.js:12:10,11: number
 This type is incompatible with
-<<<<<<< HEAD
-[LIB] core.js:380:32,45: union type
-=======
-[LIB] core.js:367:32,45: union type
->>>>>>> ab657b77
+[LIB] core.js:375:32,45: union type
 
 await_not_in_async.js:5:9,9: Unexpected number
 
