class.js:4
  4:     yield ""; // error: string ~> number
               ^^ string. This type is incompatible with
  2:   *stmt_yield(): Generator<number, void, void> {
                                ^^^^^^ number

class.js:15
 15:       (b : string); // error: number ~> string
            ^ number. This type is incompatible with
 15:       (b : string); // error: number ~> string
                ^^^^^^ string

class.js:24
 24:     return ""; // error: string ~> number
                ^^ string. This type is incompatible with
 23:   *stmt_return_err(): Generator<void, number, void> {
                                           ^^^^^^ number

class.js:28
 28:     var x: boolean = yield 0; // error: number ~> boolean
                          ^^^^^^^ number. This type is incompatible with
 28:     var x: boolean = yield 0; // error: number ~> boolean
                ^^^^^^^ boolean

class.js:49
 49:       var x: number = yield; // error: string ~> number
                           ^^^^^^ string. This type is incompatible with
 49:       var x: number = yield; // error: string ~> number
                  ^^^^^^ number

class.js:67
 67:     var x: number = yield *inner(); // error: string ~> number
                         ^^^^^^^^^^^^^^ string. This type is incompatible with
 67:     var x: number = yield *inner(); // error: string ~> number
                ^^^^^^ number

class.js:98
 98: for (var x of examples.infer_stmt()) { (x : string) } // error: number ~> string
                                             ^ number. This type is incompatible with
 98: for (var x of examples.infer_stmt()) { (x : string) } // error: number ~> string
                                                 ^^^^^^ string

class.js:100
100: var infer_stmt_next = examples.infer_stmt().next(0).value; // error: number ~> boolean
                           ^^^^^^^^^^^^^^^^^^^^^^^^^^^^^ call of method `next`
 28:     var x: boolean = yield 0; // error: number ~> boolean
                          ^^^^^^^ number. This type is incompatible with
 28:     var x: boolean = yield 0; // error: number ~> boolean
                ^^^^^^^ boolean

class.js:104
104:   (infer_stmt_next : boolean) // error: string ~> boolean
        ^^^^^^^^^^^^^^^ string. This type is incompatible with
104:   (infer_stmt_next : boolean) // error: string ~> boolean
                          ^^^^^^^ boolean

class.js:122
122:   (x : number) // error: string ~> number
        ^ string. This type is incompatible with
122:   (x : number) // error: string ~> number
            ^^^^^^ number

class.js:125
125: examples.delegate_next_iterable([]).next(""); // error: Iterator has no next value
                                              ^^ string. This type is incompatible with
<<<<<<< HEAD
542: type Iterator<+T> = $Iterator<T,void,void>;
                                          ^^^^ undefined. See lib: <BUILTINS>/core.js:542
=======
541: type Iterator<+T> = $Iterator<T,void,void>;
                                          ^^^^ undefined. See lib: <BUILTINS>/core.js:541
>>>>>>> 879aa351

class.js:128
128:   (x : string) // error: number ~> string
        ^ number. This type is incompatible with
128:   (x : string) // error: number ~> string
            ^^^^^^ string

class_failure.js:5
  5:     var x: boolean = yield 0; // error: number ~> boolean
                          ^^^^^^^ number. This type is incompatible with
  5:     var x: boolean = yield 0; // error: number ~> boolean
                ^^^^^^^ boolean

class_failure.js:12
 12: for (var x of examples.infer_stmt()) { (x : string) } // error: number ~> string
                                             ^ number. This type is incompatible with
 12: for (var x of examples.infer_stmt()) { (x : string) } // error: number ~> string
                                                 ^^^^^^ string

class_failure.js:14
 14: var infer_stmt_next = examples.infer_stmt().next(0).value; // error: number ~> boolean
                           ^^^^^^^^^^^^^^^^^^^^^^^^^^^^^ call of method `next`
  5:     var x: boolean = yield 0; // error: number ~> boolean
                          ^^^^^^^ number. This type is incompatible with
  5:     var x: boolean = yield 0; // error: number ~> boolean
                ^^^^^^^ boolean

class_failure.js:19
 19:   (infer_stmt_next : boolean) // error: string ~> boolean
        ^^^^^^^^^^^^^^^ string. This type is incompatible with
 19:   (infer_stmt_next : boolean) // error: string ~> boolean
                          ^^^^^^^ boolean

generators.js:3
  3:   yield ""; // error: string ~> number
             ^^ string. This type is incompatible with
  1: function *stmt_yield(): Generator<number, void, void> {
                                       ^^^^^^ number

generators.js:14
 14:     (b : string); // error: number ~> string
          ^ number. This type is incompatible with
 14:     (b : string); // error: number ~> string
              ^^^^^^ string

generators.js:23
 23:   return ""; // error: string ~> number
              ^^ string. This type is incompatible with
 22: function *stmt_return_err(): Generator<void, number, void> {
                                                  ^^^^^^ number

generators.js:30
 30: for (var x of infer_stmt()) { (x : string) } // error: number ~> string
                                    ^ number. This type is incompatible with
 30: for (var x of infer_stmt()) { (x : string) } // error: number ~> string
                                        ^^^^^^ string

generators.js:31
 31: var infer_stmt_next = infer_stmt().next(0).value; // error: number ~> boolean
                           ^^^^^^^^^^^^^^^^^^^^ call of method `next`
 27:   var x: boolean = yield 0;
                        ^^^^^^^ number. This type is incompatible with
 27:   var x: boolean = yield 0;
              ^^^^^^^ boolean

generators.js:35
 35:   (infer_stmt_next : boolean) // error: string ~> boolean
        ^^^^^^^^^^^^^^^ string. This type is incompatible with
 35:   (infer_stmt_next : boolean) // error: string ~> boolean
                          ^^^^^^^ boolean

generators.js:65
 65:     var x: number = yield; // error: string ~> number
                         ^^^^^^ string. This type is incompatible with
 65:     var x: number = yield; // error: string ~> number
                ^^^^^^ number

generators.js:79
 79:   (x : number) // error: string ~> number
        ^ string. This type is incompatible with
 79:   (x : number) // error: string ~> number
            ^^^^^^ number

generators.js:87
 87:   var x: number = yield *inner(); // error: string ~> number
                       ^^^^^^^^^^^^^^ string. This type is incompatible with
 87:   var x: number = yield *inner(); // error: string ~> number
              ^^^^^^ number

generators.js:94
 94: delegate_next_iterable([]).next(""); // error: Iterator has no next value
                                     ^^ string. This type is incompatible with
<<<<<<< HEAD
542: type Iterator<+T> = $Iterator<T,void,void>;
                                          ^^^^ undefined. See lib: <BUILTINS>/core.js:542
=======
541: type Iterator<+T> = $Iterator<T,void,void>;
                                          ^^^^ undefined. See lib: <BUILTINS>/core.js:541
>>>>>>> 879aa351

generators.js:100
100:   (x : string) // error: number ~> string
        ^ number. This type is incompatible with
100:   (x : string) // error: number ~> string
            ^^^^^^ string

generators.js:128
128:   (multiple_return_result.value: void); // error: number|string ~> void
        ^^^^^^^^^^^^^^^^^^^^^^^^^^^^ number. This type is incompatible with
128:   (multiple_return_result.value: void); // error: number|string ~> void
                                      ^^^^ undefined

generators.js:128
128:   (multiple_return_result.value: void); // error: number|string ~> void
        ^^^^^^^^^^^^^^^^^^^^^^^^^^^^ string. This type is incompatible with
128:   (multiple_return_result.value: void); // error: number|string ~> void
                                      ^^^^ undefined

refi.js:5
  5:   (x.a: string); // error
        ^^^ undefined. This type is incompatible with
  5:   (x.a: string); // error
             ^^^^^^ string

refi.js:22
 22:   (x.a: string); // error
        ^^^ undefined. This type is incompatible with
 22:   (x.a: string); // error
             ^^^^^^ string

return.js:5
  5:   (ret.value: void); // error: string | number ~> void
        ^^^^^^^^^ number. This type is incompatible with
  5:   (ret.value: void); // error: string | number ~> void
                   ^^^^ undefined

return.js:5
  5:   (ret.value: void); // error: string | number ~> void
        ^^^^^^^^^ string. This type is incompatible with
  5:   (ret.value: void); // error: string | number ~> void
                   ^^^^ undefined

return.js:20
 20:   (refuse_return_result.value: string); // error: number | void ~> string
        ^^^^^^^^^^^^^^^^^^^^^^^^^^ number. This type is incompatible with
 20:   (refuse_return_result.value: string); // error: number | void ~> string
                                    ^^^^^^ string

return.js:20
 20:   (refuse_return_result.value: string); // error: number | void ~> string
        ^^^^^^^^^^^^^^^^^^^^^^^^^^ undefined. This type is incompatible with
 20:   (refuse_return_result.value: string); // error: number | void ~> string
                                    ^^^^^^ string

throw.js:11
 11:   (catch_return_value : string); // error: number ~> string
        ^^^^^^^^^^^^^^^^^^ number. This type is incompatible with
 11:   (catch_return_value : string); // error: number ~> string
                             ^^^^^^ string

throw.js:24
 24:   (yield_return_value: string); // error: number ~> string
        ^^^^^^^^^^^^^^^^^^ number. This type is incompatible with
 24:   (yield_return_value: string); // error: number ~> string
                            ^^^^^^ string


Found 37 errors<|MERGE_RESOLUTION|>--- conflicted
+++ resolved
@@ -63,13 +63,8 @@
 class.js:125
 125: examples.delegate_next_iterable([]).next(""); // error: Iterator has no next value
                                               ^^ string. This type is incompatible with
-<<<<<<< HEAD
-542: type Iterator<+T> = $Iterator<T,void,void>;
-                                          ^^^^ undefined. See lib: <BUILTINS>/core.js:542
-=======
-541: type Iterator<+T> = $Iterator<T,void,void>;
-                                          ^^^^ undefined. See lib: <BUILTINS>/core.js:541
->>>>>>> 879aa351
+546: type Iterator<+T> = $Iterator<T,void,void>;
+                                          ^^^^ undefined. See lib: <BUILTINS>/core.js:546
 
 class.js:128
 128:   (x : string) // error: number ~> string
@@ -162,13 +157,8 @@
 generators.js:94
  94: delegate_next_iterable([]).next(""); // error: Iterator has no next value
                                      ^^ string. This type is incompatible with
-<<<<<<< HEAD
-542: type Iterator<+T> = $Iterator<T,void,void>;
-                                          ^^^^ undefined. See lib: <BUILTINS>/core.js:542
-=======
-541: type Iterator<+T> = $Iterator<T,void,void>;
-                                          ^^^^ undefined. See lib: <BUILTINS>/core.js:541
->>>>>>> 879aa351
+546: type Iterator<+T> = $Iterator<T,void,void>;
+                                          ^^^^ undefined. See lib: <BUILTINS>/core.js:546
 
 generators.js:100
 100:   (x : string) // error: number ~> string
