--- conflicted
+++ resolved
@@ -47,13 +47,8 @@
                ^^^^^^^^^^^^^
 
 References:
-<<<<<<< HEAD
-   <BUILTINS>/react.js:288:27
-   288|   declare module.exports: $Exports<'react'>;
-=======
-   <BUILTINS>/react.js:293:27
-   293|   declare module.exports: $Exports<'react'>;
->>>>>>> 75ad65aa
+   <BUILTINS>/react.js:295:27
+   295|   declare module.exports: $Exports<'react'>;
                                   ^^^^^^^^^^^^^^^^^ [1]
 
 
@@ -160,13 +155,8 @@
                ^^^^^^^^^^^^^
 
 References:
-<<<<<<< HEAD
-   <BUILTINS>/react.js:288:27
-   288|   declare module.exports: $Exports<'react'>;
-=======
-   <BUILTINS>/react.js:293:27
-   293|   declare module.exports: $Exports<'react'>;
->>>>>>> 75ad65aa
+   <BUILTINS>/react.js:295:27
+   295|   declare module.exports: $Exports<'react'>;
                                   ^^^^^^^^^^^^^^^^^ [1]
 
 
@@ -196,47 +186,25 @@
                           ^^^^^^^^^^
 
 References:
-<<<<<<< HEAD
-   <BUILTINS>/react.js:266:26
+   <BUILTINS>/react.js:273:26
                                  v-
-   266|   declare export default {|
-   267|     +DOM: typeof DOM,
-   268|     +PropTypes: typeof PropTypes,
-   269|     +version: typeof version,
-   270|     +checkPropTypes: typeof checkPropTypes,
-   271|     +createClass: typeof createClass,
-   272|     +createContext: typeof createContext,
-   273|     +createElement: typeof createElement,
-   274|     +cloneElement: typeof cloneElement,
-   275|     +createFactory: typeof createFactory,
-   276|     +createRef: typeof createRef,
-   277|     +isValidElement: typeof isValidElement,
-   278|     +Component: typeof Component,
-   279|     +PureComponent: typeof PureComponent,
-   280|     +Fragment: typeof Fragment,
-   281|     +Children: typeof Children,
-   282|   |};
-=======
-   <BUILTINS>/react.js:271:26
-                                 v-
-   271|   declare export default {|
-   272|     +DOM: typeof DOM,
-   273|     +PropTypes: typeof PropTypes,
-   274|     +version: typeof version,
-   275|     +checkPropTypes: typeof checkPropTypes,
-   276|     +createClass: typeof createClass,
-   277|     +createContext: typeof createContext,
-   278|     +createElement: typeof createElement,
-   279|     +cloneElement: typeof cloneElement,
-   280|     +createFactory: typeof createFactory,
-   281|     +createRef: typeof createRef,
-   282|     +isValidElement: typeof isValidElement,
-   283|     +Component: typeof Component,
-   284|     +PureComponent: typeof PureComponent,
-   285|     +Fragment: typeof Fragment,
-   286|     +Children: typeof Children,
-   287|   |};
->>>>>>> 75ad65aa
+   273|   declare export default {|
+   274|     +DOM: typeof DOM,
+   275|     +PropTypes: typeof PropTypes,
+   276|     +version: typeof version,
+   277|     +checkPropTypes: typeof checkPropTypes,
+   278|     +createClass: typeof createClass,
+   279|     +createContext: typeof createContext,
+   280|     +createElement: typeof createElement,
+   281|     +cloneElement: typeof cloneElement,
+   282|     +createFactory: typeof createFactory,
+   283|     +createRef: typeof createRef,
+   284|     +isValidElement: typeof isValidElement,
+   285|     +Component: typeof Component,
+   286|     +PureComponent: typeof PureComponent,
+   287|     +Fragment: typeof Fragment,
+   288|     +Children: typeof Children,
+   289|   |};
           -^ [1]
 
 
@@ -249,47 +217,25 @@
              ^^^^^^^^^^
 
 References:
-<<<<<<< HEAD
-   <BUILTINS>/react.js:266:26
+   <BUILTINS>/react.js:273:26
                                  v-
-   266|   declare export default {|
-   267|     +DOM: typeof DOM,
-   268|     +PropTypes: typeof PropTypes,
-   269|     +version: typeof version,
-   270|     +checkPropTypes: typeof checkPropTypes,
-   271|     +createClass: typeof createClass,
-   272|     +createContext: typeof createContext,
-   273|     +createElement: typeof createElement,
-   274|     +cloneElement: typeof cloneElement,
-   275|     +createFactory: typeof createFactory,
-   276|     +createRef: typeof createRef,
-   277|     +isValidElement: typeof isValidElement,
-   278|     +Component: typeof Component,
-   279|     +PureComponent: typeof PureComponent,
-   280|     +Fragment: typeof Fragment,
-   281|     +Children: typeof Children,
-   282|   |};
-=======
-   <BUILTINS>/react.js:271:26
-                                 v-
-   271|   declare export default {|
-   272|     +DOM: typeof DOM,
-   273|     +PropTypes: typeof PropTypes,
-   274|     +version: typeof version,
-   275|     +checkPropTypes: typeof checkPropTypes,
-   276|     +createClass: typeof createClass,
-   277|     +createContext: typeof createContext,
-   278|     +createElement: typeof createElement,
-   279|     +cloneElement: typeof cloneElement,
-   280|     +createFactory: typeof createFactory,
-   281|     +createRef: typeof createRef,
-   282|     +isValidElement: typeof isValidElement,
-   283|     +Component: typeof Component,
-   284|     +PureComponent: typeof PureComponent,
-   285|     +Fragment: typeof Fragment,
-   286|     +Children: typeof Children,
-   287|   |};
->>>>>>> 75ad65aa
+   273|   declare export default {|
+   274|     +DOM: typeof DOM,
+   275|     +PropTypes: typeof PropTypes,
+   276|     +version: typeof version,
+   277|     +checkPropTypes: typeof checkPropTypes,
+   278|     +createClass: typeof createClass,
+   279|     +createContext: typeof createContext,
+   280|     +createElement: typeof createElement,
+   281|     +cloneElement: typeof cloneElement,
+   282|     +createFactory: typeof createFactory,
+   283|     +createRef: typeof createRef,
+   284|     +isValidElement: typeof isValidElement,
+   285|     +Component: typeof Component,
+   286|     +PureComponent: typeof PureComponent,
+   287|     +Fragment: typeof Fragment,
+   288|     +Children: typeof Children,
+   289|   |};
           -^ [1]
 
 
@@ -302,47 +248,25 @@
                ^^^^^^^^^^^^^
 
 References:
-<<<<<<< HEAD
-   <BUILTINS>/react.js:266:26
+   <BUILTINS>/react.js:273:26
                                  v-
-   266|   declare export default {|
-   267|     +DOM: typeof DOM,
-   268|     +PropTypes: typeof PropTypes,
-   269|     +version: typeof version,
-   270|     +checkPropTypes: typeof checkPropTypes,
-   271|     +createClass: typeof createClass,
-   272|     +createContext: typeof createContext,
-   273|     +createElement: typeof createElement,
-   274|     +cloneElement: typeof cloneElement,
-   275|     +createFactory: typeof createFactory,
-   276|     +createRef: typeof createRef,
-   277|     +isValidElement: typeof isValidElement,
-   278|     +Component: typeof Component,
-   279|     +PureComponent: typeof PureComponent,
-   280|     +Fragment: typeof Fragment,
-   281|     +Children: typeof Children,
-   282|   |};
-=======
-   <BUILTINS>/react.js:271:26
-                                 v-
-   271|   declare export default {|
-   272|     +DOM: typeof DOM,
-   273|     +PropTypes: typeof PropTypes,
-   274|     +version: typeof version,
-   275|     +checkPropTypes: typeof checkPropTypes,
-   276|     +createClass: typeof createClass,
-   277|     +createContext: typeof createContext,
-   278|     +createElement: typeof createElement,
-   279|     +cloneElement: typeof cloneElement,
-   280|     +createFactory: typeof createFactory,
-   281|     +createRef: typeof createRef,
-   282|     +isValidElement: typeof isValidElement,
-   283|     +Component: typeof Component,
-   284|     +PureComponent: typeof PureComponent,
-   285|     +Fragment: typeof Fragment,
-   286|     +Children: typeof Children,
-   287|   |};
->>>>>>> 75ad65aa
+   273|   declare export default {|
+   274|     +DOM: typeof DOM,
+   275|     +PropTypes: typeof PropTypes,
+   276|     +version: typeof version,
+   277|     +checkPropTypes: typeof checkPropTypes,
+   278|     +createClass: typeof createClass,
+   279|     +createContext: typeof createContext,
+   280|     +createElement: typeof createElement,
+   281|     +cloneElement: typeof cloneElement,
+   282|     +createFactory: typeof createFactory,
+   283|     +createRef: typeof createRef,
+   284|     +isValidElement: typeof isValidElement,
+   285|     +Component: typeof Component,
+   286|     +PureComponent: typeof PureComponent,
+   287|     +Fragment: typeof Fragment,
+   288|     +Children: typeof Children,
+   289|   |};
           -^ [1]
 
 
