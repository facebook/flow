--- conflicted
+++ resolved
@@ -47,13 +47,8 @@
                ^^^^^^^^^^^^^
 
 References:
-<<<<<<< HEAD
-   <BUILTINS>/react.js:282:27
-   282|   declare module.exports: $Exports<'react'>;
-=======
-   <BUILTINS>/react.js:286:27
-   286|   declare module.exports: $Exports<'react'>;
->>>>>>> b729d932
+   <BUILTINS>/react.js:288:27
+   288|   declare module.exports: $Exports<'react'>;
                                   ^^^^^^^^^^^^^^^^^ [1]
 
 
@@ -160,13 +155,8 @@
                ^^^^^^^^^^^^^
 
 References:
-<<<<<<< HEAD
-   <BUILTINS>/react.js:282:27
-   282|   declare module.exports: $Exports<'react'>;
-=======
-   <BUILTINS>/react.js:286:27
-   286|   declare module.exports: $Exports<'react'>;
->>>>>>> b729d932
+   <BUILTINS>/react.js:288:27
+   288|   declare module.exports: $Exports<'react'>;
                                   ^^^^^^^^^^^^^^^^^ [1]
 
 
@@ -196,47 +186,25 @@
                           ^^^^^^^^^^
 
 References:
-<<<<<<< HEAD
-   <BUILTINS>/react.js:260:26
+   <BUILTINS>/react.js:266:26
                                  v-
-   260|   declare export default {|
-   261|     +DOM: typeof DOM,
-   262|     +PropTypes: typeof PropTypes,
-   263|     +version: typeof version,
-   264|     +checkPropTypes: typeof checkPropTypes,
-   265|     +createClass: typeof createClass,
-   266|     +createContext: typeof createContext,
-   267|     +createElement: typeof createElement,
-   268|     +cloneElement: typeof cloneElement,
-   269|     +createFactory: typeof createFactory,
-   270|     +createRef: typeof createRef,
-   271|     +isValidElement: typeof isValidElement,
-   272|     +Component: typeof Component,
-   273|     +PureComponent: typeof PureComponent,
-   274|     +Fragment: typeof Fragment,
-   275|     +Children: typeof Children,
-   276|   |};
-=======
-   <BUILTINS>/react.js:264:26
-                                 v-
-   264|   declare export default {|
-   265|     +DOM: typeof DOM,
-   266|     +PropTypes: typeof PropTypes,
-   267|     +version: typeof version,
-   268|     +checkPropTypes: typeof checkPropTypes,
-   269|     +createClass: typeof createClass,
-   270|     +createContext: typeof createContext,
-   271|     +createElement: typeof createElement,
-   272|     +cloneElement: typeof cloneElement,
-   273|     +createFactory: typeof createFactory,
-   274|     +createRef: typeof createRef,
-   275|     +isValidElement: typeof isValidElement,
-   276|     +Component: typeof Component,
-   277|     +PureComponent: typeof PureComponent,
-   278|     +Fragment: typeof Fragment,
-   279|     +Children: typeof Children,
-   280|   |};
->>>>>>> b729d932
+   266|   declare export default {|
+   267|     +DOM: typeof DOM,
+   268|     +PropTypes: typeof PropTypes,
+   269|     +version: typeof version,
+   270|     +checkPropTypes: typeof checkPropTypes,
+   271|     +createClass: typeof createClass,
+   272|     +createContext: typeof createContext,
+   273|     +createElement: typeof createElement,
+   274|     +cloneElement: typeof cloneElement,
+   275|     +createFactory: typeof createFactory,
+   276|     +createRef: typeof createRef,
+   277|     +isValidElement: typeof isValidElement,
+   278|     +Component: typeof Component,
+   279|     +PureComponent: typeof PureComponent,
+   280|     +Fragment: typeof Fragment,
+   281|     +Children: typeof Children,
+   282|   |};
           -^ [1]
 
 
@@ -249,47 +217,25 @@
              ^^^^^^^^^^
 
 References:
-<<<<<<< HEAD
-   <BUILTINS>/react.js:260:26
+   <BUILTINS>/react.js:266:26
                                  v-
-   260|   declare export default {|
-   261|     +DOM: typeof DOM,
-   262|     +PropTypes: typeof PropTypes,
-   263|     +version: typeof version,
-   264|     +checkPropTypes: typeof checkPropTypes,
-   265|     +createClass: typeof createClass,
-   266|     +createContext: typeof createContext,
-   267|     +createElement: typeof createElement,
-   268|     +cloneElement: typeof cloneElement,
-   269|     +createFactory: typeof createFactory,
-   270|     +createRef: typeof createRef,
-   271|     +isValidElement: typeof isValidElement,
-   272|     +Component: typeof Component,
-   273|     +PureComponent: typeof PureComponent,
-   274|     +Fragment: typeof Fragment,
-   275|     +Children: typeof Children,
-   276|   |};
-=======
-   <BUILTINS>/react.js:264:26
-                                 v-
-   264|   declare export default {|
-   265|     +DOM: typeof DOM,
-   266|     +PropTypes: typeof PropTypes,
-   267|     +version: typeof version,
-   268|     +checkPropTypes: typeof checkPropTypes,
-   269|     +createClass: typeof createClass,
-   270|     +createContext: typeof createContext,
-   271|     +createElement: typeof createElement,
-   272|     +cloneElement: typeof cloneElement,
-   273|     +createFactory: typeof createFactory,
-   274|     +createRef: typeof createRef,
-   275|     +isValidElement: typeof isValidElement,
-   276|     +Component: typeof Component,
-   277|     +PureComponent: typeof PureComponent,
-   278|     +Fragment: typeof Fragment,
-   279|     +Children: typeof Children,
-   280|   |};
->>>>>>> b729d932
+   266|   declare export default {|
+   267|     +DOM: typeof DOM,
+   268|     +PropTypes: typeof PropTypes,
+   269|     +version: typeof version,
+   270|     +checkPropTypes: typeof checkPropTypes,
+   271|     +createClass: typeof createClass,
+   272|     +createContext: typeof createContext,
+   273|     +createElement: typeof createElement,
+   274|     +cloneElement: typeof cloneElement,
+   275|     +createFactory: typeof createFactory,
+   276|     +createRef: typeof createRef,
+   277|     +isValidElement: typeof isValidElement,
+   278|     +Component: typeof Component,
+   279|     +PureComponent: typeof PureComponent,
+   280|     +Fragment: typeof Fragment,
+   281|     +Children: typeof Children,
+   282|   |};
           -^ [1]
 
 
@@ -302,47 +248,25 @@
                ^^^^^^^^^^^^^
 
 References:
-<<<<<<< HEAD
-   <BUILTINS>/react.js:260:26
+   <BUILTINS>/react.js:266:26
                                  v-
-   260|   declare export default {|
-   261|     +DOM: typeof DOM,
-   262|     +PropTypes: typeof PropTypes,
-   263|     +version: typeof version,
-   264|     +checkPropTypes: typeof checkPropTypes,
-   265|     +createClass: typeof createClass,
-   266|     +createContext: typeof createContext,
-   267|     +createElement: typeof createElement,
-   268|     +cloneElement: typeof cloneElement,
-   269|     +createFactory: typeof createFactory,
-   270|     +createRef: typeof createRef,
-   271|     +isValidElement: typeof isValidElement,
-   272|     +Component: typeof Component,
-   273|     +PureComponent: typeof PureComponent,
-   274|     +Fragment: typeof Fragment,
-   275|     +Children: typeof Children,
-   276|   |};
-=======
-   <BUILTINS>/react.js:264:26
-                                 v-
-   264|   declare export default {|
-   265|     +DOM: typeof DOM,
-   266|     +PropTypes: typeof PropTypes,
-   267|     +version: typeof version,
-   268|     +checkPropTypes: typeof checkPropTypes,
-   269|     +createClass: typeof createClass,
-   270|     +createContext: typeof createContext,
-   271|     +createElement: typeof createElement,
-   272|     +cloneElement: typeof cloneElement,
-   273|     +createFactory: typeof createFactory,
-   274|     +createRef: typeof createRef,
-   275|     +isValidElement: typeof isValidElement,
-   276|     +Component: typeof Component,
-   277|     +PureComponent: typeof PureComponent,
-   278|     +Fragment: typeof Fragment,
-   279|     +Children: typeof Children,
-   280|   |};
->>>>>>> b729d932
+   266|   declare export default {|
+   267|     +DOM: typeof DOM,
+   268|     +PropTypes: typeof PropTypes,
+   269|     +version: typeof version,
+   270|     +checkPropTypes: typeof checkPropTypes,
+   271|     +createClass: typeof createClass,
+   272|     +createContext: typeof createContext,
+   273|     +createElement: typeof createElement,
+   274|     +cloneElement: typeof cloneElement,
+   275|     +createFactory: typeof createFactory,
+   276|     +createRef: typeof createRef,
+   277|     +isValidElement: typeof isValidElement,
+   278|     +Component: typeof Component,
+   279|     +PureComponent: typeof PureComponent,
+   280|     +Fragment: typeof Fragment,
+   281|     +Children: typeof Children,
+   282|   |};
           -^ [1]
 
 
