--- conflicted
+++ resolved
@@ -27,31 +27,19 @@
 Error:
 promise.js:106:17,17: number
 This type is incompatible with
-<<<<<<< HEAD
-[LIB] core.js:380:32,45: union type
-=======
-[LIB] core.js:367:32,45: union type
->>>>>>> ab657b77
+[LIB] core.js:375:32,45: union type
 
 promise.js:112:17,34: call of method resolve
 Error:
 promise.js:112:33,33: number
 This type is incompatible with
-<<<<<<< HEAD
-[LIB] core.js:380:32,45: union type
-=======
-[LIB] core.js:367:32,45: union type
->>>>>>> ab657b77
+[LIB] core.js:375:32,45: union type
 
 promise.js:118:33,50: call of method resolve
 Error:
 promise.js:118:49,49: number
 This type is incompatible with
-<<<<<<< HEAD
-[LIB] core.js:380:32,45: union type
-=======
-[LIB] core.js:367:32,45: union type
->>>>>>> ab657b77
+[LIB] core.js:375:32,45: union type
 
 promise.js:148:1,153:4: call of method then
 Error:
@@ -63,50 +51,30 @@
 Error:
 promise.js:157:48,53: string
 This type is incompatible with
-<<<<<<< HEAD
-[LIB] core.js:380:32,45: union type
-=======
-[LIB] core.js:367:32,45: union type
->>>>>>> ab657b77
+[LIB] core.js:375:32,45: union type
 
 promise.js:165:48,70: call of method resolve
 Error:
 promise.js:165:64,69: string
 This type is incompatible with
-<<<<<<< HEAD
-[LIB] core.js:380:32,45: union type
-=======
-[LIB] core.js:367:32,45: union type
->>>>>>> ab657b77
+[LIB] core.js:375:32,45: union type
 
 promise.js:188:1,193:4: call of method then
 Error:
 promise.js:189:33,38: string
 This type is incompatible with
-<<<<<<< HEAD
-[LIB] core.js:377:34,48: union type
-=======
-[LIB] core.js:364:34,48: union type
->>>>>>> ab657b77
+[LIB] core.js:372:34,48: union type
 
 promise.js:197:33,55: call of method resolve
 Error:
 promise.js:197:49,54: string
 This type is incompatible with
-<<<<<<< HEAD
-[LIB] core.js:380:32,45: union type
-=======
-[LIB] core.js:367:32,45: union type
->>>>>>> ab657b77
+[LIB] core.js:375:32,45: union type
 
 promise.js:205:49,71: call of method resolve
 Error:
 promise.js:205:65,70: string
 This type is incompatible with
-<<<<<<< HEAD
-[LIB] core.js:380:32,45: union type
-=======
-[LIB] core.js:367:32,45: union type
->>>>>>> ab657b77
+[LIB] core.js:375:32,45: union type
 
 Found 13 errors