--- conflicted
+++ resolved
@@ -148,8 +148,8 @@
 `number`.
 
    test.js:134:1
-        v------------------------------------------------------------------------------------------------------------
-   134| <Legacy_ManyProps // Error: `number` cannot be null, even though it is overwritten at the end of the element.
+        v--------------------------------------------------------------------------
+   134| <Legacy_ManyProps // OK: `number` is overwritten at the end of the element.
    135|   {...{string1: 'foo', string2: 'bar', number: (any: ?number)}}
    136|   boolean1
    137|   boolean2={false}
@@ -277,8 +277,8 @@
 `number`.
 
    test.js:196:1
-        v-----------------------------------------------------------------------------------------------------------
-   196| <Class_ManyProps // Error: `number` cannot be null, even though it is overwritten at the end of the element.
+        v-------------------------------------------------------------------------
+   196| <Class_ManyProps // OK: `number` is overwritten at the end of the element.
    197|   {...{string1: 'foo', string2: 'bar', number: (any: ?number)}}
    198|   boolean1
    199|   boolean2={false}
@@ -457,13 +457,8 @@
 `number`.
 
    test.js:258:1
-<<<<<<< HEAD
-        v----------------------------------------------------------------------------------------------------------------
-   258| <ClassExact_ManyProps // Error: `number` cannot be null, even though it is overwritten at the end of the element.
-=======
         v------------------------------------------------------------------------------------------------
    258| <ClassExact_ManyProps // Error (TODO), but OK: `number` is overwritten at the end of the element.
->>>>>>> e2025a54
    259|   {...{string1: 'foo', string2: 'bar', number: (any: ?number)}}
    260|   boolean1
    261|   boolean2={false}
@@ -494,24 +489,7 @@
                   ^^ [2]
 
 
-Error ---------------------------------------------------------------------------------------------------- test.js:273:1
-
-Cannot create `ClassExact_ManyProps` element because inexact props [1] is incompatible with exact `Props_ManyProps` [2].
-
-   test.js:273:1
-        v------------------------------------------------------------------
-   273| <ClassExact_ManyProps // Error: Non-exact type may have extra keys.
-   274|   {...(any: Props_ManyProps)}
-   275| />;
-        -^ [1]
-
-References:
-   test.js:209:52
-   209| class ClassExact_ManyProps extends React.Component<$Exact<Props_ManyProps>> {}
-                                                           ^^^^^^^^^^^^^^^^^^^^^^^ [2]
-
-
-Error ---------------------------------------------------------------------------------------------------- test.js:278:1
+Error ---------------------------------------------------------------------------------------------------- test.js:272:1
 
 Cannot create `ClassPure_ManyProps` element because:
  - property `boolean1` is missing in props [1] but exists in `Props_ManyProps` [2].
@@ -520,17 +498,17 @@
  - property `string1` is missing in props [1] but exists in `Props_ManyProps` [2].
  - property `string2` is missing in props [1] but exists in `Props_ManyProps` [2].
 
-   test.js:278:1
-   278| <ClassPure_ManyProps />; // Error: There are no props.
+   test.js:272:1
+   272| <ClassPure_ManyProps />; // Error: There are no props.
         ^^^^^^^^^^^^^^^^^^^^^^^ [1]
 
 References:
-   test.js:277:55
-   277| class ClassPure_ManyProps extends React.PureComponent<Props_ManyProps> {}
+   test.js:271:55
+   271| class ClassPure_ManyProps extends React.PureComponent<Props_ManyProps> {}
                                                               ^^^^^^^^^^^^^^^ [2]
 
 
-Error ---------------------------------------------------------------------------------------------------- test.js:296:1
+Error ---------------------------------------------------------------------------------------------------- test.js:290:1
 
 Cannot create `ClassPure_ManyProps` element because:
  - null [1] is incompatible with string [2] in property `string1`.
@@ -539,108 +517,108 @@
  - null [7] is incompatible with boolean [8] in property `boolean2`.
  - null [9] is incompatible with number [10] in property `number`.
 
-   test.js:296:1
+   test.js:290:1
         v---------------------------------------------------------------
-   296| <ClassPure_ManyProps // Error: All props have an incorrect type.
-   297|   string1={null}
-   298|   string2={null}
-   299|   boolean1={null}
-   300|   boolean2={null}
-   301|   number={null}
-   302| />;
-        -^
-
-References:
-   test.js:297:12
-   297|   string1={null}
+   290| <ClassPure_ManyProps // Error: All props have an incorrect type.
+   291|   string1={null}
+   292|   string2={null}
+   293|   boolean1={null}
+   294|   boolean2={null}
+   295|   number={null}
+   296| />;
+        -^
+
+References:
+   test.js:291:12
+   291|   string1={null}
                    ^^^^ [1]
    test.js:70:12
     70|   string1: string,
                    ^^^^^^ [2]
-   test.js:298:12
-   298|   string2={null}
+   test.js:292:12
+   292|   string2={null}
                    ^^^^ [3]
    test.js:71:12
     71|   string2: string,
                    ^^^^^^ [4]
-   test.js:299:13
-   299|   boolean1={null}
+   test.js:293:13
+   293|   boolean1={null}
                     ^^^^ [5]
    test.js:72:13
     72|   boolean1: boolean,
                     ^^^^^^^ [6]
-   test.js:300:13
-   300|   boolean2={null}
+   test.js:294:13
+   294|   boolean2={null}
                     ^^^^ [7]
    test.js:73:13
     73|   boolean2: boolean,
                     ^^^^^^^ [8]
-   test.js:301:11
-   301|   number={null}
+   test.js:295:11
+   295|   number={null}
                   ^^^^ [9]
    test.js:74:11
     74|   number: number,
                   ^^^^^^ [10]
 
 
-Error ---------------------------------------------------------------------------------------------------- test.js:315:1
+Error ---------------------------------------------------------------------------------------------------- test.js:309:1
 
 Cannot create `ClassPure_ManyProps` element because property `number` is missing in props [1] but exists in
 `Props_ManyProps` [2].
 
-   test.js:315:1
+   test.js:309:1
         v-----------------------------------------------
-   315| <ClassPure_ManyProps // Error: Missing `number`.
-   316|   {...{string1: 'foo', string2: 'bar'}}
-   317|   {...{boolean1: true, boolean2: false}}
-   318| />;
+   309| <ClassPure_ManyProps // Error: Missing `number`.
+   310|   {...{string1: 'foo', string2: 'bar'}}
+   311|   {...{boolean1: true, boolean2: false}}
+   312| />;
         -^ [1]
 
 References:
-   test.js:277:55
-   277| class ClassPure_ManyProps extends React.PureComponent<Props_ManyProps> {}
+   test.js:271:55
+   271| class ClassPure_ManyProps extends React.PureComponent<Props_ManyProps> {}
                                                               ^^^^^^^^^^^^^^^ [2]
 
 
-Error ---------------------------------------------------------------------------------------------------- test.js:326:1
+Error ---------------------------------------------------------------------------------------------------- test.js:320:1
 
 Cannot create `ClassPure_ManyProps` element because null or undefined [1] is incompatible with number [2] in property
 `number`.
 
-   test.js:326:1
-        v---------------------------------------------------------------------------------------------------------------
-   326| <ClassPure_ManyProps // Error: `number` cannot be null, even though it is overwritten at the end of the element.
-   327|   {...{string1: 'foo', string2: 'bar', number: (any: ?number)}}
-   328|   boolean1
-   329|   boolean2={false}
-   330|   number={42}
-   331| />;
-        -^
-
-References:
-   test.js:327:54
-   327|   {...{string1: 'foo', string2: 'bar', number: (any: ?number)}}
+   test.js:320:1
+        v-----------------------------------------------------------------------------
+   320| <ClassPure_ManyProps // OK: `number` is overwritten at the end of the element.
+   321|   {...{string1: 'foo', string2: 'bar', number: (any: ?number)}}
+   322|   boolean1
+   323|   boolean2={false}
+   324|   number={42}
+   325| />;
+        -^
+
+References:
+   test.js:321:54
+   321|   {...{string1: 'foo', string2: 'bar', number: (any: ?number)}}
                                                              ^^^^^^^ [1]
    test.js:74:11
     74|   number: number,
                   ^^^^^^ [2]
 
 
-Error --------------------------------------------------------------------------------------------------- test.js:336:54
+Error --------------------------------------------------------------------------------------------------- test.js:330:54
 
 null or undefined [1] is incompatible with number [2].
 
-   test.js:336:54
-   336|   {...{string1: 'foo', string2: 'bar', number: (any: ?number)}}
+   test.js:330:54
+   330|   {...{string1: 'foo', string2: 'bar', number: (any: ?number)}}
                                                              ^^^^^^^ [1]
 
 References:
-   test.js:335:11
-   335|   number={42}
+   test.js:329:11
+   329|   number={42}
                   ^^ [2]
 
 
-Error ---------------------------------------------------------------------------------------------------- test.js:340:1
+Error ---------------------------------------------------------------------------------------------------- test.js:334:1
 
 Cannot create `Function_ManyProps` element because:
  - property `boolean1` is missing in props [1] but exists in `Props_ManyProps` [2].
@@ -649,17 +627,17 @@
  - property `string1` is missing in props [1] but exists in `Props_ManyProps` [2].
  - property `string2` is missing in props [1] but exists in `Props_ManyProps` [2].
 
-   test.js:340:1
-   340| <Function_ManyProps />; // Error: There are no props.
+   test.js:334:1
+   334| <Function_ManyProps />; // Error: There are no props.
         ^^^^^^^^^^^^^^^^^^^^^^ [1]
 
 References:
-   test.js:339:36
-   339| const Function_ManyProps = (props: Props_ManyProps) => any;
+   test.js:333:36
+   333| const Function_ManyProps = (props: Props_ManyProps) => any;
                                            ^^^^^^^^^^^^^^^ [2]
 
 
-Error ---------------------------------------------------------------------------------------------------- test.js:358:1
+Error ---------------------------------------------------------------------------------------------------- test.js:352:1
 
 Cannot create `Function_ManyProps` element because:
  - null [1] is incompatible with string [2] in property `string1`.
@@ -668,108 +646,108 @@
  - null [7] is incompatible with boolean [8] in property `boolean2`.
  - null [9] is incompatible with number [10] in property `number`.
 
-   test.js:358:1
+   test.js:352:1
         v--------------------------------------------------------------
-   358| <Function_ManyProps // Error: All props have an incorrect type.
-   359|   string1={null}
-   360|   string2={null}
-   361|   boolean1={null}
-   362|   boolean2={null}
-   363|   number={null}
-   364| />;
-        -^
-
-References:
-   test.js:359:12
-   359|   string1={null}
+   352| <Function_ManyProps // Error: All props have an incorrect type.
+   353|   string1={null}
+   354|   string2={null}
+   355|   boolean1={null}
+   356|   boolean2={null}
+   357|   number={null}
+   358| />;
+        -^
+
+References:
+   test.js:353:12
+   353|   string1={null}
                    ^^^^ [1]
    test.js:70:12
     70|   string1: string,
                    ^^^^^^ [2]
-   test.js:360:12
-   360|   string2={null}
+   test.js:354:12
+   354|   string2={null}
                    ^^^^ [3]
    test.js:71:12
     71|   string2: string,
                    ^^^^^^ [4]
-   test.js:361:13
-   361|   boolean1={null}
+   test.js:355:13
+   355|   boolean1={null}
                     ^^^^ [5]
    test.js:72:13
     72|   boolean1: boolean,
                     ^^^^^^^ [6]
-   test.js:362:13
-   362|   boolean2={null}
+   test.js:356:13
+   356|   boolean2={null}
                     ^^^^ [7]
    test.js:73:13
     73|   boolean2: boolean,
                     ^^^^^^^ [8]
-   test.js:363:11
-   363|   number={null}
+   test.js:357:11
+   357|   number={null}
                   ^^^^ [9]
    test.js:74:11
     74|   number: number,
                   ^^^^^^ [10]
 
 
-Error ---------------------------------------------------------------------------------------------------- test.js:377:1
+Error ---------------------------------------------------------------------------------------------------- test.js:371:1
 
 Cannot create `Function_ManyProps` element because property `number` is missing in props [1] but exists in
 `Props_ManyProps` [2].
 
-   test.js:377:1
+   test.js:371:1
         v----------------------------------------------
-   377| <Function_ManyProps // Error: Missing `number`.
-   378|   {...{string1: 'foo', string2: 'bar'}}
-   379|   {...{boolean1: true, boolean2: false}}
-   380| />;
+   371| <Function_ManyProps // Error: Missing `number`.
+   372|   {...{string1: 'foo', string2: 'bar'}}
+   373|   {...{boolean1: true, boolean2: false}}
+   374| />;
         -^ [1]
 
 References:
-   test.js:339:36
-   339| const Function_ManyProps = (props: Props_ManyProps) => any;
+   test.js:333:36
+   333| const Function_ManyProps = (props: Props_ManyProps) => any;
                                            ^^^^^^^^^^^^^^^ [2]
 
 
-Error ---------------------------------------------------------------------------------------------------- test.js:388:1
+Error ---------------------------------------------------------------------------------------------------- test.js:382:1
 
 Cannot create `Function_ManyProps` element because null or undefined [1] is incompatible with number [2] in property
 `number`.
 
-   test.js:388:1
-        v--------------------------------------------------------------------------------------------------------------
-   388| <Function_ManyProps // Error: `number` cannot be null, even though it is overwritten at the end of the element.
-   389|   {...{string1: 'foo', string2: 'bar', number: (any: ?number)}}
-   390|   boolean1
-   391|   boolean2={false}
-   392|   number={42}
-   393| />;
-        -^
-
-References:
-   test.js:389:54
-   389|   {...{string1: 'foo', string2: 'bar', number: (any: ?number)}}
+   test.js:382:1
+        v----------------------------------------------------------------------------
+   382| <Function_ManyProps // OK: `number` is overwritten at the end of the element.
+   383|   {...{string1: 'foo', string2: 'bar', number: (any: ?number)}}
+   384|   boolean1
+   385|   boolean2={false}
+   386|   number={42}
+   387| />;
+        -^
+
+References:
+   test.js:383:54
+   383|   {...{string1: 'foo', string2: 'bar', number: (any: ?number)}}
                                                              ^^^^^^^ [1]
    test.js:74:11
     74|   number: number,
                   ^^^^^^ [2]
 
 
-Error --------------------------------------------------------------------------------------------------- test.js:398:54
+Error --------------------------------------------------------------------------------------------------- test.js:392:54
 
 null or undefined [1] is incompatible with number [2].
 
-   test.js:398:54
-   398|   {...{string1: 'foo', string2: 'bar', number: (any: ?number)}}
+   test.js:392:54
+   392|   {...{string1: 'foo', string2: 'bar', number: (any: ?number)}}
                                                              ^^^^^^^ [1]
 
 References:
-   test.js:397:11
-   397|   number={42}
+   test.js:391:11
+   391|   number={42}
                   ^^ [2]
 
 
-Error ---------------------------------------------------------------------------------------------------- test.js:402:1
+Error ---------------------------------------------------------------------------------------------------- test.js:396:1
 
 Cannot create `FunctionExact_ManyProps` element because:
  - property `boolean1` is missing in props [1] but exists in `Props_ManyProps` [2].
@@ -778,44 +756,44 @@
  - property `string1` is missing in props [1] but exists in `Props_ManyProps` [2].
  - property `string2` is missing in props [1] but exists in `Props_ManyProps` [2].
 
-   test.js:402:1
-   402| <FunctionExact_ManyProps />; // Error: There are no props.
+   test.js:396:1
+   396| <FunctionExact_ManyProps />; // Error: There are no props.
         ^^^^^^^^^^^^^^^^^^^^^^^^^^^ [1]
 
 References:
-   test.js:401:48
-   401| const FunctionExact_ManyProps = (props: $Exact<Props_ManyProps>) => any;
+   test.js:395:48
+   395| const FunctionExact_ManyProps = (props: $Exact<Props_ManyProps>) => any;
                                                        ^^^^^^^^^^^^^^^ [2]
 
 
-Error ---------------------------------------------------------------------------------------------------- test.js:410:1
+Error ---------------------------------------------------------------------------------------------------- test.js:404:1
 
 Cannot create `FunctionExact_ManyProps` element because:
  - property `a` is missing in `Props_ManyProps` [1] but exists in props [2].
  - property `b` is missing in `Props_ManyProps` [1] but exists in props [2].
  - property `c` is missing in `Props_ManyProps` [1] but exists in props [2].
 
-   test.js:410:1
+   test.js:404:1
         v-------------------------------------------------------
-   410| <FunctionExact_ManyProps // OK: Other props are allowed.
-   411|   string1="foo"
-   412|   string2={'bar'}
-   413|   boolean1
-   414|   boolean2={false}
-   415|   number={42}
-   416|   a={1}
-   417|   b={2}
-   418|   c={3}
-   419| />;
+   404| <FunctionExact_ManyProps // OK: Other props are allowed.
+   405|   string1="foo"
+   406|   string2={'bar'}
+   407|   boolean1
+   408|   boolean2={false}
+   409|   number={42}
+   410|   a={1}
+   411|   b={2}
+   412|   c={3}
+   413| />;
         -^ [2]
 
 References:
-   test.js:401:48
-   401| const FunctionExact_ManyProps = (props: $Exact<Props_ManyProps>) => any;
+   test.js:395:48
+   395| const FunctionExact_ManyProps = (props: $Exact<Props_ManyProps>) => any;
                                                        ^^^^^^^^^^^^^^^ [1]
 
 
-Error ---------------------------------------------------------------------------------------------------- test.js:420:1
+Error ---------------------------------------------------------------------------------------------------- test.js:414:1
 
 Cannot create `FunctionExact_ManyProps` element because:
  - null [1] is incompatible with string [2] in property `string1`.
@@ -824,73 +802,55 @@
  - null [7] is incompatible with boolean [8] in property `boolean2`.
  - null [9] is incompatible with number [10] in property `number`.
 
-   test.js:420:1
+   test.js:414:1
         v-------------------------------------------------------------------
-   420| <FunctionExact_ManyProps // Error: All props have an incorrect type.
-   421|   string1={null}
-   422|   string2={null}
-   423|   boolean1={null}
-   424|   boolean2={null}
-   425|   number={null}
-   426| />;
-        -^
-
-References:
-   test.js:421:12
-   421|   string1={null}
+   414| <FunctionExact_ManyProps // Error: All props have an incorrect type.
+   415|   string1={null}
+   416|   string2={null}
+   417|   boolean1={null}
+   418|   boolean2={null}
+   419|   number={null}
+   420| />;
+        -^
+
+References:
+   test.js:415:12
+   415|   string1={null}
                    ^^^^ [1]
    test.js:70:12
     70|   string1: string,
                    ^^^^^^ [2]
-   test.js:422:12
-   422|   string2={null}
+   test.js:416:12
+   416|   string2={null}
                    ^^^^ [3]
    test.js:71:12
     71|   string2: string,
                    ^^^^^^ [4]
-   test.js:423:13
-   423|   boolean1={null}
+   test.js:417:13
+   417|   boolean1={null}
                     ^^^^ [5]
    test.js:72:13
     72|   boolean1: boolean,
                     ^^^^^^^ [6]
-   test.js:424:13
-   424|   boolean2={null}
+   test.js:418:13
+   418|   boolean2={null}
                     ^^^^ [7]
    test.js:73:13
     73|   boolean2: boolean,
                     ^^^^^^^ [8]
-   test.js:425:11
-   425|   number={null}
+   test.js:419:11
+   419|   number={null}
                   ^^^^ [9]
    test.js:74:11
     74|   number: number,
                   ^^^^^^ [10]
 
 
-<<<<<<< HEAD
-Error ---------------------------------------------------------------------------------------------------- test.js:439:1
-=======
 Error ---------------------------------------------------------------------------------------------------- test.js:433:1
->>>>>>> e2025a54
 
 Cannot create `FunctionExact_ManyProps` element because property `number` is missing in props [1] but exists in
 `Props_ManyProps` [2].
 
-<<<<<<< HEAD
-   test.js:439:1
-        v---------------------------------------------------
-   439| <FunctionExact_ManyProps // Error: Missing `number`.
-   440|   {...{string1: 'foo', string2: 'bar'}}
-   441|   {...{boolean1: true, boolean2: false}}
-   442| />;
-        -^ [1]
-
-References:
-   test.js:401:48
-   401| const FunctionExact_ManyProps = (props: $Exact<Props_ManyProps>) => any;
-                                                       ^^^^^^^^^^^^^^^ [2]
-=======
    test.js:433:1
         v---------------------------------------------------
    433| <FunctionExact_ManyProps // Error: Missing `number`.
@@ -927,23 +887,10 @@
    test.js:395:48
    395| const FunctionExact_ManyProps = (props: $Exact<Props_ManyProps>) => any;
                                                        ^^^^^^^^^^^^^^^ [1]
->>>>>>> e2025a54
-
-
-Error ---------------------------------------------------------------------------------------------------- test.js:443:1
-
-<<<<<<< HEAD
-Cannot create `FunctionExact_ManyProps` element because:
- - property `a` is missing in `Props_ManyProps` [1] but exists in props [2].
- - property `b` is missing in `Props_ManyProps` [1] but exists in props [2].
- - property `c` is missing in `Props_ManyProps` [1] but exists in props [2].
-
-   test.js:443:1
-        v--------------------------------------------------------------
-   443| <FunctionExact_ManyProps // Error: Extra props are not allowed.
-   444|   string1="foo"
-   445|   string2={'bar'}
-=======
+
+
+Error ---------------------------------------------------------------------------------------------------- test.js:444:1
+
 Cannot create `FunctionExact_ManyProps` element because null or undefined [1] is incompatible with number [2] in
 property `number`.
 
@@ -951,66 +898,36 @@
         v-------------------------------------------------------------------------
    444| <FunctionExact_ManyProps // Error (TODO), but OK: `number` is overwritten.
    445|   {...{string1: 'foo', string2: 'bar', number: (any: ?number)}}
->>>>>>> e2025a54
    446|   boolean1
    447|   boolean2={false}
-   448|   {...{number: 42, a: 1, b: 2, c: 3}}
+   448|   number={42}
    449| />;
-<<<<<<< HEAD
-        -^ [2]
-
-References:
-   test.js:401:48
-   401| const FunctionExact_ManyProps = (props: $Exact<Props_ManyProps>) => any;
-                                                       ^^^^^^^^^^^^^^^ [1]
-
-
-Error ---------------------------------------------------------------------------------------------------- test.js:450:1
-
-Cannot create `FunctionExact_ManyProps` element because null or undefined [1] is incompatible with number [2] in
-property `number`.
-
-   test.js:450:1
-        v-------------------------------------------------------------------------------------------------------------------
-   450| <FunctionExact_ManyProps // Error: `number` cannot be null, even though it is overwritten at the end of the element.
-   451|   {...{string1: 'foo', string2: 'bar', number: (any: ?number)}}
-   452|   boolean1
-   453|   boolean2={false}
-   454|   number={42}
-   455| />;
-        -^
-
-References:
-   test.js:451:54
-   451|   {...{string1: 'foo', string2: 'bar', number: (any: ?number)}}
-=======
         -^
 
 References:
    test.js:445:54
    445|   {...{string1: 'foo', string2: 'bar', number: (any: ?number)}}
->>>>>>> e2025a54
                                                              ^^^^^^^ [1]
    test.js:74:11
     74|   number: number,
                   ^^^^^^ [2]
 
 
-Error --------------------------------------------------------------------------------------------------- test.js:460:54
+Error --------------------------------------------------------------------------------------------------- test.js:454:54
 
 null or undefined [1] is incompatible with number [2].
 
-   test.js:460:54
-   460|   {...{string1: 'foo', string2: 'bar', number: (any: ?number)}}
+   test.js:454:54
+   454|   {...{string1: 'foo', string2: 'bar', number: (any: ?number)}}
                                                              ^^^^^^^ [1]
 
 References:
-   test.js:459:11
-   459|   number={42}
+   test.js:453:11
+   453|   number={42}
                   ^^ [2]
 
 
-Error ---------------------------------------------------------------------------------------------------- test.js:464:1
+Error ---------------------------------------------------------------------------------------------------- test.js:458:1
 
 Cannot create `Abstract_ManyProps` element because:
  - property `boolean1` is missing in props [1] but exists in `Props_ManyProps` [2].
@@ -1019,17 +936,17 @@
  - property `string1` is missing in props [1] but exists in `Props_ManyProps` [2].
  - property `string2` is missing in props [1] but exists in `Props_ManyProps` [2].
 
-   test.js:464:1
-   464| <Abstract_ManyProps />; // Error: There are no props.
+   test.js:458:1
+   458| <Abstract_ManyProps />; // Error: There are no props.
         ^^^^^^^^^^^^^^^^^^^^^^ [1]
 
 References:
-   test.js:463:47
-   463| const Abstract_ManyProps: React.ComponentType<Props_ManyProps> = any;
+   test.js:457:47
+   457| const Abstract_ManyProps: React.ComponentType<Props_ManyProps> = any;
                                                       ^^^^^^^^^^^^^^^ [2]
 
 
-Error ---------------------------------------------------------------------------------------------------- test.js:482:1
+Error ---------------------------------------------------------------------------------------------------- test.js:476:1
 
 Cannot create `Abstract_ManyProps` element because:
  - null [1] is incompatible with string [2] in property `string1`.
@@ -1038,108 +955,108 @@
  - null [7] is incompatible with boolean [8] in property `boolean2`.
  - null [9] is incompatible with number [10] in property `number`.
 
-   test.js:482:1
+   test.js:476:1
         v--------------------------------------------------------------
-   482| <Abstract_ManyProps // Error: All props have an incorrect type.
-   483|   string1={null}
-   484|   string2={null}
-   485|   boolean1={null}
-   486|   boolean2={null}
-   487|   number={null}
-   488| />;
-        -^
-
-References:
-   test.js:483:12
-   483|   string1={null}
+   476| <Abstract_ManyProps // Error: All props have an incorrect type.
+   477|   string1={null}
+   478|   string2={null}
+   479|   boolean1={null}
+   480|   boolean2={null}
+   481|   number={null}
+   482| />;
+        -^
+
+References:
+   test.js:477:12
+   477|   string1={null}
                    ^^^^ [1]
    test.js:70:12
     70|   string1: string,
                    ^^^^^^ [2]
-   test.js:484:12
-   484|   string2={null}
+   test.js:478:12
+   478|   string2={null}
                    ^^^^ [3]
    test.js:71:12
     71|   string2: string,
                    ^^^^^^ [4]
-   test.js:485:13
-   485|   boolean1={null}
+   test.js:479:13
+   479|   boolean1={null}
                     ^^^^ [5]
    test.js:72:13
     72|   boolean1: boolean,
                     ^^^^^^^ [6]
-   test.js:486:13
-   486|   boolean2={null}
+   test.js:480:13
+   480|   boolean2={null}
                     ^^^^ [7]
    test.js:73:13
     73|   boolean2: boolean,
                     ^^^^^^^ [8]
-   test.js:487:11
-   487|   number={null}
+   test.js:481:11
+   481|   number={null}
                   ^^^^ [9]
    test.js:74:11
     74|   number: number,
                   ^^^^^^ [10]
 
 
-Error ---------------------------------------------------------------------------------------------------- test.js:501:1
+Error ---------------------------------------------------------------------------------------------------- test.js:495:1
 
 Cannot create `Abstract_ManyProps` element because property `number` is missing in props [1] but exists in
 `Props_ManyProps` [2].
 
-   test.js:501:1
+   test.js:495:1
         v----------------------------------------------
-   501| <Abstract_ManyProps // Error: Missing `number`.
-   502|   {...{string1: 'foo', string2: 'bar'}}
-   503|   {...{boolean1: true, boolean2: false}}
-   504| />;
+   495| <Abstract_ManyProps // Error: Missing `number`.
+   496|   {...{string1: 'foo', string2: 'bar'}}
+   497|   {...{boolean1: true, boolean2: false}}
+   498| />;
         -^ [1]
 
 References:
-   test.js:463:47
-   463| const Abstract_ManyProps: React.ComponentType<Props_ManyProps> = any;
+   test.js:457:47
+   457| const Abstract_ManyProps: React.ComponentType<Props_ManyProps> = any;
                                                       ^^^^^^^^^^^^^^^ [2]
 
 
-Error ---------------------------------------------------------------------------------------------------- test.js:512:1
+Error ---------------------------------------------------------------------------------------------------- test.js:506:1
 
 Cannot create `Abstract_ManyProps` element because null or undefined [1] is incompatible with number [2] in property
 `number`.
 
-   test.js:512:1
-        v--------------------------------------------------------------------------------------------------------------
-   512| <Abstract_ManyProps // Error: `number` cannot be null, even though it is overwritten at the end of the element.
-   513|   {...{string1: 'foo', string2: 'bar', number: (any: ?number)}}
-   514|   boolean1
-   515|   boolean2={false}
-   516|   number={42}
-   517| />;
-        -^
-
-References:
-   test.js:513:54
-   513|   {...{string1: 'foo', string2: 'bar', number: (any: ?number)}}
+   test.js:506:1
+        v----------------------------------------------------------------------------
+   506| <Abstract_ManyProps // OK: `number` is overwritten at the end of the element.
+   507|   {...{string1: 'foo', string2: 'bar', number: (any: ?number)}}
+   508|   boolean1
+   509|   boolean2={false}
+   510|   number={42}
+   511| />;
+        -^
+
+References:
+   test.js:507:54
+   507|   {...{string1: 'foo', string2: 'bar', number: (any: ?number)}}
                                                              ^^^^^^^ [1]
    test.js:74:11
     74|   number: number,
                   ^^^^^^ [2]
 
 
-Error --------------------------------------------------------------------------------------------------- test.js:522:54
+Error --------------------------------------------------------------------------------------------------- test.js:516:54
 
 null or undefined [1] is incompatible with number [2].
 
-   test.js:522:54
-   522|   {...{string1: 'foo', string2: 'bar', number: (any: ?number)}}
+   test.js:516:54
+   516|   {...{string1: 'foo', string2: 'bar', number: (any: ?number)}}
                                                              ^^^^^^^ [1]
 
 References:
-   test.js:521:11
-   521|   number={42}
+   test.js:515:11
+   515|   number={42}
                   ^^ [2]
 
 
-Error ---------------------------------------------------------------------------------------------------- test.js:527:1
+Error ---------------------------------------------------------------------------------------------------- test.js:521:1
 
 Cannot create `AbstractExact_ManyProps` element because:
  - property `boolean1` is missing in props [1] but exists in `Props_ManyProps` [2].
@@ -1148,44 +1065,44 @@
  - property `string1` is missing in props [1] but exists in `Props_ManyProps` [2].
  - property `string2` is missing in props [1] but exists in `Props_ManyProps` [2].
 
-   test.js:527:1
-   527| <AbstractExact_ManyProps />; // Error: There are no props.
+   test.js:521:1
+   521| <AbstractExact_ManyProps />; // Error: There are no props.
         ^^^^^^^^^^^^^^^^^^^^^^^^^^^ [1]
 
 References:
-   test.js:525:59
-   525| const AbstractExact_ManyProps: React.ComponentType<$Exact<Props_ManyProps>>
+   test.js:519:59
+   519| const AbstractExact_ManyProps: React.ComponentType<$Exact<Props_ManyProps>>
                                                                   ^^^^^^^^^^^^^^^ [2]
 
 
-Error ---------------------------------------------------------------------------------------------------- test.js:535:1
+Error ---------------------------------------------------------------------------------------------------- test.js:529:1
 
 Cannot create `AbstractExact_ManyProps` element because:
  - property `a` is missing in `Props_ManyProps` [1] but exists in props [2].
  - property `b` is missing in `Props_ManyProps` [1] but exists in props [2].
  - property `c` is missing in `Props_ManyProps` [1] but exists in props [2].
 
-   test.js:535:1
+   test.js:529:1
         v--------------------------------------------------------------
-   535| <AbstractExact_ManyProps // Error: Other props are not allowed.
-   536|   string1="foo"
-   537|   string2={'bar'}
-   538|   boolean1
-   539|   boolean2={false}
-   540|   number={42}
-   541|   a={1}
-   542|   b={2}
-   543|   c={3}
-   544| />;
+   529| <AbstractExact_ManyProps // Error: Other props are not allowed.
+   530|   string1="foo"
+   531|   string2={'bar'}
+   532|   boolean1
+   533|   boolean2={false}
+   534|   number={42}
+   535|   a={1}
+   536|   b={2}
+   537|   c={3}
+   538| />;
         -^ [2]
 
 References:
-   test.js:525:59
-   525| const AbstractExact_ManyProps: React.ComponentType<$Exact<Props_ManyProps>>
+   test.js:519:59
+   519| const AbstractExact_ManyProps: React.ComponentType<$Exact<Props_ManyProps>>
                                                                   ^^^^^^^^^^^^^^^ [1]
 
 
-Error ---------------------------------------------------------------------------------------------------- test.js:545:1
+Error ---------------------------------------------------------------------------------------------------- test.js:539:1
 
 Cannot create `AbstractExact_ManyProps` element because:
  - null [1] is incompatible with string [2] in property `string1`.
@@ -1194,73 +1111,55 @@
  - null [7] is incompatible with boolean [8] in property `boolean2`.
  - null [9] is incompatible with number [10] in property `number`.
 
-   test.js:545:1
+   test.js:539:1
         v-------------------------------------------------------------------
-   545| <AbstractExact_ManyProps // Error: All props have an incorrect type.
-   546|   string1={null}
-   547|   string2={null}
-   548|   boolean1={null}
-   549|   boolean2={null}
-   550|   number={null}
-   551| />;
-        -^
-
-References:
-   test.js:546:12
-   546|   string1={null}
+   539| <AbstractExact_ManyProps // Error: All props have an incorrect type.
+   540|   string1={null}
+   541|   string2={null}
+   542|   boolean1={null}
+   543|   boolean2={null}
+   544|   number={null}
+   545| />;
+        -^
+
+References:
+   test.js:540:12
+   540|   string1={null}
                    ^^^^ [1]
    test.js:70:12
     70|   string1: string,
                    ^^^^^^ [2]
-   test.js:547:12
-   547|   string2={null}
+   test.js:541:12
+   541|   string2={null}
                    ^^^^ [3]
    test.js:71:12
     71|   string2: string,
                    ^^^^^^ [4]
-   test.js:548:13
-   548|   boolean1={null}
+   test.js:542:13
+   542|   boolean1={null}
                     ^^^^ [5]
    test.js:72:13
     72|   boolean1: boolean,
                     ^^^^^^^ [6]
-   test.js:549:13
-   549|   boolean2={null}
+   test.js:543:13
+   543|   boolean2={null}
                     ^^^^ [7]
    test.js:73:13
     73|   boolean2: boolean,
                     ^^^^^^^ [8]
-   test.js:550:11
-   550|   number={null}
+   test.js:544:11
+   544|   number={null}
                   ^^^^ [9]
    test.js:74:11
     74|   number: number,
                   ^^^^^^ [10]
 
 
-<<<<<<< HEAD
-Error ---------------------------------------------------------------------------------------------------- test.js:564:1
-=======
 Error ---------------------------------------------------------------------------------------------------- test.js:558:1
->>>>>>> e2025a54
 
 Cannot create `AbstractExact_ManyProps` element because property `number` is missing in props [1] but exists in
 `Props_ManyProps` [2].
 
-<<<<<<< HEAD
-   test.js:564:1
-        v---------------------------------------------------
-   564| <AbstractExact_ManyProps // Error: Missing `number`.
-   565|   {...{string1: 'foo', string2: 'bar'}}
-   566|   {...{boolean1: true, boolean2: false}}
-   567| />;
-        -^ [1]
-
-References:
-   test.js:525:59
-   525| const AbstractExact_ManyProps: React.ComponentType<$Exact<Props_ManyProps>>
-                                                                  ^^^^^^^^^^^^^^^ [2]
-=======
    test.js:558:1
         v---------------------------------------------------
    558| <AbstractExact_ManyProps // Error: Missing `number`.
@@ -1297,23 +1196,10 @@
    test.js:519:59
    519| const AbstractExact_ManyProps: React.ComponentType<$Exact<Props_ManyProps>>
                                                                   ^^^^^^^^^^^^^^^ [1]
->>>>>>> e2025a54
-
-
-Error ---------------------------------------------------------------------------------------------------- test.js:568:1
-
-<<<<<<< HEAD
-Cannot create `AbstractExact_ManyProps` element because:
- - property `a` is missing in `Props_ManyProps` [1] but exists in props [2].
- - property `b` is missing in `Props_ManyProps` [1] but exists in props [2].
- - property `c` is missing in `Props_ManyProps` [1] but exists in props [2].
-
-   test.js:568:1
-        v--------------------------------------------------------------
-   568| <AbstractExact_ManyProps // Error: Extra props are not allowed.
-   569|   string1="foo"
-   570|   string2={'bar'}
-=======
+
+
+Error ---------------------------------------------------------------------------------------------------- test.js:569:1
+
 Cannot create `AbstractExact_ManyProps` element because null or undefined [1] is incompatible with number [2] in
 property `number`.
 
@@ -1321,66 +1207,36 @@
         v-------------------------------------------------------------------------
    569| <AbstractExact_ManyProps // Error (TODO), but OK: `number` is overwritten.
    570|   {...{string1: 'foo', string2: 'bar', number: (any: ?number)}}
->>>>>>> e2025a54
    571|   boolean1
    572|   boolean2={false}
-   573|   {...{number: 42, a: 1, b: 2, c: 3}}
+   573|   number={42}
    574| />;
-<<<<<<< HEAD
-        -^ [2]
-
-References:
-   test.js:525:59
-   525| const AbstractExact_ManyProps: React.ComponentType<$Exact<Props_ManyProps>>
-                                                                  ^^^^^^^^^^^^^^^ [1]
-
-
-Error ---------------------------------------------------------------------------------------------------- test.js:575:1
-
-Cannot create `AbstractExact_ManyProps` element because null or undefined [1] is incompatible with number [2] in
-property `number`.
-
-   test.js:575:1
-        v-------------------------------------------------------------------------------------------------------------------
-   575| <AbstractExact_ManyProps // Error: `number` cannot be null, even though it is overwritten at the end of the element.
-   576|   {...{string1: 'foo', string2: 'bar', number: (any: ?number)}}
-   577|   boolean1
-   578|   boolean2={false}
-   579|   number={42}
-   580| />;
-        -^
-
-References:
-   test.js:576:54
-   576|   {...{string1: 'foo', string2: 'bar', number: (any: ?number)}}
-=======
         -^
 
 References:
    test.js:570:54
    570|   {...{string1: 'foo', string2: 'bar', number: (any: ?number)}}
->>>>>>> e2025a54
                                                              ^^^^^^^ [1]
    test.js:74:11
     74|   number: number,
                   ^^^^^^ [2]
 
 
-Error --------------------------------------------------------------------------------------------------- test.js:585:54
+Error --------------------------------------------------------------------------------------------------- test.js:579:54
 
 null or undefined [1] is incompatible with number [2].
 
-   test.js:585:54
-   585|   {...{string1: 'foo', string2: 'bar', number: (any: ?number)}}
+   test.js:579:54
+   579|   {...{string1: 'foo', string2: 'bar', number: (any: ?number)}}
                                                              ^^^^^^^ [1]
 
 References:
-   test.js:584:11
-   584|   number={42}
+   test.js:578:11
+   578|   number={42}
                   ^^ [2]
 
 
-Error ---------------------------------------------------------------------------------------------------- test.js:589:1
+Error ---------------------------------------------------------------------------------------------------- test.js:583:1
 
 Cannot create `Member_ManyProps.prop` element because:
  - property `boolean1` is missing in props [1] but exists in `Props_ManyProps` [2].
@@ -1389,8 +1245,8 @@
  - property `string1` is missing in props [1] but exists in `Props_ManyProps` [2].
  - property `string2` is missing in props [1] but exists in `Props_ManyProps` [2].
 
-   test.js:589:1
-   589| <Member_ManyProps.prop />; // Error: There are no props.
+   test.js:583:1
+   583| <Member_ManyProps.prop />; // Error: There are no props.
         ^^^^^^^^^^^^^^^^^^^^^^^^^ [1]
 
 References:
@@ -1399,7 +1255,7 @@
                                                       ^^^^^^^^^^^^^^^ [2]
 
 
-Error ---------------------------------------------------------------------------------------------------- test.js:607:1
+Error ---------------------------------------------------------------------------------------------------- test.js:601:1
 
 Cannot create `Member_ManyProps.prop` element because:
  - null [1] is incompatible with string [2] in property `string1`.
@@ -1408,61 +1264,61 @@
  - null [7] is incompatible with boolean [8] in property `boolean2`.
  - null [9] is incompatible with number [10] in property `number`.
 
-   test.js:607:1
+   test.js:601:1
         v-----------------------------------------------------------------
-   607| <Member_ManyProps.prop // Error: All props have an incorrect type.
-   608|   string1={null}
-   609|   string2={null}
-   610|   boolean1={null}
-   611|   boolean2={null}
-   612|   number={null}
-   613| />;
-        -^
-
-References:
-   test.js:608:12
-   608|   string1={null}
+   601| <Member_ManyProps.prop // Error: All props have an incorrect type.
+   602|   string1={null}
+   603|   string2={null}
+   604|   boolean1={null}
+   605|   boolean2={null}
+   606|   number={null}
+   607| />;
+        -^
+
+References:
+   test.js:602:12
+   602|   string1={null}
                    ^^^^ [1]
    test.js:70:12
     70|   string1: string,
                    ^^^^^^ [2]
-   test.js:609:12
-   609|   string2={null}
+   test.js:603:12
+   603|   string2={null}
                    ^^^^ [3]
    test.js:71:12
     71|   string2: string,
                    ^^^^^^ [4]
-   test.js:610:13
-   610|   boolean1={null}
+   test.js:604:13
+   604|   boolean1={null}
                     ^^^^ [5]
    test.js:72:13
     72|   boolean1: boolean,
                     ^^^^^^^ [6]
-   test.js:611:13
-   611|   boolean2={null}
+   test.js:605:13
+   605|   boolean2={null}
                     ^^^^ [7]
    test.js:73:13
     73|   boolean2: boolean,
                     ^^^^^^^ [8]
-   test.js:612:11
-   612|   number={null}
+   test.js:606:11
+   606|   number={null}
                   ^^^^ [9]
    test.js:74:11
     74|   number: number,
                   ^^^^^^ [10]
 
 
-Error ---------------------------------------------------------------------------------------------------- test.js:626:1
+Error ---------------------------------------------------------------------------------------------------- test.js:620:1
 
 Cannot create `Member_ManyProps.prop` element because property `number` is missing in props [1] but exists in
 `Props_ManyProps` [2].
 
-   test.js:626:1
+   test.js:620:1
         v-------------------------------------------------
-   626| <Member_ManyProps.prop // Error: Missing `number`.
-   627|   {...{string1: 'foo', string2: 'bar'}}
-   628|   {...{boolean1: true, boolean2: false}}
-   629| />;
+   620| <Member_ManyProps.prop // Error: Missing `number`.
+   621|   {...{string1: 'foo', string2: 'bar'}}
+   622|   {...{boolean1: true, boolean2: false}}
+   623| />;
         -^ [1]
 
 References:
@@ -1471,45 +1327,45 @@
                                                       ^^^^^^^^^^^^^^^ [2]
 
 
-Error ---------------------------------------------------------------------------------------------------- test.js:637:1
+Error ---------------------------------------------------------------------------------------------------- test.js:631:1
 
 Cannot create `Member_ManyProps.prop` element because null or undefined [1] is incompatible with number [2] in property
 `number`.
 
-   test.js:637:1
-        v-----------------------------------------------------------------------------------------------------------------
-   637| <Member_ManyProps.prop // Error: `number` cannot be null, even though it is overwritten at the end of the element.
-   638|   {...{string1: 'foo', string2: 'bar', number: (any: ?number)}}
-   639|   boolean1
-   640|   boolean2={false}
-   641|   number={42}
-   642| />;
-        -^
-
-References:
-   test.js:638:54
-   638|   {...{string1: 'foo', string2: 'bar', number: (any: ?number)}}
+   test.js:631:1
+        v-------------------------------------------------------------------------------
+   631| <Member_ManyProps.prop // OK: `number` is overwritten at the end of the element.
+   632|   {...{string1: 'foo', string2: 'bar', number: (any: ?number)}}
+   633|   boolean1
+   634|   boolean2={false}
+   635|   number={42}
+   636| />;
+        -^
+
+References:
+   test.js:632:54
+   632|   {...{string1: 'foo', string2: 'bar', number: (any: ?number)}}
                                                              ^^^^^^^ [1]
    test.js:74:11
     74|   number: number,
                   ^^^^^^ [2]
 
 
-Error --------------------------------------------------------------------------------------------------- test.js:647:54
+Error --------------------------------------------------------------------------------------------------- test.js:641:54
 
 null or undefined [1] is incompatible with number [2].
 
-   test.js:647:54
-   647|   {...{string1: 'foo', string2: 'bar', number: (any: ?number)}}
+   test.js:641:54
+   641|   {...{string1: 'foo', string2: 'bar', number: (any: ?number)}}
                                                              ^^^^^^^ [1]
 
 References:
-   test.js:646:11
-   646|   number={42}
+   test.js:640:11
+   640|   number={42}
                   ^^ [2]
 
 
-Error ---------------------------------------------------------------------------------------------------- test.js:651:1
+Error ---------------------------------------------------------------------------------------------------- test.js:645:1
 
 Cannot create `EnhancedClass_ManyProps` element because:
  - property `boolean1` is missing in props [1] but exists in `Props_ManyProps` [2].
@@ -1518,8 +1374,8 @@
  - property `string1` is missing in props [1] but exists in `Props_ManyProps` [2].
  - property `string2` is missing in props [1] but exists in `Props_ManyProps` [2].
 
-   test.js:651:1
-   651| <EnhancedClass_ManyProps />; // Error: There are no props.
+   test.js:645:1
+   645| <EnhancedClass_ManyProps />; // Error: There are no props.
         ^^^^^^^^^^^^^^^^^^^^^^^^^^^ [1]
 
 References:
@@ -1528,7 +1384,7 @@
                                ^^^^^^^^^^^^^^^^^^^^^^^^^^^^^^ [2]
 
 
-Error ---------------------------------------------------------------------------------------------------- test.js:669:1
+Error ---------------------------------------------------------------------------------------------------- test.js:663:1
 
 Cannot create `EnhancedClass_ManyProps` element because:
  - null [1] is incompatible with string [2] in property `string1`.
@@ -1537,61 +1393,61 @@
  - null [7] is incompatible with boolean [8] in property `boolean2`.
  - null [9] is incompatible with number [10] in property `number`.
 
-   test.js:669:1
+   test.js:663:1
         v-------------------------------------------------------------------
-   669| <EnhancedClass_ManyProps // Error: All props have an incorrect type.
-   670|   string1={null}
-   671|   string2={null}
-   672|   boolean1={null}
-   673|   boolean2={null}
-   674|   number={null}
-   675| />;
-        -^
-
-References:
-   test.js:670:12
-   670|   string1={null}
+   663| <EnhancedClass_ManyProps // Error: All props have an incorrect type.
+   664|   string1={null}
+   665|   string2={null}
+   666|   boolean1={null}
+   667|   boolean2={null}
+   668|   number={null}
+   669| />;
+        -^
+
+References:
+   test.js:664:12
+   664|   string1={null}
                    ^^^^ [1]
    test.js:70:12
     70|   string1: string,
                    ^^^^^^ [2]
-   test.js:671:12
-   671|   string2={null}
+   test.js:665:12
+   665|   string2={null}
                    ^^^^ [3]
    test.js:71:12
     71|   string2: string,
                    ^^^^^^ [4]
-   test.js:672:13
-   672|   boolean1={null}
+   test.js:666:13
+   666|   boolean1={null}
                     ^^^^ [5]
    test.js:72:13
     72|   boolean1: boolean,
                     ^^^^^^^ [6]
-   test.js:673:13
-   673|   boolean2={null}
+   test.js:667:13
+   667|   boolean2={null}
                     ^^^^ [7]
    test.js:73:13
     73|   boolean2: boolean,
                     ^^^^^^^ [8]
-   test.js:674:11
-   674|   number={null}
+   test.js:668:11
+   668|   number={null}
                   ^^^^ [9]
    test.js:74:11
     74|   number: number,
                   ^^^^^^ [10]
 
 
-Error ---------------------------------------------------------------------------------------------------- test.js:688:1
+Error ---------------------------------------------------------------------------------------------------- test.js:682:1
 
 Cannot create `EnhancedClass_ManyProps` element because property `number` is missing in props [1] but exists in
 `Props_ManyProps` [2].
 
-   test.js:688:1
+   test.js:682:1
         v---------------------------------------------------
-   688| <EnhancedClass_ManyProps // Error: Missing `number`.
-   689|   {...{string1: 'foo', string2: 'bar'}}
-   690|   {...{boolean1: true, boolean2: false}}
-   691| />;
+   682| <EnhancedClass_ManyProps // Error: Missing `number`.
+   683|   {...{string1: 'foo', string2: 'bar'}}
+   684|   {...{boolean1: true, boolean2: false}}
+   685| />;
         -^ [1]
 
 References:
@@ -1600,45 +1456,45 @@
                                ^^^^^^^^^^^^^^^^^^^^^^^^^^^^^^ [2]
 
 
-Error ---------------------------------------------------------------------------------------------------- test.js:699:1
+Error ---------------------------------------------------------------------------------------------------- test.js:693:1
 
 Cannot create `EnhancedClass_ManyProps` element because null or undefined [1] is incompatible with number [2] in
 property `number`.
 
-   test.js:699:1
-        v-------------------------------------------------------------------------------------------------------------------
-   699| <EnhancedClass_ManyProps // Error: `number` cannot be null, even though it is overwritten at the end of the element.
-   700|   {...{string1: 'foo', string2: 'bar', number: (any: ?number)}}
-   701|   boolean1
-   702|   boolean2={false}
-   703|   number={42}
-   704| />;
-        -^
-
-References:
-   test.js:700:54
-   700|   {...{string1: 'foo', string2: 'bar', number: (any: ?number)}}
+   test.js:693:1
+        v---------------------------------------------------------------------------------
+   693| <EnhancedClass_ManyProps // OK: `number` is overwritten at the end of the element.
+   694|   {...{string1: 'foo', string2: 'bar', number: (any: ?number)}}
+   695|   boolean1
+   696|   boolean2={false}
+   697|   number={42}
+   698| />;
+        -^
+
+References:
+   test.js:694:54
+   694|   {...{string1: 'foo', string2: 'bar', number: (any: ?number)}}
                                                              ^^^^^^^ [1]
    test.js:74:11
     74|   number: number,
                   ^^^^^^ [2]
 
 
-Error --------------------------------------------------------------------------------------------------- test.js:709:54
+Error --------------------------------------------------------------------------------------------------- test.js:703:54
 
 null or undefined [1] is incompatible with number [2].
 
-   test.js:709:54
-   709|   {...{string1: 'foo', string2: 'bar', number: (any: ?number)}}
+   test.js:703:54
+   703|   {...{string1: 'foo', string2: 'bar', number: (any: ?number)}}
                                                              ^^^^^^^ [1]
 
 References:
-   test.js:708:11
-   708|   number={42}
+   test.js:702:11
+   702|   number={42}
                   ^^ [2]
 
 
-Error ---------------------------------------------------------------------------------------------------- test.js:713:1
+Error ---------------------------------------------------------------------------------------------------- test.js:707:1
 
 Cannot create `EnhancedFunction_ManyProps` element because:
  - property `boolean1` is missing in props [1] but exists in `Props_ManyProps` [2].
@@ -1647,8 +1503,8 @@
  - property `string1` is missing in props [1] but exists in `Props_ManyProps` [2].
  - property `string2` is missing in props [1] but exists in `Props_ManyProps` [2].
 
-   test.js:713:1
-   713| <EnhancedFunction_ManyProps />; // Error: There are no props.
+   test.js:707:1
+   707| <EnhancedFunction_ManyProps />; // Error: There are no props.
         ^^^^^^^^^^^^^^^^^^^^^^^^^^^^^^ [1]
 
 References:
@@ -1657,7 +1513,7 @@
                                ^^^^^^^^^^^^^^^^^^^^^^^^^^^^^^ [2]
 
 
-Error ---------------------------------------------------------------------------------------------------- test.js:731:1
+Error ---------------------------------------------------------------------------------------------------- test.js:725:1
 
 Cannot create `EnhancedFunction_ManyProps` element because:
  - null [1] is incompatible with string [2] in property `string1`.
@@ -1666,61 +1522,61 @@
  - null [7] is incompatible with boolean [8] in property `boolean2`.
  - null [9] is incompatible with number [10] in property `number`.
 
-   test.js:731:1
+   test.js:725:1
         v----------------------------------------------------------------------
-   731| <EnhancedFunction_ManyProps // Error: All props have an incorrect type.
-   732|   string1={null}
-   733|   string2={null}
-   734|   boolean1={null}
-   735|   boolean2={null}
-   736|   number={null}
-   737| />;
-        -^
-
-References:
-   test.js:732:12
-   732|   string1={null}
+   725| <EnhancedFunction_ManyProps // Error: All props have an incorrect type.
+   726|   string1={null}
+   727|   string2={null}
+   728|   boolean1={null}
+   729|   boolean2={null}
+   730|   number={null}
+   731| />;
+        -^
+
+References:
+   test.js:726:12
+   726|   string1={null}
                    ^^^^ [1]
    test.js:70:12
     70|   string1: string,
                    ^^^^^^ [2]
-   test.js:733:12
-   733|   string2={null}
+   test.js:727:12
+   727|   string2={null}
                    ^^^^ [3]
    test.js:71:12
     71|   string2: string,
                    ^^^^^^ [4]
-   test.js:734:13
-   734|   boolean1={null}
+   test.js:728:13
+   728|   boolean1={null}
                     ^^^^ [5]
    test.js:72:13
     72|   boolean1: boolean,
                     ^^^^^^^ [6]
-   test.js:735:13
-   735|   boolean2={null}
+   test.js:729:13
+   729|   boolean2={null}
                     ^^^^ [7]
    test.js:73:13
     73|   boolean2: boolean,
                     ^^^^^^^ [8]
-   test.js:736:11
-   736|   number={null}
+   test.js:730:11
+   730|   number={null}
                   ^^^^ [9]
    test.js:74:11
     74|   number: number,
                   ^^^^^^ [10]
 
 
-Error ---------------------------------------------------------------------------------------------------- test.js:750:1
+Error ---------------------------------------------------------------------------------------------------- test.js:744:1
 
 Cannot create `EnhancedFunction_ManyProps` element because property `number` is missing in props [1] but exists in
 `Props_ManyProps` [2].
 
-   test.js:750:1
+   test.js:744:1
         v------------------------------------------------------
-   750| <EnhancedFunction_ManyProps // Error: Missing `number`.
-   751|   {...{string1: 'foo', string2: 'bar'}}
-   752|   {...{boolean1: true, boolean2: false}}
-   753| />;
+   744| <EnhancedFunction_ManyProps // Error: Missing `number`.
+   745|   {...{string1: 'foo', string2: 'bar'}}
+   746|   {...{boolean1: true, boolean2: false}}
+   747| />;
         -^ [1]
 
 References:
@@ -1729,69 +1585,69 @@
                                ^^^^^^^^^^^^^^^^^^^^^^^^^^^^^^ [2]
 
 
-Error ---------------------------------------------------------------------------------------------------- test.js:761:1
+Error ---------------------------------------------------------------------------------------------------- test.js:755:1
 
 Cannot create `EnhancedFunction_ManyProps` element because null or undefined [1] is incompatible with number [2] in
 property `number`.
 
-   test.js:761:1
-        v----------------------------------------------------------------------------------------------------------------------
-   761| <EnhancedFunction_ManyProps // Error: `number` cannot be null, even though it is overwritten at the end of the element.
-   762|   {...{string1: 'foo', string2: 'bar', number: (any: ?number)}}
-   763|   boolean1
-   764|   boolean2={false}
-   765|   number={42}
-   766| />;
-        -^
-
-References:
-   test.js:762:54
-   762|   {...{string1: 'foo', string2: 'bar', number: (any: ?number)}}
+   test.js:755:1
+        v------------------------------------------------------------------------------------
+   755| <EnhancedFunction_ManyProps // OK: `number` is overwritten at the end of the element.
+   756|   {...{string1: 'foo', string2: 'bar', number: (any: ?number)}}
+   757|   boolean1
+   758|   boolean2={false}
+   759|   number={42}
+   760| />;
+        -^
+
+References:
+   test.js:756:54
+   756|   {...{string1: 'foo', string2: 'bar', number: (any: ?number)}}
                                                              ^^^^^^^ [1]
    test.js:74:11
     74|   number: number,
                   ^^^^^^ [2]
 
 
-Error --------------------------------------------------------------------------------------------------- test.js:771:54
+Error --------------------------------------------------------------------------------------------------- test.js:765:54
 
 null or undefined [1] is incompatible with number [2].
 
-   test.js:771:54
-   771|   {...{string1: 'foo', string2: 'bar', number: (any: ?number)}}
+   test.js:765:54
+   765|   {...{string1: 'foo', string2: 'bar', number: (any: ?number)}}
                                                              ^^^^^^^ [1]
 
 References:
-   test.js:770:11
-   770|   number={42}
+   test.js:764:11
+   764|   number={42}
                   ^^ [2]
 
 
-Error ---------------------------------------------------------------------------------------------------- test.js:786:1
+Error ---------------------------------------------------------------------------------------------------- test.js:780:1
 
 Cannot create `Legacy_OptionalProps` element because property `foo` is missing in props [1] but exists in propTypes of
 React component [2].
 
-   test.js:786:1
-   786| <Legacy_OptionalProps />; // Error: `foo` is required.
+   test.js:780:1
+   780| <Legacy_OptionalProps />; // Error: `foo` is required.
         ^^^^^^^^^^^^^^^^^^^^^^^^ [1]
 
 References:
-   test.js:781:14
+   test.js:775:14
                      v
-   781|   propTypes: {
-   782|     foo: React.PropTypes.number.isRequired,
-   783|     bar: React.PropTypes.number,
-   784|   },
+   775|   propTypes: {
+   776|     foo: React.PropTypes.number.isRequired,
+   777|     bar: React.PropTypes.number,
+   778|   },
           ^ [2]
 
 
-Error ---------------------------------------------------------------------------------------------------- test.js:788:1
+Error ---------------------------------------------------------------------------------------------------- test.js:782:1
 
 Cannot create `Legacy_OptionalProps` element because undefined [1] is incompatible with number [2] in property `foo`.
 
-   test.js:788:1
-   788| <Legacy_OptionalProps foo={undefined} />; // Error: No ?number proptype.
+   test.js:782:1
+   782| <Legacy_OptionalProps foo={undefined} />; // Error: No ?number proptype.
         ^^^^^^^^^^^^^^^^^^^^^^^^^^^^^^^^^^^^^^^^
 
 References:
@@ -1803,515 +1659,515 @@
                                            ^^^^^^ [2]
 
 
-Error ---------------------------------------------------------------------------------------------------- test.js:793:1
+Error ---------------------------------------------------------------------------------------------------- test.js:787:1
 
 Cannot create `Legacy_OptionalProps` element because string [1] is incompatible with number [2] in property `foo`.
 
-   test.js:793:1
+   test.js:787:1
         v----------------------------------------------------
-   793| <Legacy_OptionalProps // Error: `foo` has a bad type.
-   794|   foo="nope"
-   795|   bar={2}
-   796| />;
-        -^
-
-References:
-   test.js:794:7
-   794|   foo="nope"
+   787| <Legacy_OptionalProps // Error: `foo` has a bad type.
+   788|   foo="nope"
+   789|   bar={2}
+   790| />;
+        -^
+
+References:
+   test.js:788:7
+   788|   foo="nope"
               ^^^^^^ [1]
    <BUILTINS>/react.js:313:36
    313|   number: React$PropType$Primitive<number>;
                                            ^^^^^^ [2]
 
 
-Error ---------------------------------------------------------------------------------------------------- test.js:797:1
+Error ---------------------------------------------------------------------------------------------------- test.js:791:1
 
 Cannot create `Legacy_OptionalProps` element because string [1] is incompatible with number [2] in property `bar`.
 
-   test.js:797:1
+   test.js:791:1
         v----------------------------------------------------
-   797| <Legacy_OptionalProps // Error: `bar` has a bad type.
-   798|   foo={4}
-   799|   bar="nope"
-   800| />;
-        -^
-
-References:
-   test.js:799:7
-   799|   bar="nope"
+   791| <Legacy_OptionalProps // Error: `bar` has a bad type.
+   792|   foo={4}
+   793|   bar="nope"
+   794| />;
+        -^
+
+References:
+   test.js:793:7
+   793|   bar="nope"
               ^^^^^^ [1]
    <BUILTINS>/react.js:313:36
    313|   number: React$PropType$Primitive<number>;
                                            ^^^^^^ [2]
 
 
-Error ---------------------------------------------------------------------------------------------------- test.js:803:1
+Error ---------------------------------------------------------------------------------------------------- test.js:797:1
 
 Cannot create `Class_OptionalProps` element because property `foo` is missing in props [1] but exists in
 `Props_OptionalProps` [2].
 
-   test.js:803:1
-   803| <Class_OptionalProps />; // Error: `foo` is required.
+   test.js:797:1
+   797| <Class_OptionalProps />; // Error: `foo` is required.
         ^^^^^^^^^^^^^^^^^^^^^^^ [1]
 
 References:
-   test.js:802:51
-   802| class Class_OptionalProps extends React.Component<Props_OptionalProps> {}
+   test.js:796:51
+   796| class Class_OptionalProps extends React.Component<Props_OptionalProps> {}
                                                           ^^^^^^^^^^^^^^^^^^^ [2]
 
 
-Error ---------------------------------------------------------------------------------------------------- test.js:810:1
+Error ---------------------------------------------------------------------------------------------------- test.js:804:1
 
 Cannot create `Class_OptionalProps` element because string [1] is incompatible with number [2] in property `foo`.
 
-   test.js:810:1
+   test.js:804:1
         v---------------------------------------------------
-   810| <Class_OptionalProps // Error: `foo` has a bad type.
-   811|   foo="nope"
-   812|   bar={2}
-   813| />;
-        -^
-
-References:
-   test.js:811:7
-   811|   foo="nope"
+   804| <Class_OptionalProps // Error: `foo` has a bad type.
+   805|   foo="nope"
+   806|   bar={2}
+   807| />;
+        -^
+
+References:
+   test.js:805:7
+   805|   foo="nope"
               ^^^^^^ [1]
-   test.js:778:35
-   778| type Props_OptionalProps = {foo: ?number, bar?: number};
+   test.js:772:35
+   772| type Props_OptionalProps = {foo: ?number, bar?: number};
                                           ^^^^^^ [2]
 
 
-Error ---------------------------------------------------------------------------------------------------- test.js:814:1
+Error ---------------------------------------------------------------------------------------------------- test.js:808:1
 
 Cannot create `Class_OptionalProps` element because string [1] is incompatible with number [2] in property `bar`.
 
-   test.js:814:1
+   test.js:808:1
         v---------------------------------------------------
-   814| <Class_OptionalProps // Error: `bar` has a bad type.
-   815|   foo={4}
-   816|   bar="nope"
-   817| />;
-        -^
-
-References:
-   test.js:816:7
-   816|   bar="nope"
+   808| <Class_OptionalProps // Error: `bar` has a bad type.
+   809|   foo={4}
+   810|   bar="nope"
+   811| />;
+        -^
+
+References:
+   test.js:810:7
+   810|   bar="nope"
               ^^^^^^ [1]
-   test.js:778:49
-   778| type Props_OptionalProps = {foo: ?number, bar?: number};
+   test.js:772:49
+   772| type Props_OptionalProps = {foo: ?number, bar?: number};
                                                         ^^^^^^ [2]
 
 
-Error ---------------------------------------------------------------------------------------------------- test.js:821:1
+Error ---------------------------------------------------------------------------------------------------- test.js:815:1
 
 Cannot create `ClassExact_OptionalProps` element because property `foo` is missing in props [1] but exists in
 `Props_OptionalProps` [2].
 
-   test.js:821:1
-   821| <ClassExact_OptionalProps />; // Error: `foo` is required.
+   test.js:815:1
+   815| <ClassExact_OptionalProps />; // Error: `foo` is required.
         ^^^^^^^^^^^^^^^^^^^^^^^^^^^^ [1]
 
 References:
-   test.js:820:34
-   820|   extends React.Component<$Exact<Props_OptionalProps>> {}
+   test.js:814:34
+   814|   extends React.Component<$Exact<Props_OptionalProps>> {}
                                          ^^^^^^^^^^^^^^^^^^^ [2]
 
 
-Error ---------------------------------------------------------------------------------------------------- test.js:828:1
+Error ---------------------------------------------------------------------------------------------------- test.js:822:1
 
 Cannot create `ClassExact_OptionalProps` element because string [1] is incompatible with number [2] in property `foo`.
 
-   test.js:828:1
+   test.js:822:1
         v--------------------------------------------------------
-   828| <ClassExact_OptionalProps // Error: `foo` has a bad type.
-   829|   foo="nope"
-   830|   bar={2}
-   831| />;
-        -^
-
-References:
-   test.js:829:7
-   829|   foo="nope"
+   822| <ClassExact_OptionalProps // Error: `foo` has a bad type.
+   823|   foo="nope"
+   824|   bar={2}
+   825| />;
+        -^
+
+References:
+   test.js:823:7
+   823|   foo="nope"
               ^^^^^^ [1]
-   test.js:778:35
-   778| type Props_OptionalProps = {foo: ?number, bar?: number};
+   test.js:772:35
+   772| type Props_OptionalProps = {foo: ?number, bar?: number};
                                           ^^^^^^ [2]
 
 
-Error ---------------------------------------------------------------------------------------------------- test.js:832:1
+Error ---------------------------------------------------------------------------------------------------- test.js:826:1
 
 Cannot create `ClassExact_OptionalProps` element because string [1] is incompatible with number [2] in property `bar`.
 
-   test.js:832:1
+   test.js:826:1
         v--------------------------------------------------------
-   832| <ClassExact_OptionalProps // Error: `bar` has a bad type.
-   833|   foo={4}
-   834|   bar="nope"
-   835| />;
-        -^
-
-References:
-   test.js:834:7
-   834|   bar="nope"
+   826| <ClassExact_OptionalProps // Error: `bar` has a bad type.
+   827|   foo={4}
+   828|   bar="nope"
+   829| />;
+        -^
+
+References:
+   test.js:828:7
+   828|   bar="nope"
               ^^^^^^ [1]
-   test.js:778:49
-   778| type Props_OptionalProps = {foo: ?number, bar?: number};
+   test.js:772:49
+   772| type Props_OptionalProps = {foo: ?number, bar?: number};
                                                         ^^^^^^ [2]
 
 
-Error ---------------------------------------------------------------------------------------------------- test.js:839:1
+Error ---------------------------------------------------------------------------------------------------- test.js:833:1
 
 Cannot create `ClassPure_OptionalProps` element because property `foo` is missing in props [1] but exists in
 `Props_OptionalProps` [2].
 
-   test.js:839:1
-   839| <ClassPure_OptionalProps />; // Error: `foo` is required.
+   test.js:833:1
+   833| <ClassPure_OptionalProps />; // Error: `foo` is required.
         ^^^^^^^^^^^^^^^^^^^^^^^^^^^ [1]
 
 References:
-   test.js:838:31
-   838|   extends React.PureComponent<Props_OptionalProps> {}
+   test.js:832:31
+   832|   extends React.PureComponent<Props_OptionalProps> {}
                                       ^^^^^^^^^^^^^^^^^^^ [2]
 
 
-Error ---------------------------------------------------------------------------------------------------- test.js:846:1
+Error ---------------------------------------------------------------------------------------------------- test.js:840:1
 
 Cannot create `ClassPure_OptionalProps` element because string [1] is incompatible with number [2] in property `foo`.
 
-   test.js:846:1
+   test.js:840:1
         v-------------------------------------------------------
-   846| <ClassPure_OptionalProps // Error: `foo` has a bad type.
-   847|   foo="nope"
-   848|   bar={2}
-   849| />;
-        -^
-
-References:
-   test.js:847:7
-   847|   foo="nope"
+   840| <ClassPure_OptionalProps // Error: `foo` has a bad type.
+   841|   foo="nope"
+   842|   bar={2}
+   843| />;
+        -^
+
+References:
+   test.js:841:7
+   841|   foo="nope"
               ^^^^^^ [1]
-   test.js:778:35
-   778| type Props_OptionalProps = {foo: ?number, bar?: number};
+   test.js:772:35
+   772| type Props_OptionalProps = {foo: ?number, bar?: number};
                                           ^^^^^^ [2]
 
 
+Error ---------------------------------------------------------------------------------------------------- test.js:844:1
+
+Cannot create `ClassPure_OptionalProps` element because string [1] is incompatible with number [2] in property `bar`.
+
+   test.js:844:1
+        v-------------------------------------------------------
+   844| <ClassPure_OptionalProps // Error: `bar` has a bad type.
+   845|   foo={4}
+   846|   bar="nope"
+   847| />;
+        -^
+
+References:
+   test.js:846:7
+   846|   bar="nope"
+              ^^^^^^ [1]
+   test.js:772:49
+   772| type Props_OptionalProps = {foo: ?number, bar?: number};
+                                                        ^^^^^^ [2]
+
+
 Error ---------------------------------------------------------------------------------------------------- test.js:850:1
-
-Cannot create `ClassPure_OptionalProps` element because string [1] is incompatible with number [2] in property `bar`.
-
-   test.js:850:1
-        v-------------------------------------------------------
-   850| <ClassPure_OptionalProps // Error: `bar` has a bad type.
-   851|   foo={4}
-   852|   bar="nope"
-   853| />;
-        -^
-
-References:
-   test.js:852:7
-   852|   bar="nope"
-              ^^^^^^ [1]
-   test.js:778:49
-   778| type Props_OptionalProps = {foo: ?number, bar?: number};
-                                                        ^^^^^^ [2]
-
-
-Error ---------------------------------------------------------------------------------------------------- test.js:856:1
 
 Cannot create `Function_OptionalProps` element because property `foo` is missing in props [1] but exists in
 `Props_OptionalProps` [2].
 
-   test.js:856:1
-   856| <Function_OptionalProps />; // Error: `foo` is required.
+   test.js:850:1
+   850| <Function_OptionalProps />; // Error: `foo` is required.
         ^^^^^^^^^^^^^^^^^^^^^^^^^^ [1]
 
 References:
-   test.js:855:40
-   855| const Function_OptionalProps = (props: Props_OptionalProps) => any;
+   test.js:849:40
+   849| const Function_OptionalProps = (props: Props_OptionalProps) => any;
                                                ^^^^^^^^^^^^^^^^^^^ [2]
 
 
-Error ---------------------------------------------------------------------------------------------------- test.js:863:1
+Error ---------------------------------------------------------------------------------------------------- test.js:857:1
 
 Cannot create `Function_OptionalProps` element because string [1] is incompatible with number [2] in property `foo`.
 
-   test.js:863:1
+   test.js:857:1
         v------------------------------------------------------
-   863| <Function_OptionalProps // Error: `foo` has a bad type.
-   864|   foo="nope"
-   865|   bar={2}
-   866| />;
-        -^
-
-References:
-   test.js:864:7
-   864|   foo="nope"
+   857| <Function_OptionalProps // Error: `foo` has a bad type.
+   858|   foo="nope"
+   859|   bar={2}
+   860| />;
+        -^
+
+References:
+   test.js:858:7
+   858|   foo="nope"
               ^^^^^^ [1]
-   test.js:778:35
-   778| type Props_OptionalProps = {foo: ?number, bar?: number};
+   test.js:772:35
+   772| type Props_OptionalProps = {foo: ?number, bar?: number};
                                           ^^^^^^ [2]
 
 
+Error ---------------------------------------------------------------------------------------------------- test.js:861:1
+
+Cannot create `Function_OptionalProps` element because string [1] is incompatible with number [2] in property `bar`.
+
+   test.js:861:1
+        v------------------------------------------------------
+   861| <Function_OptionalProps // Error: `bar` has a bad type.
+   862|   foo={4}
+   863|   bar="nope"
+   864| />;
+        -^
+
+References:
+   test.js:863:7
+   863|   bar="nope"
+              ^^^^^^ [1]
+   test.js:772:49
+   772| type Props_OptionalProps = {foo: ?number, bar?: number};
+                                                        ^^^^^^ [2]
+
+
 Error ---------------------------------------------------------------------------------------------------- test.js:867:1
-
-Cannot create `Function_OptionalProps` element because string [1] is incompatible with number [2] in property `bar`.
-
-   test.js:867:1
-        v------------------------------------------------------
-   867| <Function_OptionalProps // Error: `bar` has a bad type.
-   868|   foo={4}
-   869|   bar="nope"
-   870| />;
-        -^
-
-References:
-   test.js:869:7
-   869|   bar="nope"
-              ^^^^^^ [1]
-   test.js:778:49
-   778| type Props_OptionalProps = {foo: ?number, bar?: number};
-                                                        ^^^^^^ [2]
-
-
-Error ---------------------------------------------------------------------------------------------------- test.js:873:1
 
 Cannot create `FunctionExact_OptionalProps` element because property `foo` is missing in props [1] but exists in
 `Props_OptionalProps` [2].
 
-   test.js:873:1
-   873| <FunctionExact_OptionalProps />; // Error: `foo` is required.
+   test.js:867:1
+   867| <FunctionExact_OptionalProps />; // Error: `foo` is required.
         ^^^^^^^^^^^^^^^^^^^^^^^^^^^^^^^ [1]
 
 References:
-   test.js:872:52
-   872| const FunctionExact_OptionalProps = (props: $Exact<Props_OptionalProps>) => any;
+   test.js:866:52
+   866| const FunctionExact_OptionalProps = (props: $Exact<Props_OptionalProps>) => any;
                                                            ^^^^^^^^^^^^^^^^^^^ [2]
 
 
-Error ---------------------------------------------------------------------------------------------------- test.js:880:1
+Error ---------------------------------------------------------------------------------------------------- test.js:874:1
 
 Cannot create `FunctionExact_OptionalProps` element because string [1] is incompatible with number [2] in property
 `foo`.
 
-   test.js:880:1
+   test.js:874:1
         v-----------------------------------------------------------
-   880| <FunctionExact_OptionalProps // Error: `foo` has a bad type.
-   881|   foo="nope"
-   882|   bar={2}
-   883| />;
-        -^
-
-References:
-   test.js:881:7
-   881|   foo="nope"
+   874| <FunctionExact_OptionalProps // Error: `foo` has a bad type.
+   875|   foo="nope"
+   876|   bar={2}
+   877| />;
+        -^
+
+References:
+   test.js:875:7
+   875|   foo="nope"
               ^^^^^^ [1]
-   test.js:778:35
-   778| type Props_OptionalProps = {foo: ?number, bar?: number};
+   test.js:772:35
+   772| type Props_OptionalProps = {foo: ?number, bar?: number};
                                           ^^^^^^ [2]
 
 
-Error ---------------------------------------------------------------------------------------------------- test.js:884:1
+Error ---------------------------------------------------------------------------------------------------- test.js:878:1
 
 Cannot create `FunctionExact_OptionalProps` element because string [1] is incompatible with number [2] in property
 `bar`.
 
-   test.js:884:1
+   test.js:878:1
         v-----------------------------------------------------------
-   884| <FunctionExact_OptionalProps // Error: `bar` has a bad type.
-   885|   foo={4}
-   886|   bar="nope"
-   887| />;
-        -^
-
-References:
-   test.js:886:7
-   886|   bar="nope"
+   878| <FunctionExact_OptionalProps // Error: `bar` has a bad type.
+   879|   foo={4}
+   880|   bar="nope"
+   881| />;
+        -^
+
+References:
+   test.js:880:7
+   880|   bar="nope"
               ^^^^^^ [1]
-   test.js:778:49
-   778| type Props_OptionalProps = {foo: ?number, bar?: number};
+   test.js:772:49
+   772| type Props_OptionalProps = {foo: ?number, bar?: number};
                                                         ^^^^^^ [2]
 
 
-Error ---------------------------------------------------------------------------------------------------- test.js:890:1
+Error ---------------------------------------------------------------------------------------------------- test.js:884:1
 
 Cannot create `Abstract_OptionalProps` element because property `foo` is missing in props [1] but exists in
 `Props_OptionalProps` [2].
 
-   test.js:890:1
-   890| <Abstract_OptionalProps />; // Error: `foo` is required.
+   test.js:884:1
+   884| <Abstract_OptionalProps />; // Error: `foo` is required.
         ^^^^^^^^^^^^^^^^^^^^^^^^^^ [1]
 
 References:
-   test.js:889:51
-   889| const Abstract_OptionalProps: React.ComponentType<Props_OptionalProps> = any;
+   test.js:883:51
+   883| const Abstract_OptionalProps: React.ComponentType<Props_OptionalProps> = any;
                                                           ^^^^^^^^^^^^^^^^^^^ [2]
 
 
-Error ---------------------------------------------------------------------------------------------------- test.js:897:1
+Error ---------------------------------------------------------------------------------------------------- test.js:891:1
 
 Cannot create `Abstract_OptionalProps` element because string [1] is incompatible with number [2] in property `foo`.
 
-   test.js:897:1
+   test.js:891:1
         v------------------------------------------------------
-   897| <Abstract_OptionalProps // Error: `foo` has a bad type.
-   898|   foo="nope"
-   899|   bar={2}
-   900| />;
-        -^
-
-References:
-   test.js:898:7
-   898|   foo="nope"
+   891| <Abstract_OptionalProps // Error: `foo` has a bad type.
+   892|   foo="nope"
+   893|   bar={2}
+   894| />;
+        -^
+
+References:
+   test.js:892:7
+   892|   foo="nope"
               ^^^^^^ [1]
-   test.js:778:35
-   778| type Props_OptionalProps = {foo: ?number, bar?: number};
+   test.js:772:35
+   772| type Props_OptionalProps = {foo: ?number, bar?: number};
                                           ^^^^^^ [2]
 
 
-Error ---------------------------------------------------------------------------------------------------- test.js:901:1
+Error ---------------------------------------------------------------------------------------------------- test.js:895:1
 
 Cannot create `Abstract_OptionalProps` element because string [1] is incompatible with number [2] in property `bar`.
 
-   test.js:901:1
+   test.js:895:1
         v------------------------------------------------------
-   901| <Abstract_OptionalProps // Error: `bar` has a bad type.
-   902|   foo={4}
-   903|   bar="nope"
-   904| />;
-        -^
-
-References:
-   test.js:903:7
-   903|   bar="nope"
+   895| <Abstract_OptionalProps // Error: `bar` has a bad type.
+   896|   foo={4}
+   897|   bar="nope"
+   898| />;
+        -^
+
+References:
+   test.js:897:7
+   897|   bar="nope"
               ^^^^^^ [1]
-   test.js:778:49
-   778| type Props_OptionalProps = {foo: ?number, bar?: number};
+   test.js:772:49
+   772| type Props_OptionalProps = {foo: ?number, bar?: number};
                                                         ^^^^^^ [2]
 
 
-Error ---------------------------------------------------------------------------------------------------- test.js:908:1
+Error ---------------------------------------------------------------------------------------------------- test.js:902:1
 
 Cannot create `AbstractExact_OptionalProps` element because property `foo` is missing in props [1] but exists in
 `Props_OptionalProps` [2].
 
-   test.js:908:1
-   908| <AbstractExact_OptionalProps />; // Error: `foo` is required.
+   test.js:902:1
+   902| <AbstractExact_OptionalProps />; // Error: `foo` is required.
         ^^^^^^^^^^^^^^^^^^^^^^^^^^^^^^^ [1]
 
 References:
-   test.js:907:30
-   907|   React.ComponentType<$Exact<Props_OptionalProps>> = any;
+   test.js:901:30
+   901|   React.ComponentType<$Exact<Props_OptionalProps>> = any;
                                      ^^^^^^^^^^^^^^^^^^^ [2]
 
 
-Error ---------------------------------------------------------------------------------------------------- test.js:915:1
+Error ---------------------------------------------------------------------------------------------------- test.js:909:1
 
 Cannot create `AbstractExact_OptionalProps` element because string [1] is incompatible with number [2] in property
 `foo`.
 
-   test.js:915:1
+   test.js:909:1
         v-----------------------------------------------------------
-   915| <AbstractExact_OptionalProps // Error: `foo` has a bad type.
-   916|   foo="nope"
-   917|   bar={2}
-   918| />;
-        -^
-
-References:
-   test.js:916:7
-   916|   foo="nope"
+   909| <AbstractExact_OptionalProps // Error: `foo` has a bad type.
+   910|   foo="nope"
+   911|   bar={2}
+   912| />;
+        -^
+
+References:
+   test.js:910:7
+   910|   foo="nope"
               ^^^^^^ [1]
-   test.js:778:35
-   778| type Props_OptionalProps = {foo: ?number, bar?: number};
+   test.js:772:35
+   772| type Props_OptionalProps = {foo: ?number, bar?: number};
                                           ^^^^^^ [2]
 
 
-Error ---------------------------------------------------------------------------------------------------- test.js:919:1
+Error ---------------------------------------------------------------------------------------------------- test.js:913:1
 
 Cannot create `AbstractExact_OptionalProps` element because string [1] is incompatible with number [2] in property
 `bar`.
 
-   test.js:919:1
+   test.js:913:1
         v-----------------------------------------------------------
-   919| <AbstractExact_OptionalProps // Error: `bar` has a bad type.
-   920|   foo={4}
-   921|   bar="nope"
-   922| />;
-        -^
-
-References:
-   test.js:921:7
-   921|   bar="nope"
+   913| <AbstractExact_OptionalProps // Error: `bar` has a bad type.
+   914|   foo={4}
+   915|   bar="nope"
+   916| />;
+        -^
+
+References:
+   test.js:915:7
+   915|   bar="nope"
               ^^^^^^ [1]
-   test.js:778:49
-   778| type Props_OptionalProps = {foo: ?number, bar?: number};
+   test.js:772:49
+   772| type Props_OptionalProps = {foo: ?number, bar?: number};
                                                         ^^^^^^ [2]
 
 
-Error ---------------------------------------------------------------------------------------------------- test.js:925:1
+Error ---------------------------------------------------------------------------------------------------- test.js:919:1
 
 Cannot create `Member_OptionalProps.prop` element because property `foo` is missing in props [1] but exists in
 `Props_OptionalProps` [2].
 
-   test.js:925:1
-   925| <Member_OptionalProps.prop />; // Error: `foo` is required.
+   test.js:919:1
+   919| <Member_OptionalProps.prop />; // Error: `foo` is required.
         ^^^^^^^^^^^^^^^^^^^^^^^^^^^^^ [1]
 
 References:
-   test.js:802:51
-   802| class Class_OptionalProps extends React.Component<Props_OptionalProps> {}
+   test.js:796:51
+   796| class Class_OptionalProps extends React.Component<Props_OptionalProps> {}
                                                           ^^^^^^^^^^^^^^^^^^^ [2]
 
 
-Error ---------------------------------------------------------------------------------------------------- test.js:932:1
+Error ---------------------------------------------------------------------------------------------------- test.js:926:1
 
 Cannot create `Member_OptionalProps.prop` element because string [1] is incompatible with number [2] in property `foo`.
 
-   test.js:932:1
+   test.js:926:1
         v---------------------------------------------------------
-   932| <Member_OptionalProps.prop // Error: `foo` has a bad type.
-   933|   foo="nope"
-   934|   bar={2}
-   935| />;
-        -^
-
-References:
-   test.js:933:7
-   933|   foo="nope"
+   926| <Member_OptionalProps.prop // Error: `foo` has a bad type.
+   927|   foo="nope"
+   928|   bar={2}
+   929| />;
+        -^
+
+References:
+   test.js:927:7
+   927|   foo="nope"
               ^^^^^^ [1]
-   test.js:778:35
-   778| type Props_OptionalProps = {foo: ?number, bar?: number};
+   test.js:772:35
+   772| type Props_OptionalProps = {foo: ?number, bar?: number};
                                           ^^^^^^ [2]
 
 
+Error ---------------------------------------------------------------------------------------------------- test.js:930:1
+
+Cannot create `Member_OptionalProps.prop` element because string [1] is incompatible with number [2] in property `bar`.
+
+   test.js:930:1
+        v---------------------------------------------------------
+   930| <Member_OptionalProps.prop // Error: `bar` has a bad type.
+   931|   foo={4}
+   932|   bar="nope"
+   933| />;
+        -^
+
+References:
+   test.js:932:7
+   932|   bar="nope"
+              ^^^^^^ [1]
+   test.js:772:49
+   772| type Props_OptionalProps = {foo: ?number, bar?: number};
+                                                        ^^^^^^ [2]
+
+
 Error ---------------------------------------------------------------------------------------------------- test.js:936:1
-
-Cannot create `Member_OptionalProps.prop` element because string [1] is incompatible with number [2] in property `bar`.
-
-   test.js:936:1
-        v---------------------------------------------------------
-   936| <Member_OptionalProps.prop // Error: `bar` has a bad type.
-   937|   foo={4}
-   938|   bar="nope"
-   939| />;
-        -^
-
-References:
-   test.js:938:7
-   938|   bar="nope"
-              ^^^^^^ [1]
-   test.js:778:49
-   778| type Props_OptionalProps = {foo: ?number, bar?: number};
-                                                        ^^^^^^ [2]
-
-
-Error ---------------------------------------------------------------------------------------------------- test.js:942:1
 
 Cannot create `EnhancedClass_OptionalProps` element because property `foo` is missing in props [1] but exists in
 `Props_OptionalProps` [2].
 
-   test.js:942:1
-   942| <EnhancedClass_OptionalProps />; // Error: `foo` is required.
+   test.js:936:1
+   936| <EnhancedClass_OptionalProps />; // Error: `foo` is required.
         ^^^^^^^^^^^^^^^^^^^^^^^^^^^^^^^ [1]
 
 References:
@@ -2320,57 +2176,57 @@
                                ^^^^^^^^^^^^^^^^^^^^^^^^^^^^^^ [2]
 
 
-Error ---------------------------------------------------------------------------------------------------- test.js:949:1
+Error ---------------------------------------------------------------------------------------------------- test.js:943:1
 
 Cannot create `EnhancedClass_OptionalProps` element because string [1] is incompatible with number [2] in property
 `foo`.
 
-   test.js:949:1
+   test.js:943:1
         v-----------------------------------------------------------
-   949| <EnhancedClass_OptionalProps // Error: `foo` has a bad type.
-   950|   foo="nope"
-   951|   bar={2}
-   952| />;
-        -^
-
-References:
-   test.js:950:7
-   950|   foo="nope"
+   943| <EnhancedClass_OptionalProps // Error: `foo` has a bad type.
+   944|   foo="nope"
+   945|   bar={2}
+   946| />;
+        -^
+
+References:
+   test.js:944:7
+   944|   foo="nope"
               ^^^^^^ [1]
-   test.js:778:35
-   778| type Props_OptionalProps = {foo: ?number, bar?: number};
+   test.js:772:35
+   772| type Props_OptionalProps = {foo: ?number, bar?: number};
                                           ^^^^^^ [2]
 
 
-Error ---------------------------------------------------------------------------------------------------- test.js:953:1
+Error ---------------------------------------------------------------------------------------------------- test.js:947:1
 
 Cannot create `EnhancedClass_OptionalProps` element because string [1] is incompatible with number [2] in property
 `bar`.
 
-   test.js:953:1
+   test.js:947:1
         v-----------------------------------------------------------
-   953| <EnhancedClass_OptionalProps // Error: `bar` has a bad type.
-   954|   foo={4}
-   955|   bar="nope"
-   956| />;
-        -^
-
-References:
-   test.js:955:7
-   955|   bar="nope"
+   947| <EnhancedClass_OptionalProps // Error: `bar` has a bad type.
+   948|   foo={4}
+   949|   bar="nope"
+   950| />;
+        -^
+
+References:
+   test.js:949:7
+   949|   bar="nope"
               ^^^^^^ [1]
-   test.js:778:49
-   778| type Props_OptionalProps = {foo: ?number, bar?: number};
+   test.js:772:49
+   772| type Props_OptionalProps = {foo: ?number, bar?: number};
                                                         ^^^^^^ [2]
 
 
-Error ---------------------------------------------------------------------------------------------------- test.js:959:1
+Error ---------------------------------------------------------------------------------------------------- test.js:953:1
 
 Cannot create `EnhancedFunction_OptionalProps` element because property `foo` is missing in props [1] but exists in
 `Props_OptionalProps` [2].
 
-   test.js:959:1
-   959| <EnhancedFunction_OptionalProps />; // Error: `foo` is required.
+   test.js:953:1
+   953| <EnhancedFunction_OptionalProps />; // Error: `foo` is required.
         ^^^^^^^^^^^^^^^^^^^^^^^^^^^^^^^^^^ [1]
 
 References:
@@ -2379,190 +2235,190 @@
                                ^^^^^^^^^^^^^^^^^^^^^^^^^^^^^^ [2]
 
 
-Error ---------------------------------------------------------------------------------------------------- test.js:966:1
+Error ---------------------------------------------------------------------------------------------------- test.js:960:1
 
 Cannot create `EnhancedFunction_OptionalProps` element because string [1] is incompatible with number [2] in property
 `foo`.
 
-   test.js:966:1
+   test.js:960:1
         v--------------------------------------------------------------
-   966| <EnhancedFunction_OptionalProps // Error: `foo` has a bad type.
-   967|   foo="nope"
-   968|   bar={2}
-   969| />;
-        -^
-
-References:
-   test.js:967:7
-   967|   foo="nope"
+   960| <EnhancedFunction_OptionalProps // Error: `foo` has a bad type.
+   961|   foo="nope"
+   962|   bar={2}
+   963| />;
+        -^
+
+References:
+   test.js:961:7
+   961|   foo="nope"
               ^^^^^^ [1]
-   test.js:778:35
-   778| type Props_OptionalProps = {foo: ?number, bar?: number};
+   test.js:772:35
+   772| type Props_OptionalProps = {foo: ?number, bar?: number};
                                           ^^^^^^ [2]
 
 
-Error ---------------------------------------------------------------------------------------------------- test.js:970:1
+Error ---------------------------------------------------------------------------------------------------- test.js:964:1
 
 Cannot create `EnhancedFunction_OptionalProps` element because string [1] is incompatible with number [2] in property
 `bar`.
 
-   test.js:970:1
+   test.js:964:1
         v--------------------------------------------------------------
-   970| <EnhancedFunction_OptionalProps // Error: `bar` has a bad type.
-   971|   foo={4}
-   972|   bar="nope"
-   973| />;
-        -^
-
-References:
-   test.js:972:7
-   972|   bar="nope"
+   964| <EnhancedFunction_OptionalProps // Error: `bar` has a bad type.
+   965|   foo={4}
+   966|   bar="nope"
+   967| />;
+        -^
+
+References:
+   test.js:966:7
+   966|   bar="nope"
               ^^^^^^ [1]
-   test.js:778:49
-   778| type Props_OptionalProps = {foo: ?number, bar?: number};
+   test.js:772:49
+   772| type Props_OptionalProps = {foo: ?number, bar?: number};
                                                         ^^^^^^ [2]
 
 
-Error --------------------------------------------------------------------------------------------------- test.js:1000:1
+Error ---------------------------------------------------------------------------------------------------- test.js:994:1
 
 Cannot create `Legacy_DefaultProps` element because property `bar` is missing in props [1] but exists in propTypes of
 React component [2].
 
-   test.js:1000:1
-         v------------------------------------------------------------------------
-   1000| <Legacy_DefaultProps // Error: It is missing a required non-default prop.
-   1001|   foo={1}
-   1002| />;
-         -^ [1]
-
-References:
-   test.js:985:14
-                      v
-    985|   propTypes: {
-    986|     foo: React.PropTypes.number.isRequired,
-    987|     bar: React.PropTypes.number.isRequired,
-    988|   },
-           ^ [2]
-
-
-Error --------------------------------------------------------------------------------------------------- test.js:1016:1
+   test.js:994:1
+        v------------------------------------------------------------------------
+   994| <Legacy_DefaultProps // Error: It is missing a required non-default prop.
+   995|   foo={1}
+   996| />;
+        -^ [1]
+
+References:
+   test.js:979:14
+                     v
+   979|   propTypes: {
+   980|     foo: React.PropTypes.number.isRequired,
+   981|     bar: React.PropTypes.number.isRequired,
+   982|   },
+          ^ [2]
+
+
+Error --------------------------------------------------------------------------------------------------- test.js:1010:1
 
 Cannot create `Class_DefaultProps` element because property `bar` is missing in props [1] but exists in
 `Props_DefaultProps` [2].
 
-   test.js:1016:1
+   test.js:1010:1
          v-----------------------------------------------------------------------
-   1016| <Class_DefaultProps // Error: It is missing a required non-default prop.
-   1017|   foo={1}
-   1018| />;
+   1010| <Class_DefaultProps // Error: It is missing a required non-default prop.
+   1011|   foo={1}
+   1012| />;
          -^ [1]
 
 References:
-   test.js:1004:50
-   1004| class Class_DefaultProps extends React.Component<Props_DefaultProps> {
+   test.js:998:50
+    998| class Class_DefaultProps extends React.Component<Props_DefaultProps> {
                                                           ^^^^^^^^^^^^^^^^^^ [2]
 
 
-Error --------------------------------------------------------------------------------------------------- test.js:1033:1
+Error --------------------------------------------------------------------------------------------------- test.js:1027:1
 
 Cannot create `ClassExact_DefaultProps` element because property `bar` is missing in props [1] but exists in
 `Props_DefaultProps` [2].
 
-   test.js:1033:1
+   test.js:1027:1
          v----------------------------------------------------------------------------
-   1033| <ClassExact_DefaultProps // Error: It is missing a required non-default prop.
-   1034|   foo={1}
-   1035| />;
+   1027| <ClassExact_DefaultProps // Error: It is missing a required non-default prop.
+   1028|   foo={1}
+   1029| />;
          -^ [1]
 
 References:
-   test.js:1021:34
-   1021|   extends React.Component<$Exact<Props_DefaultProps>> {
+   test.js:1015:34
+   1015|   extends React.Component<$Exact<Props_DefaultProps>> {
                                           ^^^^^^^^^^^^^^^^^^ [2]
 
 
-Error --------------------------------------------------------------------------------------------------- test.js:1049:1
+Error --------------------------------------------------------------------------------------------------- test.js:1043:1
 
 Cannot create `ClassPure_DefaultProps` element because property `bar` is missing in props [1] but exists in
 `Props_DefaultProps` [2].
 
-   test.js:1049:1
+   test.js:1043:1
          v---------------------------------------------------------------------------
-   1049| <ClassPure_DefaultProps // Error: It is missing a required non-default prop.
-   1050|   foo={1}
-   1051| />;
+   1043| <ClassPure_DefaultProps // Error: It is missing a required non-default prop.
+   1044|   foo={1}
+   1045| />;
          -^ [1]
 
 References:
-   test.js:1037:58
-   1037| class ClassPure_DefaultProps extends React.PureComponent<Props_DefaultProps> {
+   test.js:1031:58
+   1031| class ClassPure_DefaultProps extends React.PureComponent<Props_DefaultProps> {
                                                                   ^^^^^^^^^^^^^^^^^^ [2]
 
 
-Error --------------------------------------------------------------------------------------------------- test.js:1066:1
+Error --------------------------------------------------------------------------------------------------- test.js:1060:1
 
 Cannot create `Function_DefaultProps` element because property `bar` is missing in props [1] but exists in
 `Props_DefaultProps` [2].
 
-   test.js:1066:1
+   test.js:1060:1
          v--------------------------------------------------------------------------
-   1066| <Function_DefaultProps // Error: It is missing a required non-default prop.
-   1067|   foo={1}
-   1068| />;
+   1060| <Function_DefaultProps // Error: It is missing a required non-default prop.
+   1061|   foo={1}
+   1062| />;
          -^ [1]
 
 References:
-   test.js:1053:39
-   1053| function Function_DefaultProps(props: Props_DefaultProps) {
+   test.js:1047:39
+   1047| function Function_DefaultProps(props: Props_DefaultProps) {
                                                ^^^^^^^^^^^^^^^^^^ [2]
 
 
-Error --------------------------------------------------------------------------------------------------- test.js:1083:1
+Error --------------------------------------------------------------------------------------------------- test.js:1077:1
 
 Cannot create `FunctionExact_DefaultProps` element because property `bar` is missing in props [1] but exists in
 `Props_DefaultProps` [2].
 
-   test.js:1083:1
+   test.js:1077:1
          v-------------------------------------------------------------------------------
-   1083| <FunctionExact_DefaultProps // Error: It is missing a required non-default prop.
-   1084|   foo={1}
-   1085| />;
+   1077| <FunctionExact_DefaultProps // Error: It is missing a required non-default prop.
+   1078|   foo={1}
+   1079| />;
          -^ [1]
 
 References:
-   test.js:1070:51
-   1070| function FunctionExact_DefaultProps(props: $Exact<Props_DefaultProps>) {
+   test.js:1064:51
+   1064| function FunctionExact_DefaultProps(props: $Exact<Props_DefaultProps>) {
                                                            ^^^^^^^^^^^^^^^^^^ [2]
 
 
-Error --------------------------------------------------------------------------------------------------- test.js:1095:1
+Error --------------------------------------------------------------------------------------------------- test.js:1089:1
 
 Cannot create `Member_DefaultProps.prop` element because property `bar` is missing in props [1] but exists in
 `Props_DefaultProps` [2].
 
-   test.js:1095:1
+   test.js:1089:1
          v-----------------------------------------------------------------------------
-   1095| <Member_DefaultProps.prop // Error: It is missing a required non-default prop.
-   1096|   foo={1}
-   1097| />;
+   1089| <Member_DefaultProps.prop // Error: It is missing a required non-default prop.
+   1090|   foo={1}
+   1091| />;
          -^ [1]
 
 References:
-   test.js:1004:50
-   1004| class Class_DefaultProps extends React.Component<Props_DefaultProps> {
+   test.js:998:50
+    998| class Class_DefaultProps extends React.Component<Props_DefaultProps> {
                                                           ^^^^^^^^^^^^^^^^^^ [2]
 
 
-Error --------------------------------------------------------------------------------------------------- test.js:1107:1
+Error --------------------------------------------------------------------------------------------------- test.js:1101:1
 
 Cannot create `EnhancedClass_DefaultProps` element because property `bar` is missing in props [1] but exists in
 `Props_DefaultProps` [2].
 
-   test.js:1107:1
+   test.js:1101:1
          v-------------------------------------------------------------------------------
-   1107| <EnhancedClass_DefaultProps // Error: It is missing a required non-default prop.
-   1108|   foo={1}
-   1109| />;
+   1101| <EnhancedClass_DefaultProps // Error: It is missing a required non-default prop.
+   1102|   foo={1}
+   1103| />;
          -^ [1]
 
 References:
@@ -2571,16 +2427,16 @@
                                 ^^^^^^^^^^^^^^^^^^^^^^^^^^^^^^ [2]
 
 
-Error --------------------------------------------------------------------------------------------------- test.js:1119:1
+Error --------------------------------------------------------------------------------------------------- test.js:1113:1
 
 Cannot create `EnhancedFunction_DefaultProps` element because property `bar` is missing in props [1] but exists in
 `Props_DefaultProps` [2].
 
-   test.js:1119:1
+   test.js:1113:1
          v----------------------------------------------------------------------------------
-   1119| <EnhancedFunction_DefaultProps // Error: It is missing a required non-default prop.
-   1120|   foo={1}
-   1121| />;
+   1113| <EnhancedFunction_DefaultProps // Error: It is missing a required non-default prop.
+   1114|   foo={1}
+   1115| />;
          -^ [1]
 
 References:
@@ -2590,8 +2446,4 @@
 
 
 
-<<<<<<< HEAD
-Found 208 errors
-=======
-Found 207 errors
->>>>>>> e2025a54
+Found 207 errors