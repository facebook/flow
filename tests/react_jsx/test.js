--- conflicted
+++ resolved
@@ -131,7 +131,7 @@
   boolean2={false}
   {...{number: 42, a: 1, b: 2, c: 3}}
 />;
-<Legacy_ManyProps // Error: `number` cannot be null, even though it is overwritten at the end of the element.
+<Legacy_ManyProps // OK: `number` is overwritten at the end of the element.
   {...{string1: 'foo', string2: 'bar', number: (any: ?number)}}
   boolean1
   boolean2={false}
@@ -186,14 +186,14 @@
   {...{string1: 'foo', string2: 'bar'}}
   {...{boolean1: true, boolean2: false}}
 />;
-<Class_ManyProps // OK: Extra props are allowed.
+<Class_ManyProps // OK: Extra props are allowed. Error for exact types.
   string1="foo"
   string2={'bar'}
   boolean1
   boolean2={false}
   {...{number: 42, a: 1, b: 2, c: 3}}
 />;
-<Class_ManyProps // Error: `number` cannot be null, even though it is overwritten at the end of the element.
+<Class_ManyProps // OK: `number` is overwritten at the end of the element.
   {...{string1: 'foo', string2: 'bar', number: (any: ?number)}}
   boolean1
   boolean2={false}
@@ -255,31 +255,17 @@
   boolean2={false}
   {...{number: 42, a: 1, b: 2, c: 3}}
 />;
-<<<<<<< HEAD
-<ClassExact_ManyProps // Error: `number` cannot be null, even though it is overwritten at the end of the element.
-=======
 <ClassExact_ManyProps // Error (TODO), but OK: `number` is overwritten at the end of the element.
->>>>>>> e2025a54
-  {...{string1: 'foo', string2: 'bar', number: (any: ?number)}}
-  boolean1
-  boolean2={false}
-  number={42}
-/>;
-<<<<<<< HEAD
-<ClassExact_ManyProps // Error: `number` cannot be null.
-=======
+  {...{string1: 'foo', string2: 'bar', number: (any: ?number)}}
+  boolean1
+  boolean2={false}
+  number={42}
+/>;
 <ClassExact_ManyProps // OK: `number` is not overwritten at the end of the element
->>>>>>> e2025a54
-  boolean1
-  boolean2={false}
-  number={42}
-  {...{string1: 'foo', string2: 'bar', number: (any: ?number)}}
-/>;
-<ClassExact_ManyProps // OK: Exact versions of the props ensures no extra keys.
-  {...(any: $Exact<Props_ManyProps>)}
-/>;
-<ClassExact_ManyProps // Error: Non-exact type may have extra keys.
-  {...(any: Props_ManyProps)}
+  boolean1
+  boolean2={false}
+  number={42}
+  {...{string1: 'foo', string2: 'bar', number: (any: ?number)}}
 />;
 
 class ClassPure_ManyProps extends React.PureComponent<Props_ManyProps> {}
@@ -331,7 +317,7 @@
   boolean2={false}
   {...{number: 42, a: 1, b: 2, c: 3}}
 />;
-<ClassPure_ManyProps // Error: `number` cannot be null, even though it is overwritten at the end of the element.
+<ClassPure_ManyProps // OK: `number` is overwritten at the end of the element.
   {...{string1: 'foo', string2: 'bar', number: (any: ?number)}}
   boolean1
   boolean2={false}
@@ -386,14 +372,14 @@
   {...{string1: 'foo', string2: 'bar'}}
   {...{boolean1: true, boolean2: false}}
 />;
-<Function_ManyProps // OK: Extra props are allowed.
+<Function_ManyProps // OK: Extra props are allowed. Error for exact types.
   string1="foo"
   string2={'bar'}
   boolean1
   boolean2={false}
   {...{number: 42, a: 1, b: 2, c: 3}}
 />;
-<Function_ManyProps // Error: `number` cannot be null, even though it is overwritten at the end of the element.
+<Function_ManyProps // OK: `number` is overwritten at the end of the element.
   {...{string1: 'foo', string2: 'bar', number: (any: ?number)}}
   boolean1
   boolean2={false}
@@ -455,21 +441,13 @@
   boolean2={false}
   {...{number: 42, a: 1, b: 2, c: 3}}
 />;
-<<<<<<< HEAD
-<FunctionExact_ManyProps // Error: `number` cannot be null, even though it is overwritten at the end of the element.
-=======
 <FunctionExact_ManyProps // Error (TODO), but OK: `number` is overwritten.
->>>>>>> e2025a54
-  {...{string1: 'foo', string2: 'bar', number: (any: ?number)}}
-  boolean1
-  boolean2={false}
-  number={42}
-/>;
-<<<<<<< HEAD
-<FunctionExact_ManyProps // Error: `number` cannot be null.
-=======
+  {...{string1: 'foo', string2: 'bar', number: (any: ?number)}}
+  boolean1
+  boolean2={false}
+  number={42}
+/>;
 <FunctionExact_ManyProps // OK: `number` is not overwritten at the end of the element
->>>>>>> e2025a54
   boolean1
   boolean2={false}
   number={42}
@@ -518,14 +496,14 @@
   {...{string1: 'foo', string2: 'bar'}}
   {...{boolean1: true, boolean2: false}}
 />;
-<Abstract_ManyProps // OK: Extra props are allowed.
+<Abstract_ManyProps // OK: Extra props are allowed. Error for exact types.
   string1="foo"
   string2={'bar'}
   boolean1
   boolean2={false}
   {...{number: 42, a: 1, b: 2, c: 3}}
 />;
-<Abstract_ManyProps // Error: `number` cannot be null, even though it is overwritten at the end of the element.
+<Abstract_ManyProps // OK: `number` is overwritten at the end of the element.
   {...{string1: 'foo', string2: 'bar', number: (any: ?number)}}
   boolean1
   boolean2={false}
@@ -588,21 +566,13 @@
   boolean2={false}
   {...{number: 42, a: 1, b: 2, c: 3}}
 />;
-<<<<<<< HEAD
-<AbstractExact_ManyProps // Error: `number` cannot be null, even though it is overwritten at the end of the element.
-=======
 <AbstractExact_ManyProps // Error (TODO), but OK: `number` is overwritten.
->>>>>>> e2025a54
-  {...{string1: 'foo', string2: 'bar', number: (any: ?number)}}
-  boolean1
-  boolean2={false}
-  number={42}
-/>;
-<<<<<<< HEAD
-<AbstractExact_ManyProps // Error: `number` cannot be null.
-=======
+  {...{string1: 'foo', string2: 'bar', number: (any: ?number)}}
+  boolean1
+  boolean2={false}
+  number={42}
+/>;
 <AbstractExact_ManyProps // OK: `number` is not overwritten.
->>>>>>> e2025a54
   boolean1
   boolean2={false}
   number={42}
@@ -651,14 +621,14 @@
   {...{string1: 'foo', string2: 'bar'}}
   {...{boolean1: true, boolean2: false}}
 />;
-<Member_ManyProps.prop // OK: Extra props are allowed.
+<Member_ManyProps.prop // OK: Extra props are allowed. Error for exact types.
   string1="foo"
   string2={'bar'}
   boolean1
   boolean2={false}
   {...{number: 42, a: 1, b: 2, c: 3}}
 />;
-<Member_ManyProps.prop // Error: `number` cannot be null, even though it is overwritten at the end of the element.
+<Member_ManyProps.prop // OK: `number` is overwritten at the end of the element.
   {...{string1: 'foo', string2: 'bar', number: (any: ?number)}}
   boolean1
   boolean2={false}
@@ -713,14 +683,14 @@
   {...{string1: 'foo', string2: 'bar'}}
   {...{boolean1: true, boolean2: false}}
 />;
-<EnhancedClass_ManyProps // OK: Extra props are allowed.
+<EnhancedClass_ManyProps // OK: Extra props are allowed. Error for exact types.
   string1="foo"
   string2={'bar'}
   boolean1
   boolean2={false}
   {...{number: 42, a: 1, b: 2, c: 3}}
 />;
-<EnhancedClass_ManyProps // Error: `number` cannot be null, even though it is overwritten at the end of the element.
+<EnhancedClass_ManyProps // OK: `number` is overwritten at the end of the element.
   {...{string1: 'foo', string2: 'bar', number: (any: ?number)}}
   boolean1
   boolean2={false}
@@ -775,14 +745,14 @@
   {...{string1: 'foo', string2: 'bar'}}
   {...{boolean1: true, boolean2: false}}
 />;
-<EnhancedFunction_ManyProps // OK: Extra props are allowed.
+<EnhancedFunction_ManyProps // OK: Extra props are allowed. Error for exact types.
   string1="foo"
   string2={'bar'}
   boolean1
   boolean2={false}
   {...{number: 42, a: 1, b: 2, c: 3}}
 />;
-<EnhancedFunction_ManyProps // Error: `number` cannot be null, even though it is overwritten at the end of the element.
+<EnhancedFunction_ManyProps // OK: `number` is overwritten at the end of the element.
   {...{string1: 'foo', string2: 'bar', number: (any: ?number)}}
   boolean1
   boolean2={false}
