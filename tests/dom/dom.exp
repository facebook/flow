--- conflicted
+++ resolved
@@ -234,13 +234,8 @@
    HTMLInputElement.js:7:28
       7|     el.setRangeText('foo', 123); // end is required
                                     ^^^ [1]
-<<<<<<< HEAD
-   <BUILTINS>/dom.js:3164:45
-   3164|   setRangeText(replacement: string, start?: void, end?: void, selectMode?: void): void;
-=======
-   <BUILTINS>/dom.js:3117:45
-   3117|   setRangeText(replacement: string, start?: void, end?: void, selectMode?: void): void;
->>>>>>> 1f8f9df6
+   <BUILTINS>/dom.js:3165:45
+   3165|   setRangeText(replacement: string, start?: void, end?: void, selectMode?: void): void;
                                                      ^^^^ [2]
 
 
@@ -256,13 +251,8 @@
    HTMLInputElement.js:10:38
      10|     el.setRangeText('foo', 123, 234, 'bogus'); // invalid value
                                               ^^^^^^^ [1]
-<<<<<<< HEAD
-   <BUILTINS>/dom.js:3165:78
-   3165|   setRangeText(replacement: string, start: number, end: number, selectMode?: SelectionMode): void;
-=======
-   <BUILTINS>/dom.js:3118:78
-   3118|   setRangeText(replacement: string, start: number, end: number, selectMode?: SelectionMode): void;
->>>>>>> 1f8f9df6
+   <BUILTINS>/dom.js:3166:78
+   3166|   setRangeText(replacement: string, start: number, end: number, selectMode?: SelectionMode): void;
                                                                                       ^^^^^^^^^^^^^ [2]
 
 
@@ -275,13 +265,8 @@
          ^^^^^^^^^^^
 
 References:
-<<<<<<< HEAD
-   <BUILTINS>/dom.js:3225:27
-   3225|   form: HTMLFormElement | null;
-=======
-   <BUILTINS>/dom.js:3178:27
-   3178|   form: HTMLFormElement | null;
->>>>>>> 1f8f9df6
+   <BUILTINS>/dom.js:3226:27
+   3226|   form: HTMLFormElement | null;
                                    ^^^^ [1]
 
 
@@ -294,13 +279,8 @@
          ^^^^^^^^^^
 
 References:
-<<<<<<< HEAD
-   <BUILTINS>/dom.js:3243:44
-   3243|   item(index: number): HTMLOptionElement | null;
-=======
-   <BUILTINS>/dom.js:3196:44
-   3196|   item(index: number): HTMLOptionElement | null;
->>>>>>> 1f8f9df6
+   <BUILTINS>/dom.js:3244:44
+   3244|   item(index: number): HTMLOptionElement | null;
                                                     ^^^^ [1]
 
 
@@ -313,13 +293,8 @@
          ^^^^^^^^^^
 
 References:
-<<<<<<< HEAD
-   <BUILTINS>/dom.js:3244:48
-   3244|   namedItem(name: string): HTMLOptionElement | null;
-=======
-   <BUILTINS>/dom.js:3197:48
-   3197|   namedItem(name: string): HTMLOptionElement | null;
->>>>>>> 1f8f9df6
+   <BUILTINS>/dom.js:3245:48
+   3245|   namedItem(name: string): HTMLOptionElement | null;
                                                         ^^^^ [1]
 
 
@@ -785,19 +760,11 @@
    traversal.js:186:60
     186|     document.createNodeIterator(document_body, -1, node => 'accept'); // invalid
                                                                     ^^^^^^^^ [1]
-<<<<<<< HEAD
-   <BUILTINS>/dom.js:3707:1
+   <BUILTINS>/dom.js:3708:1
          v--------------------------------
-   3707| typeof NodeFilter.FILTER_ACCEPT |
-   3708| typeof NodeFilter.FILTER_REJECT |
-   3709| typeof NodeFilter.FILTER_SKIP;
-=======
-   <BUILTINS>/dom.js:3660:1
-         v--------------------------------
-   3660| typeof NodeFilter.FILTER_ACCEPT |
-   3661| typeof NodeFilter.FILTER_REJECT |
-   3662| typeof NodeFilter.FILTER_SKIP;
->>>>>>> 1f8f9df6
+   3708| typeof NodeFilter.FILTER_ACCEPT |
+   3709| typeof NodeFilter.FILTER_REJECT |
+   3710| typeof NodeFilter.FILTER_SKIP;
          ----------------------------^ [2]
 
 
@@ -814,19 +781,11 @@
    traversal.js:188:74
     188|     document.createNodeIterator(document_body, -1, { acceptNode: node => 'accept' }); // invalid
                                                                                   ^^^^^^^^ [1]
-<<<<<<< HEAD
-   <BUILTINS>/dom.js:3707:1
+   <BUILTINS>/dom.js:3708:1
          v--------------------------------
-   3707| typeof NodeFilter.FILTER_ACCEPT |
-   3708| typeof NodeFilter.FILTER_REJECT |
-   3709| typeof NodeFilter.FILTER_SKIP;
-=======
-   <BUILTINS>/dom.js:3660:1
-         v--------------------------------
-   3660| typeof NodeFilter.FILTER_ACCEPT |
-   3661| typeof NodeFilter.FILTER_REJECT |
-   3662| typeof NodeFilter.FILTER_SKIP;
->>>>>>> 1f8f9df6
+   3708| typeof NodeFilter.FILTER_ACCEPT |
+   3709| typeof NodeFilter.FILTER_REJECT |
+   3710| typeof NodeFilter.FILTER_SKIP;
          ----------------------------^ [2]
 
 
@@ -885,19 +844,11 @@
    traversal.js:193:58
     193|     document.createTreeWalker(document_body, -1, node => 'accept'); // invalid
                                                                   ^^^^^^^^ [1]
-<<<<<<< HEAD
-   <BUILTINS>/dom.js:3707:1
+   <BUILTINS>/dom.js:3708:1
          v--------------------------------
-   3707| typeof NodeFilter.FILTER_ACCEPT |
-   3708| typeof NodeFilter.FILTER_REJECT |
-   3709| typeof NodeFilter.FILTER_SKIP;
-=======
-   <BUILTINS>/dom.js:3660:1
-         v--------------------------------
-   3660| typeof NodeFilter.FILTER_ACCEPT |
-   3661| typeof NodeFilter.FILTER_REJECT |
-   3662| typeof NodeFilter.FILTER_SKIP;
->>>>>>> 1f8f9df6
+   3708| typeof NodeFilter.FILTER_ACCEPT |
+   3709| typeof NodeFilter.FILTER_REJECT |
+   3710| typeof NodeFilter.FILTER_SKIP;
          ----------------------------^ [2]
 
 
@@ -914,19 +865,11 @@
    traversal.js:195:72
     195|     document.createTreeWalker(document_body, -1, { acceptNode: node => 'accept' }); // invalid
                                                                                 ^^^^^^^^ [1]
-<<<<<<< HEAD
-   <BUILTINS>/dom.js:3707:1
+   <BUILTINS>/dom.js:3708:1
          v--------------------------------
-   3707| typeof NodeFilter.FILTER_ACCEPT |
-   3708| typeof NodeFilter.FILTER_REJECT |
-   3709| typeof NodeFilter.FILTER_SKIP;
-=======
-   <BUILTINS>/dom.js:3660:1
-         v--------------------------------
-   3660| typeof NodeFilter.FILTER_ACCEPT |
-   3661| typeof NodeFilter.FILTER_REJECT |
-   3662| typeof NodeFilter.FILTER_SKIP;
->>>>>>> 1f8f9df6
+   3708| typeof NodeFilter.FILTER_ACCEPT |
+   3709| typeof NodeFilter.FILTER_REJECT |
+   3710| typeof NodeFilter.FILTER_SKIP;
          ----------------------------^ [2]
 
 
