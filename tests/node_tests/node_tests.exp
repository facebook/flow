--- conflicted
+++ resolved
@@ -1,2332 +1,3 @@
-<<<<<<< HEAD
-Error: buffer/buffer.js:57
- 57: buffer = Buffer.from([0x62, 0x75, 0x66, 0x66, 0x65, 0x72], (a:number) => a + 1, {}); // error
-              ^^^^^^^^^^^^^^^^^^^^^^^^^^^^^^^^^^^^^^^^^^^^^^^^^^^^^^^^^^^^^^^^^^^^^^^^^^ call of method `from`. Function cannot be called on any member of intersection type
- 57: buffer = Buffer.from([0x62, 0x75, 0x66, 0x66, 0x65, 0x72], (a:number) => a + 1, {}); // error
-              ^^^^^^^^^^^ intersection
-  Member 1:
-  108:   static from(value: Buffer): Buffer;
-         ^^^^^^^^^^^^^^^^^^^^^^^^^^^^^^^^^^ function type. See lib: <BUILTINS>/node.js:108
-  Error:
-   57: buffer = Buffer.from([0x62, 0x75, 0x66, 0x66, 0x65, 0x72], (a:number) => a + 1, {}); // error
-                            ^^^^^^^^^^^^^^^^^^^^^^^^^^^^^^^^^^^^ array literal. This type is incompatible with the expected param type of
-  108:   static from(value: Buffer): Buffer;
-                            ^^^^^^ Buffer. See lib: <BUILTINS>/node.js:108
-  Member 2:
-  109:   static from(value: string, encoding?: buffer$Encoding): Buffer;
-         ^^^^^^^^^^^^^^^^^^^^^^^^^^^^^^^^^^^^^^^^^^^^^^^^^^^^^^^^^^^^^^ function type. See lib: <BUILTINS>/node.js:109
-  Error:
-   57: buffer = Buffer.from([0x62, 0x75, 0x66, 0x66, 0x65, 0x72], (a:number) => a + 1, {}); // error
-                            ^^^^^^^^^^^^^^^^^^^^^^^^^^^^^^^^^^^^ array literal. This type is incompatible with the expected param type of
-  109:   static from(value: string, encoding?: buffer$Encoding): Buffer;
-                            ^^^^^^ string. See lib: <BUILTINS>/node.js:109
-  Member 3:
-  110:   static from(value: ArrayBuffer, byteOffset?: number, length?: number): Buffer;
-         ^^^^^^^^^^^^^^^^^^^^^^^^^^^^^^^^^^^^^^^^^^^^^^^^^^^^^^^^^^^^^^^^^^^^^^^^^^^^^ function type. See lib: <BUILTINS>/node.js:110
-  Error:
-   57: buffer = Buffer.from([0x62, 0x75, 0x66, 0x66, 0x65, 0x72], (a:number) => a + 1, {}); // error
-                            ^^^^^^^^^^^^^^^^^^^^^^^^^^^^^^^^^^^^ array literal. This type is incompatible with the expected param type of
-  110:   static from(value: ArrayBuffer, byteOffset?: number, length?: number): Buffer;
-                            ^^^^^^^^^^^ ArrayBuffer. See lib: <BUILTINS>/node.js:110
-  Member 4:
-  111:   static from(value: Iterable<number>): this;
-         ^^^^^^^^^^^^^^^^^^^^^^^^^^^^^^^^^^^^^^^^^^ function type. See lib: <BUILTINS>/node.js:111
-  Error:
-   57: buffer = Buffer.from([0x62, 0x75, 0x66, 0x66, 0x65, 0x72], (a:number) => a + 1, {}); // error
-                                                                  ^^^^^^^^^^^^^^^^^^^ unused function argument
-    111:   static from(value: Iterable<number>): this;
-           ^^^^^^^^^^^^^^^^^^^^^^^^^^^^^^^^^^^^^^^^^^ function type expects no more than 1 argument. See lib: <BUILTINS>/node.js:111
-
-Error: child_process/execSync.js:8
-  8: (execSync('ls', {timeout: '250'})); // error, no signatures match
-      ^^^^^^^^^^^^^^^^^^^^^^^^^^^^^^^^ function call. Function cannot be called on any member of intersection type
-  8: (execSync('ls', {timeout: '250'})); // error, no signatures match
-      ^^^^^^^^ intersection
-  Member 1:
-                                  v
-  260:   declare function execSync(
-  261:     command: string,
-  262:     options: {encoding: buffer$NonBufferEncoding} & child_process$execSyncOpts
-  263:   ): string;
-         --------^ function type. See lib: <BUILTINS>/node.js:260
-  Error:
-    8: (execSync('ls', {timeout: '250'})); // error, no signatures match
-                       ^^^^^^^^^^^^^^^^ object literal. This type is incompatible with the expected param type of
-  262:     options: {encoding: buffer$NonBufferEncoding} & child_process$execSyncOpts
-                    ^^^^^^^^^^^^^^^^^^^^^^^^^^^^^^^^^^^^ object type. See lib: <BUILTINS>/node.js:262
-    Property `encoding` is incompatible:
-      262:     options: {encoding: buffer$NonBufferEncoding} & child_process$execSyncOpts
-                        ^^^^^^^^^^^^^^^^^^^^^^^^^^^^^^^^^^^^ property `encoding`. Property not found in. See lib: <BUILTINS>/node.js:262
-        8: (execSync('ls', {timeout: '250'})); // error, no signatures match
-                           ^^^^^^^^^^^^^^^^ object literal
-  Member 2:
-                                  v
-  265:   declare function execSync(
-  266:     command: string,
-  267:     options?: child_process$execSyncOpts
-  268:   ): Buffer;
-         --------^ function type. See lib: <BUILTINS>/node.js:265
-  Error:
-    8: (execSync('ls', {timeout: '250'})); // error, no signatures match
-                       ^^^^^^^^^^^^^^^^ object literal. This type is incompatible with the expected param type of
-  267:     options?: child_process$execSyncOpts
-                     ^^^^^^^^^^^^^^^^^^^^^^^^^^ object type. See lib: <BUILTINS>/node.js:267
-    Property `timeout` is incompatible:
-        8: (execSync('ls', {timeout: '250'})); // error, no signatures match
-                                     ^^^^^ string. This type is incompatible with
-      149:   timeout?: number;
-                       ^^^^^^ number. See lib: <BUILTINS>/node.js:149
-
-Error: crypto/crypto.js:12
- 12:       (hmac.read(): number); // 4 errors: null, void, string, Buffer
-            ^^^^^^^^^^^ Buffer. This type is incompatible with
- 12:       (hmac.read(): number); // 4 errors: null, void, string, Buffer
-                         ^^^^^^ number
-
-Error: crypto/crypto.js:12
- 12:       (hmac.read(): number); // 4 errors: null, void, string, Buffer
-            ^^^^^^^^^^^ null. This type is incompatible with
- 12:       (hmac.read(): number); // 4 errors: null, void, string, Buffer
-                         ^^^^^^ number
-
-Error: crypto/crypto.js:12
- 12:       (hmac.read(): number); // 4 errors: null, void, string, Buffer
-            ^^^^^^^^^^^ string. This type is incompatible with
- 12:       (hmac.read(): number); // 4 errors: null, void, string, Buffer
-                         ^^^^^^ number
-
-Error: crypto/crypto.js:12
- 12:       (hmac.read(): number); // 4 errors: null, void, string, Buffer
-            ^^^^^^^^^^^ undefined. This type is incompatible with
- 12:       (hmac.read(): number); // 4 errors: null, void, string, Buffer
-                         ^^^^^^ number
-
-Error: crypto/crypto.js:16
- 16:     hmac.write(123); // 2 errors: not a string or a Buffer
-                    ^^^ number. This type is incompatible with the expected param type of
-1479:     chunk: Buffer | string,
-                 ^^^^^^^^^^^^^^^ union: Buffer | string. See lib: <BUILTINS>/node.js:1479
-  Member 1:
-  1479:     chunk: Buffer | string,
-                   ^^^^^^ Buffer. See lib: <BUILTINS>/node.js:1479
-  Error:
-   16:     hmac.write(123); // 2 errors: not a string or a Buffer
-                      ^^^ number. This type is incompatible with
-  1479:     chunk: Buffer | string,
-                   ^^^^^^ Buffer. See lib: <BUILTINS>/node.js:1479
-  Member 2:
-  1479:     chunk: Buffer | string,
-                            ^^^^^^ string. See lib: <BUILTINS>/node.js:1479
-  Error:
-   16:     hmac.write(123); // 2 errors: not a string or a Buffer
-                      ^^^ number. This type is incompatible with
-  1479:     chunk: Buffer | string,
-                            ^^^^^^ string. See lib: <BUILTINS>/node.js:1479
-
-Error: crypto/crypto.js:26
- 26:     hmac.update('foo', 'bogus'); // 1 error
-                            ^^^^^^^ string. This type is incompatible with the expected param type of
-                                                      v----------------------------
-439:   update(data: string | Buffer, input_encoding?: 'utf8' | 'ascii' | 'latin1' |
-440:   'binary'): crypto$Hmac;
-       -------^ string enum. See lib: <BUILTINS>/node.js:439
-
-Error: crypto/crypto.js:29
- 29:     hmac.update(buf, 'bogus'); // 1 error
-                          ^^^^^^^ string. This type is incompatible with the expected param type of
-                                                      v----------------------------
-439:   update(data: string | Buffer, input_encoding?: 'utf8' | 'ascii' | 'latin1' |
-440:   'binary'): crypto$Hmac;
-       -------^ string enum. See lib: <BUILTINS>/node.js:439
-
-Error: crypto/crypto.js:36
- 36:     (hmac.digest('hex'): void); // 1 error
-          ^^^^^^^^^^^^^^^^^^ string. This type is incompatible with
- 36:     (hmac.digest('hex'): void); // 1 error
-                              ^^^^ undefined
-
-Error: crypto/crypto.js:37
- 37:     (hmac.digest(): void); // 1 error
-          ^^^^^^^^^^^^^ Buffer. This type is incompatible with
- 37:     (hmac.digest(): void); // 1 error
-                         ^^^^ undefined
-
-Error: fs/fs.js:13
-     v-----------------------------------------------------------
- 13: fs.readFile("file.exp", { encoding: "blah" }, (_, data) => {
- 14:   (data : string);
- 15: });
-     -^ call of method `readFile`. Could not decide which case to select
- 13: fs.readFile("file.exp", { encoding: "blah" }, (_, data) => {
-     ^^^^^^^^^^^ intersection type
-  Case 3 may work:
-                                  v
-  911:   declare function readFile(
-  912:     path: string | Buffer | URL | number,
-  913:     options: { encoding: string; flag?: string },
-  914:     callback: (err: ?ErrnoError, data: string) => void
-  915:   ): void;
-         ------^ function type. See lib: <BUILTINS>/node.js:911
-  But if it doesn't, case 4 looks promising too:
-                                  v
-  916:   declare function readFile(
-  917:     path: string | Buffer | URL | number,
-  918:     options: { flag?: string },
-  919:     callback: (err: ?ErrnoError, data: Buffer) => void
-  920:   ): void;
-         ------^ function type. See lib: <BUILTINS>/node.js:916
-  Please provide additional annotation(s) to determine whether case 3 works (or consider merging it with case 4):
-   13: fs.readFile("file.exp", { encoding: "blah" }, (_, data) => {
-                                                      ^ parameter `_`
-   13: fs.readFile("file.exp", { encoding: "blah" }, (_, data) => {
-                                                         ^^^^ parameter `data`
-
-Error: fs/fs.js:28
- 28: (fs.readFileSync("file.exp") : string); // error
-      ^^^^^^^^^^^^^^^^^^^^^^^^^^^ Buffer. This type is incompatible with
- 28: (fs.readFileSync("file.exp") : string); // error
-                                    ^^^^^^ string
-
-Error: fs/fs.js:31
- 31: (fs.readFileSync("file.exp", "blah") : Buffer); // error
-      ^^^^^^^^^^^^^^^^^^^^^^^^^^^^^^^^^^^ string. This type is incompatible with
- 31: (fs.readFileSync("file.exp", "blah") : Buffer); // error
-                                            ^^^^^^ Buffer
-
-Error: fs/fs.js:34
- 34: (fs.readFileSync("file.exp", { encoding: "blah" }) : Buffer); // error
-      ^^^^^^^^^^^^^^^^^^^^^^^^^^^^^^^^^^^^^^^^^^^^^^^^^ string. This type is incompatible with
- 34: (fs.readFileSync("file.exp", { encoding: "blah" }) : Buffer); // error
-                                                          ^^^^^^ Buffer
-
-Error: fs/fs.js:37
- 37: (fs.readFileSync("file.exp", {}) : string); // error
-      ^^^^^^^^^^^^^^^^^^^^^^^^^^^^^^^ Buffer. This type is incompatible with
- 37: (fs.readFileSync("file.exp", {}) : string); // error
-                                        ^^^^^^ string
-
-Error: http/server.js:67
- 67: server.listen(() => {}, {});
-     ^^^^^^^^^^^^^^^^^^^^^^^^^^^ call of method `listen`. Function cannot be called on any member of intersection type
- 67: server.listen(() => {}, {});
-     ^^^^^^^^^^^^^ intersection
-  Member 1:
-  1095:     listen(port?: number, hostname?: string, backlog?: number, callback?: Function): Server;
-            ^^^^^^^^^^^^^^^^^^^^^^^^^^^^^^^^^^^^^^^^^^^^^^^^^^^^^^^^^^^^^^^^^^^^^^^^^^^^^^^^^^^^^^^ function type. See lib: <BUILTINS>/node.js:1095
-  Error:
-   67: server.listen(() => {}, {});
-                     ^^^^^^^^ function. This type is incompatible with the expected param type of
-  1095:     listen(port?: number, hostname?: string, backlog?: number, callback?: Function): Server;
-                          ^^^^^^ number. See lib: <BUILTINS>/node.js:1095
-  Member 2:
-  1097:     listen(port?: number, backlog?: number, callback?: Function): Server;
-            ^^^^^^^^^^^^^^^^^^^^^^^^^^^^^^^^^^^^^^^^^^^^^^^^^^^^^^^^^^^^^^^^^^^^ function type. See lib: <BUILTINS>/node.js:1097
-  Error:
-   67: server.listen(() => {}, {});
-                     ^^^^^^^^ function. This type is incompatible with the expected param type of
-  1097:     listen(port?: number, backlog?: number, callback?: Function): Server;
-                          ^^^^^^ number. See lib: <BUILTINS>/node.js:1097
-  Member 3:
-  1098:     listen(port?: number, hostname?: string, callback?: Function): Server;
-            ^^^^^^^^^^^^^^^^^^^^^^^^^^^^^^^^^^^^^^^^^^^^^^^^^^^^^^^^^^^^^^^^^^^^^ function type. See lib: <BUILTINS>/node.js:1098
-  Error:
-   67: server.listen(() => {}, {});
-                     ^^^^^^^^ function. This type is incompatible with the expected param type of
-  1098:     listen(port?: number, hostname?: string, callback?: Function): Server;
-                          ^^^^^^ number. See lib: <BUILTINS>/node.js:1098
-  Member 4:
-  1099:     listen(port?: number, callback?: Function): Server;
-            ^^^^^^^^^^^^^^^^^^^^^^^^^^^^^^^^^^^^^^^^^^^^^^^^^^ function type. See lib: <BUILTINS>/node.js:1099
-  Error:
-   67: server.listen(() => {}, {});
-                     ^^^^^^^^ function. This type is incompatible with the expected param type of
-  1099:     listen(port?: number, callback?: Function): Server;
-                          ^^^^^^ number. See lib: <BUILTINS>/node.js:1099
-  Member 5:
-  1100:     listen(path: string, callback?: Function): Server;
-            ^^^^^^^^^^^^^^^^^^^^^^^^^^^^^^^^^^^^^^^^^^^^^^^^^ function type. See lib: <BUILTINS>/node.js:1100
-  Error:
-   67: server.listen(() => {}, {});
-                     ^^^^^^^^ function. This type is incompatible with the expected param type of
-  1100:     listen(path: string, callback?: Function): Server;
-                         ^^^^^^ string. See lib: <BUILTINS>/node.js:1100
-  Member 6:
-  1101:     listen(handle: Object, callback?: Function): Server;
-            ^^^^^^^^^^^^^^^^^^^^^^^^^^^^^^^^^^^^^^^^^^^^^^^^^^^ function type. See lib: <BUILTINS>/node.js:1101
-  Error:
-   67: server.listen(() => {}, {});
-                               ^^ object literal. This type is incompatible with the expected param type of
-  1101:     listen(handle: Object, callback?: Function): Server;
-                                              ^^^^^^^^ function type. See lib: <BUILTINS>/node.js:1101
-    Callable property is incompatible:
-      1101:     listen(handle: Object, callback?: Function): Server;
-                                                  ^^^^^^^^ function type. Callable signature not found in. See lib: <BUILTINS>/node.js:1101
-       67: server.listen(() => {}, {});
-                                   ^^ object literal
-
-Error: http/server.js:68
- 68: server.listen(function() {}, {});
-     ^^^^^^^^^^^^^^^^^^^^^^^^^^^^^^^^ call of method `listen`. Function cannot be called on any member of intersection type
- 68: server.listen(function() {}, {});
-     ^^^^^^^^^^^^^ intersection
-  Member 1:
-  1095:     listen(port?: number, hostname?: string, backlog?: number, callback?: Function): Server;
-            ^^^^^^^^^^^^^^^^^^^^^^^^^^^^^^^^^^^^^^^^^^^^^^^^^^^^^^^^^^^^^^^^^^^^^^^^^^^^^^^^^^^^^^^ function type. See lib: <BUILTINS>/node.js:1095
-  Error:
-   68: server.listen(function() {}, {});
-                     ^^^^^^^^^^ function. This type is incompatible with the expected param type of
-  1095:     listen(port?: number, hostname?: string, backlog?: number, callback?: Function): Server;
-                          ^^^^^^ number. See lib: <BUILTINS>/node.js:1095
-  Member 2:
-  1097:     listen(port?: number, backlog?: number, callback?: Function): Server;
-            ^^^^^^^^^^^^^^^^^^^^^^^^^^^^^^^^^^^^^^^^^^^^^^^^^^^^^^^^^^^^^^^^^^^^ function type. See lib: <BUILTINS>/node.js:1097
-  Error:
-   68: server.listen(function() {}, {});
-                     ^^^^^^^^^^ function. This type is incompatible with the expected param type of
-  1097:     listen(port?: number, backlog?: number, callback?: Function): Server;
-                          ^^^^^^ number. See lib: <BUILTINS>/node.js:1097
-  Member 3:
-  1098:     listen(port?: number, hostname?: string, callback?: Function): Server;
-            ^^^^^^^^^^^^^^^^^^^^^^^^^^^^^^^^^^^^^^^^^^^^^^^^^^^^^^^^^^^^^^^^^^^^^ function type. See lib: <BUILTINS>/node.js:1098
-  Error:
-   68: server.listen(function() {}, {});
-                     ^^^^^^^^^^ function. This type is incompatible with the expected param type of
-  1098:     listen(port?: number, hostname?: string, callback?: Function): Server;
-                          ^^^^^^ number. See lib: <BUILTINS>/node.js:1098
-  Member 4:
-  1099:     listen(port?: number, callback?: Function): Server;
-            ^^^^^^^^^^^^^^^^^^^^^^^^^^^^^^^^^^^^^^^^^^^^^^^^^^ function type. See lib: <BUILTINS>/node.js:1099
-  Error:
-   68: server.listen(function() {}, {});
-                     ^^^^^^^^^^ function. This type is incompatible with the expected param type of
-  1099:     listen(port?: number, callback?: Function): Server;
-                          ^^^^^^ number. See lib: <BUILTINS>/node.js:1099
-  Member 5:
-  1100:     listen(path: string, callback?: Function): Server;
-            ^^^^^^^^^^^^^^^^^^^^^^^^^^^^^^^^^^^^^^^^^^^^^^^^^ function type. See lib: <BUILTINS>/node.js:1100
-  Error:
-   68: server.listen(function() {}, {});
-                     ^^^^^^^^^^ function. This type is incompatible with the expected param type of
-  1100:     listen(path: string, callback?: Function): Server;
-                         ^^^^^^ string. See lib: <BUILTINS>/node.js:1100
-  Member 6:
-  1101:     listen(handle: Object, callback?: Function): Server;
-            ^^^^^^^^^^^^^^^^^^^^^^^^^^^^^^^^^^^^^^^^^^^^^^^^^^^ function type. See lib: <BUILTINS>/node.js:1101
-  Error:
-   68: server.listen(function() {}, {});
-                                    ^^ object literal. This type is incompatible with the expected param type of
-  1101:     listen(handle: Object, callback?: Function): Server;
-                                              ^^^^^^^^ function type. See lib: <BUILTINS>/node.js:1101
-    Callable property is incompatible:
-      1101:     listen(handle: Object, callback?: Function): Server;
-                                                  ^^^^^^^^ function type. Callable signature not found in. See lib: <BUILTINS>/node.js:1101
-       68: server.listen(function() {}, {});
-                                        ^^ object literal
-
-Error: http/server.js:69
- 69: server.listen({}, () => {}, 'localhost', 123);
-     ^^^^^^^^^^^^^^^^^^^^^^^^^^^^^^^^^^^^^^^^^^^^^ call of method `listen`. Function cannot be called on any member of intersection type
- 69: server.listen({}, () => {}, 'localhost', 123);
-     ^^^^^^^^^^^^^ intersection
-  Member 1:
-  1095:     listen(port?: number, hostname?: string, backlog?: number, callback?: Function): Server;
-            ^^^^^^^^^^^^^^^^^^^^^^^^^^^^^^^^^^^^^^^^^^^^^^^^^^^^^^^^^^^^^^^^^^^^^^^^^^^^^^^^^^^^^^^ function type. See lib: <BUILTINS>/node.js:1095
-  Error:
-   69: server.listen({}, () => {}, 'localhost', 123);
-                     ^^ object literal. This type is incompatible with the expected param type of
-  1095:     listen(port?: number, hostname?: string, backlog?: number, callback?: Function): Server;
-                          ^^^^^^ number. See lib: <BUILTINS>/node.js:1095
-  Member 2:
-  1097:     listen(port?: number, backlog?: number, callback?: Function): Server;
-            ^^^^^^^^^^^^^^^^^^^^^^^^^^^^^^^^^^^^^^^^^^^^^^^^^^^^^^^^^^^^^^^^^^^^ function type. See lib: <BUILTINS>/node.js:1097
-  Error:
-   69: server.listen({}, () => {}, 'localhost', 123);
-                     ^^ object literal. This type is incompatible with the expected param type of
-  1097:     listen(port?: number, backlog?: number, callback?: Function): Server;
-                          ^^^^^^ number. See lib: <BUILTINS>/node.js:1097
-  Member 3:
-  1098:     listen(port?: number, hostname?: string, callback?: Function): Server;
-            ^^^^^^^^^^^^^^^^^^^^^^^^^^^^^^^^^^^^^^^^^^^^^^^^^^^^^^^^^^^^^^^^^^^^^ function type. See lib: <BUILTINS>/node.js:1098
-  Error:
-   69: server.listen({}, () => {}, 'localhost', 123);
-                     ^^ object literal. This type is incompatible with the expected param type of
-  1098:     listen(port?: number, hostname?: string, callback?: Function): Server;
-                          ^^^^^^ number. See lib: <BUILTINS>/node.js:1098
-  Member 4:
-  1099:     listen(port?: number, callback?: Function): Server;
-            ^^^^^^^^^^^^^^^^^^^^^^^^^^^^^^^^^^^^^^^^^^^^^^^^^^ function type. See lib: <BUILTINS>/node.js:1099
-  Error:
-   69: server.listen({}, () => {}, 'localhost', 123);
-                     ^^ object literal. This type is incompatible with the expected param type of
-  1099:     listen(port?: number, callback?: Function): Server;
-                          ^^^^^^ number. See lib: <BUILTINS>/node.js:1099
-  Member 5:
-  1100:     listen(path: string, callback?: Function): Server;
-            ^^^^^^^^^^^^^^^^^^^^^^^^^^^^^^^^^^^^^^^^^^^^^^^^^ function type. See lib: <BUILTINS>/node.js:1100
-  Error:
-   69: server.listen({}, () => {}, 'localhost', 123);
-                     ^^ object literal. This type is incompatible with the expected param type of
-  1100:     listen(path: string, callback?: Function): Server;
-                         ^^^^^^ string. See lib: <BUILTINS>/node.js:1100
-  Member 6:
-  1101:     listen(handle: Object, callback?: Function): Server;
-            ^^^^^^^^^^^^^^^^^^^^^^^^^^^^^^^^^^^^^^^^^^^^^^^^^^^ function type. See lib: <BUILTINS>/node.js:1101
-  Error:
-   69: server.listen({}, () => {}, 'localhost', 123);
-                                   ^^^^^^^^^^^ unused function argument
-    1101:     listen(handle: Object, callback?: Function): Server;
-              ^^^^^^^^^^^^^^^^^^^^^^^^^^^^^^^^^^^^^^^^^^^^^^^^^^^ function type expects no more than 2 arguments. See lib: <BUILTINS>/node.js:1101
-
-Error: http/server.js:70
- 70: server.listen({}, function() {}, 'localhost', 123);
-     ^^^^^^^^^^^^^^^^^^^^^^^^^^^^^^^^^^^^^^^^^^^^^^^^^^ call of method `listen`. Function cannot be called on any member of intersection type
- 70: server.listen({}, function() {}, 'localhost', 123);
-     ^^^^^^^^^^^^^ intersection
-  Member 1:
-  1095:     listen(port?: number, hostname?: string, backlog?: number, callback?: Function): Server;
-            ^^^^^^^^^^^^^^^^^^^^^^^^^^^^^^^^^^^^^^^^^^^^^^^^^^^^^^^^^^^^^^^^^^^^^^^^^^^^^^^^^^^^^^^ function type. See lib: <BUILTINS>/node.js:1095
-  Error:
-   70: server.listen({}, function() {}, 'localhost', 123);
-                     ^^ object literal. This type is incompatible with the expected param type of
-  1095:     listen(port?: number, hostname?: string, backlog?: number, callback?: Function): Server;
-                          ^^^^^^ number. See lib: <BUILTINS>/node.js:1095
-  Member 2:
-  1097:     listen(port?: number, backlog?: number, callback?: Function): Server;
-            ^^^^^^^^^^^^^^^^^^^^^^^^^^^^^^^^^^^^^^^^^^^^^^^^^^^^^^^^^^^^^^^^^^^^ function type. See lib: <BUILTINS>/node.js:1097
-  Error:
-   70: server.listen({}, function() {}, 'localhost', 123);
-                     ^^ object literal. This type is incompatible with the expected param type of
-  1097:     listen(port?: number, backlog?: number, callback?: Function): Server;
-                          ^^^^^^ number. See lib: <BUILTINS>/node.js:1097
-  Member 3:
-  1098:     listen(port?: number, hostname?: string, callback?: Function): Server;
-            ^^^^^^^^^^^^^^^^^^^^^^^^^^^^^^^^^^^^^^^^^^^^^^^^^^^^^^^^^^^^^^^^^^^^^ function type. See lib: <BUILTINS>/node.js:1098
-  Error:
-   70: server.listen({}, function() {}, 'localhost', 123);
-                     ^^ object literal. This type is incompatible with the expected param type of
-  1098:     listen(port?: number, hostname?: string, callback?: Function): Server;
-                          ^^^^^^ number. See lib: <BUILTINS>/node.js:1098
-  Member 4:
-  1099:     listen(port?: number, callback?: Function): Server;
-            ^^^^^^^^^^^^^^^^^^^^^^^^^^^^^^^^^^^^^^^^^^^^^^^^^^ function type. See lib: <BUILTINS>/node.js:1099
-  Error:
-   70: server.listen({}, function() {}, 'localhost', 123);
-                     ^^ object literal. This type is incompatible with the expected param type of
-  1099:     listen(port?: number, callback?: Function): Server;
-                          ^^^^^^ number. See lib: <BUILTINS>/node.js:1099
-  Member 5:
-  1100:     listen(path: string, callback?: Function): Server;
-            ^^^^^^^^^^^^^^^^^^^^^^^^^^^^^^^^^^^^^^^^^^^^^^^^^ function type. See lib: <BUILTINS>/node.js:1100
-  Error:
-   70: server.listen({}, function() {}, 'localhost', 123);
-                     ^^ object literal. This type is incompatible with the expected param type of
-  1100:     listen(path: string, callback?: Function): Server;
-                         ^^^^^^ string. See lib: <BUILTINS>/node.js:1100
-  Member 6:
-  1101:     listen(handle: Object, callback?: Function): Server;
-            ^^^^^^^^^^^^^^^^^^^^^^^^^^^^^^^^^^^^^^^^^^^^^^^^^^^ function type. See lib: <BUILTINS>/node.js:1101
-  Error:
-   70: server.listen({}, function() {}, 'localhost', 123);
-                                        ^^^^^^^^^^^ unused function argument
-    1101:     listen(handle: Object, callback?: Function): Server;
-              ^^^^^^^^^^^^^^^^^^^^^^^^^^^^^^^^^^^^^^^^^^^^^^^^^^^ function type expects no more than 2 arguments. See lib: <BUILTINS>/node.js:1101
-
-Error: http/server.js:71
- 71: server.listen({}, () => {}, 123);
-     ^^^^^^^^^^^^^^^^^^^^^^^^^^^^^^^^ call of method `listen`. Function cannot be called on any member of intersection type
- 71: server.listen({}, () => {}, 123);
-     ^^^^^^^^^^^^^ intersection
-  Member 1:
-  1095:     listen(port?: number, hostname?: string, backlog?: number, callback?: Function): Server;
-            ^^^^^^^^^^^^^^^^^^^^^^^^^^^^^^^^^^^^^^^^^^^^^^^^^^^^^^^^^^^^^^^^^^^^^^^^^^^^^^^^^^^^^^^ function type. See lib: <BUILTINS>/node.js:1095
-  Error:
-   71: server.listen({}, () => {}, 123);
-                     ^^ object literal. This type is incompatible with the expected param type of
-  1095:     listen(port?: number, hostname?: string, backlog?: number, callback?: Function): Server;
-                          ^^^^^^ number. See lib: <BUILTINS>/node.js:1095
-  Member 2:
-  1097:     listen(port?: number, backlog?: number, callback?: Function): Server;
-            ^^^^^^^^^^^^^^^^^^^^^^^^^^^^^^^^^^^^^^^^^^^^^^^^^^^^^^^^^^^^^^^^^^^^ function type. See lib: <BUILTINS>/node.js:1097
-  Error:
-   71: server.listen({}, () => {}, 123);
-                     ^^ object literal. This type is incompatible with the expected param type of
-  1097:     listen(port?: number, backlog?: number, callback?: Function): Server;
-                          ^^^^^^ number. See lib: <BUILTINS>/node.js:1097
-  Member 3:
-  1098:     listen(port?: number, hostname?: string, callback?: Function): Server;
-            ^^^^^^^^^^^^^^^^^^^^^^^^^^^^^^^^^^^^^^^^^^^^^^^^^^^^^^^^^^^^^^^^^^^^^ function type. See lib: <BUILTINS>/node.js:1098
-  Error:
-   71: server.listen({}, () => {}, 123);
-                     ^^ object literal. This type is incompatible with the expected param type of
-  1098:     listen(port?: number, hostname?: string, callback?: Function): Server;
-                          ^^^^^^ number. See lib: <BUILTINS>/node.js:1098
-  Member 4:
-  1099:     listen(port?: number, callback?: Function): Server;
-            ^^^^^^^^^^^^^^^^^^^^^^^^^^^^^^^^^^^^^^^^^^^^^^^^^^ function type. See lib: <BUILTINS>/node.js:1099
-  Error:
-   71: server.listen({}, () => {}, 123);
-                     ^^ object literal. This type is incompatible with the expected param type of
-  1099:     listen(port?: number, callback?: Function): Server;
-                          ^^^^^^ number. See lib: <BUILTINS>/node.js:1099
-  Member 5:
-  1100:     listen(path: string, callback?: Function): Server;
-            ^^^^^^^^^^^^^^^^^^^^^^^^^^^^^^^^^^^^^^^^^^^^^^^^^ function type. See lib: <BUILTINS>/node.js:1100
-  Error:
-   71: server.listen({}, () => {}, 123);
-                     ^^ object literal. This type is incompatible with the expected param type of
-  1100:     listen(path: string, callback?: Function): Server;
-                         ^^^^^^ string. See lib: <BUILTINS>/node.js:1100
-  Member 6:
-  1101:     listen(handle: Object, callback?: Function): Server;
-            ^^^^^^^^^^^^^^^^^^^^^^^^^^^^^^^^^^^^^^^^^^^^^^^^^^^ function type. See lib: <BUILTINS>/node.js:1101
-  Error:
-   71: server.listen({}, () => {}, 123);
-                                   ^^^ unused function argument
-    1101:     listen(handle: Object, callback?: Function): Server;
-              ^^^^^^^^^^^^^^^^^^^^^^^^^^^^^^^^^^^^^^^^^^^^^^^^^^^ function type expects no more than 2 arguments. See lib: <BUILTINS>/node.js:1101
-
-Error: http/server.js:72
- 72: server.listen({}, function() {}, 123);
-     ^^^^^^^^^^^^^^^^^^^^^^^^^^^^^^^^^^^^^ call of method `listen`. Function cannot be called on any member of intersection type
- 72: server.listen({}, function() {}, 123);
-     ^^^^^^^^^^^^^ intersection
-  Member 1:
-  1095:     listen(port?: number, hostname?: string, backlog?: number, callback?: Function): Server;
-            ^^^^^^^^^^^^^^^^^^^^^^^^^^^^^^^^^^^^^^^^^^^^^^^^^^^^^^^^^^^^^^^^^^^^^^^^^^^^^^^^^^^^^^^ function type. See lib: <BUILTINS>/node.js:1095
-  Error:
-   72: server.listen({}, function() {}, 123);
-                     ^^ object literal. This type is incompatible with the expected param type of
-  1095:     listen(port?: number, hostname?: string, backlog?: number, callback?: Function): Server;
-                          ^^^^^^ number. See lib: <BUILTINS>/node.js:1095
-  Member 2:
-  1097:     listen(port?: number, backlog?: number, callback?: Function): Server;
-            ^^^^^^^^^^^^^^^^^^^^^^^^^^^^^^^^^^^^^^^^^^^^^^^^^^^^^^^^^^^^^^^^^^^^ function type. See lib: <BUILTINS>/node.js:1097
-  Error:
-   72: server.listen({}, function() {}, 123);
-                     ^^ object literal. This type is incompatible with the expected param type of
-  1097:     listen(port?: number, backlog?: number, callback?: Function): Server;
-                          ^^^^^^ number. See lib: <BUILTINS>/node.js:1097
-  Member 3:
-  1098:     listen(port?: number, hostname?: string, callback?: Function): Server;
-            ^^^^^^^^^^^^^^^^^^^^^^^^^^^^^^^^^^^^^^^^^^^^^^^^^^^^^^^^^^^^^^^^^^^^^ function type. See lib: <BUILTINS>/node.js:1098
-  Error:
-   72: server.listen({}, function() {}, 123);
-                     ^^ object literal. This type is incompatible with the expected param type of
-  1098:     listen(port?: number, hostname?: string, callback?: Function): Server;
-                          ^^^^^^ number. See lib: <BUILTINS>/node.js:1098
-  Member 4:
-  1099:     listen(port?: number, callback?: Function): Server;
-            ^^^^^^^^^^^^^^^^^^^^^^^^^^^^^^^^^^^^^^^^^^^^^^^^^^ function type. See lib: <BUILTINS>/node.js:1099
-  Error:
-   72: server.listen({}, function() {}, 123);
-                     ^^ object literal. This type is incompatible with the expected param type of
-  1099:     listen(port?: number, callback?: Function): Server;
-                          ^^^^^^ number. See lib: <BUILTINS>/node.js:1099
-  Member 5:
-  1100:     listen(path: string, callback?: Function): Server;
-            ^^^^^^^^^^^^^^^^^^^^^^^^^^^^^^^^^^^^^^^^^^^^^^^^^ function type. See lib: <BUILTINS>/node.js:1100
-  Error:
-   72: server.listen({}, function() {}, 123);
-                     ^^ object literal. This type is incompatible with the expected param type of
-  1100:     listen(path: string, callback?: Function): Server;
-                         ^^^^^^ string. See lib: <BUILTINS>/node.js:1100
-  Member 6:
-  1101:     listen(handle: Object, callback?: Function): Server;
-            ^^^^^^^^^^^^^^^^^^^^^^^^^^^^^^^^^^^^^^^^^^^^^^^^^^^ function type. See lib: <BUILTINS>/node.js:1101
-  Error:
-   72: server.listen({}, function() {}, 123);
-                                        ^^^ unused function argument
-    1101:     listen(handle: Object, callback?: Function): Server;
-              ^^^^^^^^^^^^^^^^^^^^^^^^^^^^^^^^^^^^^^^^^^^^^^^^^^^ function type expects no more than 2 arguments. See lib: <BUILTINS>/node.js:1101
-
-Error: http/server.js:73
- 73: server.listen(() => {}, 123);
-     ^^^^^^^^^^^^^^^^^^^^^^^^^^^^ call of method `listen`. Function cannot be called on any member of intersection type
- 73: server.listen(() => {}, 123);
-     ^^^^^^^^^^^^^ intersection
-  Member 1:
-  1095:     listen(port?: number, hostname?: string, backlog?: number, callback?: Function): Server;
-            ^^^^^^^^^^^^^^^^^^^^^^^^^^^^^^^^^^^^^^^^^^^^^^^^^^^^^^^^^^^^^^^^^^^^^^^^^^^^^^^^^^^^^^^ function type. See lib: <BUILTINS>/node.js:1095
-  Error:
-   73: server.listen(() => {}, 123);
-                     ^^^^^^^^ function. This type is incompatible with the expected param type of
-  1095:     listen(port?: number, hostname?: string, backlog?: number, callback?: Function): Server;
-                          ^^^^^^ number. See lib: <BUILTINS>/node.js:1095
-  Member 2:
-  1097:     listen(port?: number, backlog?: number, callback?: Function): Server;
-            ^^^^^^^^^^^^^^^^^^^^^^^^^^^^^^^^^^^^^^^^^^^^^^^^^^^^^^^^^^^^^^^^^^^^ function type. See lib: <BUILTINS>/node.js:1097
-  Error:
-   73: server.listen(() => {}, 123);
-                     ^^^^^^^^ function. This type is incompatible with the expected param type of
-  1097:     listen(port?: number, backlog?: number, callback?: Function): Server;
-                          ^^^^^^ number. See lib: <BUILTINS>/node.js:1097
-  Member 3:
-  1098:     listen(port?: number, hostname?: string, callback?: Function): Server;
-            ^^^^^^^^^^^^^^^^^^^^^^^^^^^^^^^^^^^^^^^^^^^^^^^^^^^^^^^^^^^^^^^^^^^^^ function type. See lib: <BUILTINS>/node.js:1098
-  Error:
-   73: server.listen(() => {}, 123);
-                     ^^^^^^^^ function. This type is incompatible with the expected param type of
-  1098:     listen(port?: number, hostname?: string, callback?: Function): Server;
-                          ^^^^^^ number. See lib: <BUILTINS>/node.js:1098
-  Member 4:
-  1099:     listen(port?: number, callback?: Function): Server;
-            ^^^^^^^^^^^^^^^^^^^^^^^^^^^^^^^^^^^^^^^^^^^^^^^^^^ function type. See lib: <BUILTINS>/node.js:1099
-  Error:
-   73: server.listen(() => {}, 123);
-                     ^^^^^^^^ function. This type is incompatible with the expected param type of
-  1099:     listen(port?: number, callback?: Function): Server;
-                          ^^^^^^ number. See lib: <BUILTINS>/node.js:1099
-  Member 5:
-  1100:     listen(path: string, callback?: Function): Server;
-            ^^^^^^^^^^^^^^^^^^^^^^^^^^^^^^^^^^^^^^^^^^^^^^^^^ function type. See lib: <BUILTINS>/node.js:1100
-  Error:
-   73: server.listen(() => {}, 123);
-                     ^^^^^^^^ function. This type is incompatible with the expected param type of
-  1100:     listen(path: string, callback?: Function): Server;
-                         ^^^^^^ string. See lib: <BUILTINS>/node.js:1100
-  Member 6:
-  1101:     listen(handle: Object, callback?: Function): Server;
-            ^^^^^^^^^^^^^^^^^^^^^^^^^^^^^^^^^^^^^^^^^^^^^^^^^^^ function type. See lib: <BUILTINS>/node.js:1101
-  Error:
-   73: server.listen(() => {}, 123);
-                               ^^^ number. This type is incompatible with the expected param type of
-  1101:     listen(handle: Object, callback?: Function): Server;
-                                              ^^^^^^^^ function type. See lib: <BUILTINS>/node.js:1101
-
-Error: http/server.js:74
- 74: server.listen(function() {}, 123);
-     ^^^^^^^^^^^^^^^^^^^^^^^^^^^^^^^^^ call of method `listen`. Function cannot be called on any member of intersection type
- 74: server.listen(function() {}, 123);
-     ^^^^^^^^^^^^^ intersection
-  Member 1:
-  1095:     listen(port?: number, hostname?: string, backlog?: number, callback?: Function): Server;
-            ^^^^^^^^^^^^^^^^^^^^^^^^^^^^^^^^^^^^^^^^^^^^^^^^^^^^^^^^^^^^^^^^^^^^^^^^^^^^^^^^^^^^^^^ function type. See lib: <BUILTINS>/node.js:1095
-  Error:
-   74: server.listen(function() {}, 123);
-                     ^^^^^^^^^^ function. This type is incompatible with the expected param type of
-  1095:     listen(port?: number, hostname?: string, backlog?: number, callback?: Function): Server;
-                          ^^^^^^ number. See lib: <BUILTINS>/node.js:1095
-  Member 2:
-  1097:     listen(port?: number, backlog?: number, callback?: Function): Server;
-            ^^^^^^^^^^^^^^^^^^^^^^^^^^^^^^^^^^^^^^^^^^^^^^^^^^^^^^^^^^^^^^^^^^^^ function type. See lib: <BUILTINS>/node.js:1097
-  Error:
-   74: server.listen(function() {}, 123);
-                     ^^^^^^^^^^ function. This type is incompatible with the expected param type of
-  1097:     listen(port?: number, backlog?: number, callback?: Function): Server;
-                          ^^^^^^ number. See lib: <BUILTINS>/node.js:1097
-  Member 3:
-  1098:     listen(port?: number, hostname?: string, callback?: Function): Server;
-            ^^^^^^^^^^^^^^^^^^^^^^^^^^^^^^^^^^^^^^^^^^^^^^^^^^^^^^^^^^^^^^^^^^^^^ function type. See lib: <BUILTINS>/node.js:1098
-  Error:
-   74: server.listen(function() {}, 123);
-                     ^^^^^^^^^^ function. This type is incompatible with the expected param type of
-  1098:     listen(port?: number, hostname?: string, callback?: Function): Server;
-                          ^^^^^^ number. See lib: <BUILTINS>/node.js:1098
-  Member 4:
-  1099:     listen(port?: number, callback?: Function): Server;
-            ^^^^^^^^^^^^^^^^^^^^^^^^^^^^^^^^^^^^^^^^^^^^^^^^^^ function type. See lib: <BUILTINS>/node.js:1099
-  Error:
-   74: server.listen(function() {}, 123);
-                     ^^^^^^^^^^ function. This type is incompatible with the expected param type of
-  1099:     listen(port?: number, callback?: Function): Server;
-                          ^^^^^^ number. See lib: <BUILTINS>/node.js:1099
-  Member 5:
-  1100:     listen(path: string, callback?: Function): Server;
-            ^^^^^^^^^^^^^^^^^^^^^^^^^^^^^^^^^^^^^^^^^^^^^^^^^ function type. See lib: <BUILTINS>/node.js:1100
-  Error:
-   74: server.listen(function() {}, 123);
-                     ^^^^^^^^^^ function. This type is incompatible with the expected param type of
-  1100:     listen(path: string, callback?: Function): Server;
-                         ^^^^^^ string. See lib: <BUILTINS>/node.js:1100
-  Member 6:
-  1101:     listen(handle: Object, callback?: Function): Server;
-            ^^^^^^^^^^^^^^^^^^^^^^^^^^^^^^^^^^^^^^^^^^^^^^^^^^^ function type. See lib: <BUILTINS>/node.js:1101
-  Error:
-   74: server.listen(function() {}, 123);
-                                    ^^^ number. This type is incompatible with the expected param type of
-  1101:     listen(handle: Object, callback?: Function): Server;
-                                              ^^^^^^^^ function type. See lib: <BUILTINS>/node.js:1101
-
-Error: http/server.js:75
- 75: server.listen(() => {}, 'localhost', 123);
-     ^^^^^^^^^^^^^^^^^^^^^^^^^^^^^^^^^^^^^^^^^ call of method `listen`. Function cannot be called on any member of intersection type
- 75: server.listen(() => {}, 'localhost', 123);
-     ^^^^^^^^^^^^^ intersection
-  Member 1:
-  1095:     listen(port?: number, hostname?: string, backlog?: number, callback?: Function): Server;
-            ^^^^^^^^^^^^^^^^^^^^^^^^^^^^^^^^^^^^^^^^^^^^^^^^^^^^^^^^^^^^^^^^^^^^^^^^^^^^^^^^^^^^^^^ function type. See lib: <BUILTINS>/node.js:1095
-  Error:
-   75: server.listen(() => {}, 'localhost', 123);
-                     ^^^^^^^^ function. This type is incompatible with the expected param type of
-  1095:     listen(port?: number, hostname?: string, backlog?: number, callback?: Function): Server;
-                          ^^^^^^ number. See lib: <BUILTINS>/node.js:1095
-  Member 2:
-  1097:     listen(port?: number, backlog?: number, callback?: Function): Server;
-            ^^^^^^^^^^^^^^^^^^^^^^^^^^^^^^^^^^^^^^^^^^^^^^^^^^^^^^^^^^^^^^^^^^^^ function type. See lib: <BUILTINS>/node.js:1097
-  Error:
-   75: server.listen(() => {}, 'localhost', 123);
-                     ^^^^^^^^ function. This type is incompatible with the expected param type of
-  1097:     listen(port?: number, backlog?: number, callback?: Function): Server;
-                          ^^^^^^ number. See lib: <BUILTINS>/node.js:1097
-  Member 3:
-  1098:     listen(port?: number, hostname?: string, callback?: Function): Server;
-            ^^^^^^^^^^^^^^^^^^^^^^^^^^^^^^^^^^^^^^^^^^^^^^^^^^^^^^^^^^^^^^^^^^^^^ function type. See lib: <BUILTINS>/node.js:1098
-  Error:
-   75: server.listen(() => {}, 'localhost', 123);
-                     ^^^^^^^^ function. This type is incompatible with the expected param type of
-  1098:     listen(port?: number, hostname?: string, callback?: Function): Server;
-                          ^^^^^^ number. See lib: <BUILTINS>/node.js:1098
-  Member 4:
-  1099:     listen(port?: number, callback?: Function): Server;
-            ^^^^^^^^^^^^^^^^^^^^^^^^^^^^^^^^^^^^^^^^^^^^^^^^^^ function type. See lib: <BUILTINS>/node.js:1099
-  Error:
-   75: server.listen(() => {}, 'localhost', 123);
-                     ^^^^^^^^ function. This type is incompatible with the expected param type of
-  1099:     listen(port?: number, callback?: Function): Server;
-                          ^^^^^^ number. See lib: <BUILTINS>/node.js:1099
-  Member 5:
-  1100:     listen(path: string, callback?: Function): Server;
-            ^^^^^^^^^^^^^^^^^^^^^^^^^^^^^^^^^^^^^^^^^^^^^^^^^ function type. See lib: <BUILTINS>/node.js:1100
-  Error:
-   75: server.listen(() => {}, 'localhost', 123);
-                     ^^^^^^^^ function. This type is incompatible with the expected param type of
-  1100:     listen(path: string, callback?: Function): Server;
-                         ^^^^^^ string. See lib: <BUILTINS>/node.js:1100
-  Member 6:
-  1101:     listen(handle: Object, callback?: Function): Server;
-            ^^^^^^^^^^^^^^^^^^^^^^^^^^^^^^^^^^^^^^^^^^^^^^^^^^^ function type. See lib: <BUILTINS>/node.js:1101
-  Error:
-   75: server.listen(() => {}, 'localhost', 123);
-                               ^^^^^^^^^^^ string. This type is incompatible with the expected param type of
-  1101:     listen(handle: Object, callback?: Function): Server;
-                                              ^^^^^^^^ function type. See lib: <BUILTINS>/node.js:1101
-
-Error: http/server.js:76
- 76: server.listen(function() {}, 'localhost', 123);
-     ^^^^^^^^^^^^^^^^^^^^^^^^^^^^^^^^^^^^^^^^^^^^^^ call of method `listen`. Function cannot be called on any member of intersection type
- 76: server.listen(function() {}, 'localhost', 123);
-     ^^^^^^^^^^^^^ intersection
-  Member 1:
-  1095:     listen(port?: number, hostname?: string, backlog?: number, callback?: Function): Server;
-            ^^^^^^^^^^^^^^^^^^^^^^^^^^^^^^^^^^^^^^^^^^^^^^^^^^^^^^^^^^^^^^^^^^^^^^^^^^^^^^^^^^^^^^^ function type. See lib: <BUILTINS>/node.js:1095
-  Error:
-   76: server.listen(function() {}, 'localhost', 123);
-                     ^^^^^^^^^^ function. This type is incompatible with the expected param type of
-  1095:     listen(port?: number, hostname?: string, backlog?: number, callback?: Function): Server;
-                          ^^^^^^ number. See lib: <BUILTINS>/node.js:1095
-  Member 2:
-  1097:     listen(port?: number, backlog?: number, callback?: Function): Server;
-            ^^^^^^^^^^^^^^^^^^^^^^^^^^^^^^^^^^^^^^^^^^^^^^^^^^^^^^^^^^^^^^^^^^^^ function type. See lib: <BUILTINS>/node.js:1097
-  Error:
-   76: server.listen(function() {}, 'localhost', 123);
-                     ^^^^^^^^^^ function. This type is incompatible with the expected param type of
-  1097:     listen(port?: number, backlog?: number, callback?: Function): Server;
-                          ^^^^^^ number. See lib: <BUILTINS>/node.js:1097
-  Member 3:
-  1098:     listen(port?: number, hostname?: string, callback?: Function): Server;
-            ^^^^^^^^^^^^^^^^^^^^^^^^^^^^^^^^^^^^^^^^^^^^^^^^^^^^^^^^^^^^^^^^^^^^^ function type. See lib: <BUILTINS>/node.js:1098
-  Error:
-   76: server.listen(function() {}, 'localhost', 123);
-                     ^^^^^^^^^^ function. This type is incompatible with the expected param type of
-  1098:     listen(port?: number, hostname?: string, callback?: Function): Server;
-                          ^^^^^^ number. See lib: <BUILTINS>/node.js:1098
-  Member 4:
-  1099:     listen(port?: number, callback?: Function): Server;
-            ^^^^^^^^^^^^^^^^^^^^^^^^^^^^^^^^^^^^^^^^^^^^^^^^^^ function type. See lib: <BUILTINS>/node.js:1099
-  Error:
-   76: server.listen(function() {}, 'localhost', 123);
-                     ^^^^^^^^^^ function. This type is incompatible with the expected param type of
-  1099:     listen(port?: number, callback?: Function): Server;
-                          ^^^^^^ number. See lib: <BUILTINS>/node.js:1099
-  Member 5:
-  1100:     listen(path: string, callback?: Function): Server;
-            ^^^^^^^^^^^^^^^^^^^^^^^^^^^^^^^^^^^^^^^^^^^^^^^^^ function type. See lib: <BUILTINS>/node.js:1100
-  Error:
-   76: server.listen(function() {}, 'localhost', 123);
-                     ^^^^^^^^^^ function. This type is incompatible with the expected param type of
-  1100:     listen(path: string, callback?: Function): Server;
-                         ^^^^^^ string. See lib: <BUILTINS>/node.js:1100
-  Member 6:
-  1101:     listen(handle: Object, callback?: Function): Server;
-            ^^^^^^^^^^^^^^^^^^^^^^^^^^^^^^^^^^^^^^^^^^^^^^^^^^^ function type. See lib: <BUILTINS>/node.js:1101
-  Error:
-   76: server.listen(function() {}, 'localhost', 123);
-                                    ^^^^^^^^^^^ string. This type is incompatible with the expected param type of
-  1101:     listen(handle: Object, callback?: Function): Server;
-                                              ^^^^^^^^ function type. See lib: <BUILTINS>/node.js:1101
-
-Error: http/server.js:77
- 77: server.listen(() => {}, 'localhost');
-     ^^^^^^^^^^^^^^^^^^^^^^^^^^^^^^^^^^^^ call of method `listen`. Function cannot be called on any member of intersection type
- 77: server.listen(() => {}, 'localhost');
-     ^^^^^^^^^^^^^ intersection
-  Member 1:
-  1095:     listen(port?: number, hostname?: string, backlog?: number, callback?: Function): Server;
-            ^^^^^^^^^^^^^^^^^^^^^^^^^^^^^^^^^^^^^^^^^^^^^^^^^^^^^^^^^^^^^^^^^^^^^^^^^^^^^^^^^^^^^^^ function type. See lib: <BUILTINS>/node.js:1095
-  Error:
-   77: server.listen(() => {}, 'localhost');
-                     ^^^^^^^^ function. This type is incompatible with the expected param type of
-  1095:     listen(port?: number, hostname?: string, backlog?: number, callback?: Function): Server;
-                          ^^^^^^ number. See lib: <BUILTINS>/node.js:1095
-  Member 2:
-  1097:     listen(port?: number, backlog?: number, callback?: Function): Server;
-            ^^^^^^^^^^^^^^^^^^^^^^^^^^^^^^^^^^^^^^^^^^^^^^^^^^^^^^^^^^^^^^^^^^^^ function type. See lib: <BUILTINS>/node.js:1097
-  Error:
-   77: server.listen(() => {}, 'localhost');
-                     ^^^^^^^^ function. This type is incompatible with the expected param type of
-  1097:     listen(port?: number, backlog?: number, callback?: Function): Server;
-                          ^^^^^^ number. See lib: <BUILTINS>/node.js:1097
-  Member 3:
-  1098:     listen(port?: number, hostname?: string, callback?: Function): Server;
-            ^^^^^^^^^^^^^^^^^^^^^^^^^^^^^^^^^^^^^^^^^^^^^^^^^^^^^^^^^^^^^^^^^^^^^ function type. See lib: <BUILTINS>/node.js:1098
-  Error:
-   77: server.listen(() => {}, 'localhost');
-                     ^^^^^^^^ function. This type is incompatible with the expected param type of
-  1098:     listen(port?: number, hostname?: string, callback?: Function): Server;
-                          ^^^^^^ number. See lib: <BUILTINS>/node.js:1098
-  Member 4:
-  1099:     listen(port?: number, callback?: Function): Server;
-            ^^^^^^^^^^^^^^^^^^^^^^^^^^^^^^^^^^^^^^^^^^^^^^^^^^ function type. See lib: <BUILTINS>/node.js:1099
-  Error:
-   77: server.listen(() => {}, 'localhost');
-                     ^^^^^^^^ function. This type is incompatible with the expected param type of
-  1099:     listen(port?: number, callback?: Function): Server;
-                          ^^^^^^ number. See lib: <BUILTINS>/node.js:1099
-  Member 5:
-  1100:     listen(path: string, callback?: Function): Server;
-            ^^^^^^^^^^^^^^^^^^^^^^^^^^^^^^^^^^^^^^^^^^^^^^^^^ function type. See lib: <BUILTINS>/node.js:1100
-  Error:
-   77: server.listen(() => {}, 'localhost');
-                     ^^^^^^^^ function. This type is incompatible with the expected param type of
-  1100:     listen(path: string, callback?: Function): Server;
-                         ^^^^^^ string. See lib: <BUILTINS>/node.js:1100
-  Member 6:
-  1101:     listen(handle: Object, callback?: Function): Server;
-            ^^^^^^^^^^^^^^^^^^^^^^^^^^^^^^^^^^^^^^^^^^^^^^^^^^^ function type. See lib: <BUILTINS>/node.js:1101
-  Error:
-   77: server.listen(() => {}, 'localhost');
-                               ^^^^^^^^^^^ string. This type is incompatible with the expected param type of
-  1101:     listen(handle: Object, callback?: Function): Server;
-                                              ^^^^^^^^ function type. See lib: <BUILTINS>/node.js:1101
-
-Error: http/server.js:78
- 78: server.listen(function() {}, 'localhost');
-     ^^^^^^^^^^^^^^^^^^^^^^^^^^^^^^^^^^^^^^^^^ call of method `listen`. Function cannot be called on any member of intersection type
- 78: server.listen(function() {}, 'localhost');
-     ^^^^^^^^^^^^^ intersection
-  Member 1:
-  1095:     listen(port?: number, hostname?: string, backlog?: number, callback?: Function): Server;
-            ^^^^^^^^^^^^^^^^^^^^^^^^^^^^^^^^^^^^^^^^^^^^^^^^^^^^^^^^^^^^^^^^^^^^^^^^^^^^^^^^^^^^^^^ function type. See lib: <BUILTINS>/node.js:1095
-  Error:
-   78: server.listen(function() {}, 'localhost');
-                     ^^^^^^^^^^ function. This type is incompatible with the expected param type of
-  1095:     listen(port?: number, hostname?: string, backlog?: number, callback?: Function): Server;
-                          ^^^^^^ number. See lib: <BUILTINS>/node.js:1095
-  Member 2:
-  1097:     listen(port?: number, backlog?: number, callback?: Function): Server;
-            ^^^^^^^^^^^^^^^^^^^^^^^^^^^^^^^^^^^^^^^^^^^^^^^^^^^^^^^^^^^^^^^^^^^^ function type. See lib: <BUILTINS>/node.js:1097
-  Error:
-   78: server.listen(function() {}, 'localhost');
-                     ^^^^^^^^^^ function. This type is incompatible with the expected param type of
-  1097:     listen(port?: number, backlog?: number, callback?: Function): Server;
-                          ^^^^^^ number. See lib: <BUILTINS>/node.js:1097
-  Member 3:
-  1098:     listen(port?: number, hostname?: string, callback?: Function): Server;
-            ^^^^^^^^^^^^^^^^^^^^^^^^^^^^^^^^^^^^^^^^^^^^^^^^^^^^^^^^^^^^^^^^^^^^^ function type. See lib: <BUILTINS>/node.js:1098
-  Error:
-   78: server.listen(function() {}, 'localhost');
-                     ^^^^^^^^^^ function. This type is incompatible with the expected param type of
-  1098:     listen(port?: number, hostname?: string, callback?: Function): Server;
-                          ^^^^^^ number. See lib: <BUILTINS>/node.js:1098
-  Member 4:
-  1099:     listen(port?: number, callback?: Function): Server;
-            ^^^^^^^^^^^^^^^^^^^^^^^^^^^^^^^^^^^^^^^^^^^^^^^^^^ function type. See lib: <BUILTINS>/node.js:1099
-  Error:
-   78: server.listen(function() {}, 'localhost');
-                     ^^^^^^^^^^ function. This type is incompatible with the expected param type of
-  1099:     listen(port?: number, callback?: Function): Server;
-                          ^^^^^^ number. See lib: <BUILTINS>/node.js:1099
-  Member 5:
-  1100:     listen(path: string, callback?: Function): Server;
-            ^^^^^^^^^^^^^^^^^^^^^^^^^^^^^^^^^^^^^^^^^^^^^^^^^ function type. See lib: <BUILTINS>/node.js:1100
-  Error:
-   78: server.listen(function() {}, 'localhost');
-                     ^^^^^^^^^^ function. This type is incompatible with the expected param type of
-  1100:     listen(path: string, callback?: Function): Server;
-                         ^^^^^^ string. See lib: <BUILTINS>/node.js:1100
-  Member 6:
-  1101:     listen(handle: Object, callback?: Function): Server;
-            ^^^^^^^^^^^^^^^^^^^^^^^^^^^^^^^^^^^^^^^^^^^^^^^^^^^ function type. See lib: <BUILTINS>/node.js:1101
-  Error:
-   78: server.listen(function() {}, 'localhost');
-                                    ^^^^^^^^^^^ string. This type is incompatible with the expected param type of
-  1101:     listen(handle: Object, callback?: Function): Server;
-                                              ^^^^^^^^ function type. See lib: <BUILTINS>/node.js:1101
-
-Error: http/server.js:79
- 79: server.listen(8080, () => {}, 'localhost', 123);
-     ^^^^^^^^^^^^^^^^^^^^^^^^^^^^^^^^^^^^^^^^^^^^^^^ call of method `listen`. Function cannot be called on any member of intersection type
- 79: server.listen(8080, () => {}, 'localhost', 123);
-     ^^^^^^^^^^^^^ intersection
-  Member 1:
-  1095:     listen(port?: number, hostname?: string, backlog?: number, callback?: Function): Server;
-            ^^^^^^^^^^^^^^^^^^^^^^^^^^^^^^^^^^^^^^^^^^^^^^^^^^^^^^^^^^^^^^^^^^^^^^^^^^^^^^^^^^^^^^^ function type. See lib: <BUILTINS>/node.js:1095
-  Error:
-   79: server.listen(8080, () => {}, 'localhost', 123);
-                           ^^^^^^^^ function. This type is incompatible with the expected param type of
-  1095:     listen(port?: number, hostname?: string, backlog?: number, callback?: Function): Server;
-                                             ^^^^^^ string. See lib: <BUILTINS>/node.js:1095
-  Member 2:
-  1097:     listen(port?: number, backlog?: number, callback?: Function): Server;
-            ^^^^^^^^^^^^^^^^^^^^^^^^^^^^^^^^^^^^^^^^^^^^^^^^^^^^^^^^^^^^^^^^^^^^ function type. See lib: <BUILTINS>/node.js:1097
-  Error:
-   79: server.listen(8080, () => {}, 'localhost', 123);
-                           ^^^^^^^^ function. This type is incompatible with the expected param type of
-  1097:     listen(port?: number, backlog?: number, callback?: Function): Server;
-                                            ^^^^^^ number. See lib: <BUILTINS>/node.js:1097
-  Member 3:
-  1098:     listen(port?: number, hostname?: string, callback?: Function): Server;
-            ^^^^^^^^^^^^^^^^^^^^^^^^^^^^^^^^^^^^^^^^^^^^^^^^^^^^^^^^^^^^^^^^^^^^^ function type. See lib: <BUILTINS>/node.js:1098
-  Error:
-   79: server.listen(8080, () => {}, 'localhost', 123);
-                           ^^^^^^^^ function. This type is incompatible with the expected param type of
-  1098:     listen(port?: number, hostname?: string, callback?: Function): Server;
-                                             ^^^^^^ string. See lib: <BUILTINS>/node.js:1098
-  Member 4:
-  1099:     listen(port?: number, callback?: Function): Server;
-            ^^^^^^^^^^^^^^^^^^^^^^^^^^^^^^^^^^^^^^^^^^^^^^^^^^ function type. See lib: <BUILTINS>/node.js:1099
-  Error:
-   79: server.listen(8080, () => {}, 'localhost', 123);
-                                     ^^^^^^^^^^^ unused function argument
-    1099:     listen(port?: number, callback?: Function): Server;
-              ^^^^^^^^^^^^^^^^^^^^^^^^^^^^^^^^^^^^^^^^^^^^^^^^^^ function type expects no more than 2 arguments. See lib: <BUILTINS>/node.js:1099
-  Member 5:
-  1100:     listen(path: string, callback?: Function): Server;
-            ^^^^^^^^^^^^^^^^^^^^^^^^^^^^^^^^^^^^^^^^^^^^^^^^^ function type. See lib: <BUILTINS>/node.js:1100
-  Error:
-   79: server.listen(8080, () => {}, 'localhost', 123);
-                     ^^^^ number. This type is incompatible with the expected param type of
-  1100:     listen(path: string, callback?: Function): Server;
-                         ^^^^^^ string. See lib: <BUILTINS>/node.js:1100
-  Member 6:
-  1101:     listen(handle: Object, callback?: Function): Server;
-            ^^^^^^^^^^^^^^^^^^^^^^^^^^^^^^^^^^^^^^^^^^^^^^^^^^^ function type. See lib: <BUILTINS>/node.js:1101
-  Error:
-   79: server.listen(8080, () => {}, 'localhost', 123);
-                     ^^^^ number. This type is incompatible with the expected param type of
-  1101:     listen(handle: Object, callback?: Function): Server;
-                           ^^^^^^ object type. See lib: <BUILTINS>/node.js:1101
-
-Error: http/server.js:80
- 80: server.listen(8080, function() {}, 'localhost', 123);
-     ^^^^^^^^^^^^^^^^^^^^^^^^^^^^^^^^^^^^^^^^^^^^^^^^^^^^ call of method `listen`. Function cannot be called on any member of intersection type
- 80: server.listen(8080, function() {}, 'localhost', 123);
-     ^^^^^^^^^^^^^ intersection
-  Member 1:
-  1095:     listen(port?: number, hostname?: string, backlog?: number, callback?: Function): Server;
-            ^^^^^^^^^^^^^^^^^^^^^^^^^^^^^^^^^^^^^^^^^^^^^^^^^^^^^^^^^^^^^^^^^^^^^^^^^^^^^^^^^^^^^^^ function type. See lib: <BUILTINS>/node.js:1095
-  Error:
-   80: server.listen(8080, function() {}, 'localhost', 123);
-                           ^^^^^^^^^^ function. This type is incompatible with the expected param type of
-  1095:     listen(port?: number, hostname?: string, backlog?: number, callback?: Function): Server;
-                                             ^^^^^^ string. See lib: <BUILTINS>/node.js:1095
-  Member 2:
-  1097:     listen(port?: number, backlog?: number, callback?: Function): Server;
-            ^^^^^^^^^^^^^^^^^^^^^^^^^^^^^^^^^^^^^^^^^^^^^^^^^^^^^^^^^^^^^^^^^^^^ function type. See lib: <BUILTINS>/node.js:1097
-  Error:
-   80: server.listen(8080, function() {}, 'localhost', 123);
-                           ^^^^^^^^^^ function. This type is incompatible with the expected param type of
-  1097:     listen(port?: number, backlog?: number, callback?: Function): Server;
-                                            ^^^^^^ number. See lib: <BUILTINS>/node.js:1097
-  Member 3:
-  1098:     listen(port?: number, hostname?: string, callback?: Function): Server;
-            ^^^^^^^^^^^^^^^^^^^^^^^^^^^^^^^^^^^^^^^^^^^^^^^^^^^^^^^^^^^^^^^^^^^^^ function type. See lib: <BUILTINS>/node.js:1098
-  Error:
-   80: server.listen(8080, function() {}, 'localhost', 123);
-                           ^^^^^^^^^^ function. This type is incompatible with the expected param type of
-  1098:     listen(port?: number, hostname?: string, callback?: Function): Server;
-                                             ^^^^^^ string. See lib: <BUILTINS>/node.js:1098
-  Member 4:
-  1099:     listen(port?: number, callback?: Function): Server;
-            ^^^^^^^^^^^^^^^^^^^^^^^^^^^^^^^^^^^^^^^^^^^^^^^^^^ function type. See lib: <BUILTINS>/node.js:1099
-  Error:
-   80: server.listen(8080, function() {}, 'localhost', 123);
-                                          ^^^^^^^^^^^ unused function argument
-    1099:     listen(port?: number, callback?: Function): Server;
-              ^^^^^^^^^^^^^^^^^^^^^^^^^^^^^^^^^^^^^^^^^^^^^^^^^^ function type expects no more than 2 arguments. See lib: <BUILTINS>/node.js:1099
-  Member 5:
-  1100:     listen(path: string, callback?: Function): Server;
-            ^^^^^^^^^^^^^^^^^^^^^^^^^^^^^^^^^^^^^^^^^^^^^^^^^ function type. See lib: <BUILTINS>/node.js:1100
-  Error:
-   80: server.listen(8080, function() {}, 'localhost', 123);
-                     ^^^^ number. This type is incompatible with the expected param type of
-  1100:     listen(path: string, callback?: Function): Server;
-                         ^^^^^^ string. See lib: <BUILTINS>/node.js:1100
-  Member 6:
-  1101:     listen(handle: Object, callback?: Function): Server;
-            ^^^^^^^^^^^^^^^^^^^^^^^^^^^^^^^^^^^^^^^^^^^^^^^^^^^ function type. See lib: <BUILTINS>/node.js:1101
-  Error:
-   80: server.listen(8080, function() {}, 'localhost', 123);
-                     ^^^^ number. This type is incompatible with the expected param type of
-  1101:     listen(handle: Object, callback?: Function): Server;
-                           ^^^^^^ object type. See lib: <BUILTINS>/node.js:1101
-
-Error: http/server.js:81
- 81: server.listen(8080, () => {}, 123);
-     ^^^^^^^^^^^^^^^^^^^^^^^^^^^^^^^^^^ call of method `listen`. Function cannot be called on any member of intersection type
- 81: server.listen(8080, () => {}, 123);
-     ^^^^^^^^^^^^^ intersection
-  Member 1:
-  1095:     listen(port?: number, hostname?: string, backlog?: number, callback?: Function): Server;
-            ^^^^^^^^^^^^^^^^^^^^^^^^^^^^^^^^^^^^^^^^^^^^^^^^^^^^^^^^^^^^^^^^^^^^^^^^^^^^^^^^^^^^^^^ function type. See lib: <BUILTINS>/node.js:1095
-  Error:
-   81: server.listen(8080, () => {}, 123);
-                           ^^^^^^^^ function. This type is incompatible with the expected param type of
-  1095:     listen(port?: number, hostname?: string, backlog?: number, callback?: Function): Server;
-                                             ^^^^^^ string. See lib: <BUILTINS>/node.js:1095
-  Member 2:
-  1097:     listen(port?: number, backlog?: number, callback?: Function): Server;
-            ^^^^^^^^^^^^^^^^^^^^^^^^^^^^^^^^^^^^^^^^^^^^^^^^^^^^^^^^^^^^^^^^^^^^ function type. See lib: <BUILTINS>/node.js:1097
-  Error:
-   81: server.listen(8080, () => {}, 123);
-                           ^^^^^^^^ function. This type is incompatible with the expected param type of
-  1097:     listen(port?: number, backlog?: number, callback?: Function): Server;
-                                            ^^^^^^ number. See lib: <BUILTINS>/node.js:1097
-  Member 3:
-  1098:     listen(port?: number, hostname?: string, callback?: Function): Server;
-            ^^^^^^^^^^^^^^^^^^^^^^^^^^^^^^^^^^^^^^^^^^^^^^^^^^^^^^^^^^^^^^^^^^^^^ function type. See lib: <BUILTINS>/node.js:1098
-  Error:
-   81: server.listen(8080, () => {}, 123);
-                           ^^^^^^^^ function. This type is incompatible with the expected param type of
-  1098:     listen(port?: number, hostname?: string, callback?: Function): Server;
-                                             ^^^^^^ string. See lib: <BUILTINS>/node.js:1098
-  Member 4:
-  1099:     listen(port?: number, callback?: Function): Server;
-            ^^^^^^^^^^^^^^^^^^^^^^^^^^^^^^^^^^^^^^^^^^^^^^^^^^ function type. See lib: <BUILTINS>/node.js:1099
-  Error:
-   81: server.listen(8080, () => {}, 123);
-                                     ^^^ unused function argument
-    1099:     listen(port?: number, callback?: Function): Server;
-              ^^^^^^^^^^^^^^^^^^^^^^^^^^^^^^^^^^^^^^^^^^^^^^^^^^ function type expects no more than 2 arguments. See lib: <BUILTINS>/node.js:1099
-  Member 5:
-  1100:     listen(path: string, callback?: Function): Server;
-            ^^^^^^^^^^^^^^^^^^^^^^^^^^^^^^^^^^^^^^^^^^^^^^^^^ function type. See lib: <BUILTINS>/node.js:1100
-  Error:
-   81: server.listen(8080, () => {}, 123);
-                     ^^^^ number. This type is incompatible with the expected param type of
-  1100:     listen(path: string, callback?: Function): Server;
-                         ^^^^^^ string. See lib: <BUILTINS>/node.js:1100
-  Member 6:
-  1101:     listen(handle: Object, callback?: Function): Server;
-            ^^^^^^^^^^^^^^^^^^^^^^^^^^^^^^^^^^^^^^^^^^^^^^^^^^^ function type. See lib: <BUILTINS>/node.js:1101
-  Error:
-   81: server.listen(8080, () => {}, 123);
-                     ^^^^ number. This type is incompatible with the expected param type of
-  1101:     listen(handle: Object, callback?: Function): Server;
-                           ^^^^^^ object type. See lib: <BUILTINS>/node.js:1101
-
-Error: http/server.js:82
- 82: server.listen(8080, function() {}, 123);
-     ^^^^^^^^^^^^^^^^^^^^^^^^^^^^^^^^^^^^^^^ call of method `listen`. Function cannot be called on any member of intersection type
- 82: server.listen(8080, function() {}, 123);
-     ^^^^^^^^^^^^^ intersection
-  Member 1:
-  1095:     listen(port?: number, hostname?: string, backlog?: number, callback?: Function): Server;
-            ^^^^^^^^^^^^^^^^^^^^^^^^^^^^^^^^^^^^^^^^^^^^^^^^^^^^^^^^^^^^^^^^^^^^^^^^^^^^^^^^^^^^^^^ function type. See lib: <BUILTINS>/node.js:1095
-  Error:
-   82: server.listen(8080, function() {}, 123);
-                           ^^^^^^^^^^ function. This type is incompatible with the expected param type of
-  1095:     listen(port?: number, hostname?: string, backlog?: number, callback?: Function): Server;
-                                             ^^^^^^ string. See lib: <BUILTINS>/node.js:1095
-  Member 2:
-  1097:     listen(port?: number, backlog?: number, callback?: Function): Server;
-            ^^^^^^^^^^^^^^^^^^^^^^^^^^^^^^^^^^^^^^^^^^^^^^^^^^^^^^^^^^^^^^^^^^^^ function type. See lib: <BUILTINS>/node.js:1097
-  Error:
-   82: server.listen(8080, function() {}, 123);
-                           ^^^^^^^^^^ function. This type is incompatible with the expected param type of
-  1097:     listen(port?: number, backlog?: number, callback?: Function): Server;
-                                            ^^^^^^ number. See lib: <BUILTINS>/node.js:1097
-  Member 3:
-  1098:     listen(port?: number, hostname?: string, callback?: Function): Server;
-            ^^^^^^^^^^^^^^^^^^^^^^^^^^^^^^^^^^^^^^^^^^^^^^^^^^^^^^^^^^^^^^^^^^^^^ function type. See lib: <BUILTINS>/node.js:1098
-  Error:
-   82: server.listen(8080, function() {}, 123);
-                           ^^^^^^^^^^ function. This type is incompatible with the expected param type of
-  1098:     listen(port?: number, hostname?: string, callback?: Function): Server;
-                                             ^^^^^^ string. See lib: <BUILTINS>/node.js:1098
-  Member 4:
-  1099:     listen(port?: number, callback?: Function): Server;
-            ^^^^^^^^^^^^^^^^^^^^^^^^^^^^^^^^^^^^^^^^^^^^^^^^^^ function type. See lib: <BUILTINS>/node.js:1099
-  Error:
-   82: server.listen(8080, function() {}, 123);
-                                          ^^^ unused function argument
-    1099:     listen(port?: number, callback?: Function): Server;
-              ^^^^^^^^^^^^^^^^^^^^^^^^^^^^^^^^^^^^^^^^^^^^^^^^^^ function type expects no more than 2 arguments. See lib: <BUILTINS>/node.js:1099
-  Member 5:
-  1100:     listen(path: string, callback?: Function): Server;
-            ^^^^^^^^^^^^^^^^^^^^^^^^^^^^^^^^^^^^^^^^^^^^^^^^^ function type. See lib: <BUILTINS>/node.js:1100
-  Error:
-   82: server.listen(8080, function() {}, 123);
-                     ^^^^ number. This type is incompatible with the expected param type of
-  1100:     listen(path: string, callback?: Function): Server;
-                         ^^^^^^ string. See lib: <BUILTINS>/node.js:1100
-  Member 6:
-  1101:     listen(handle: Object, callback?: Function): Server;
-            ^^^^^^^^^^^^^^^^^^^^^^^^^^^^^^^^^^^^^^^^^^^^^^^^^^^ function type. See lib: <BUILTINS>/node.js:1101
-  Error:
-   82: server.listen(8080, function() {}, 123);
-                     ^^^^ number. This type is incompatible with the expected param type of
-  1101:     listen(handle: Object, callback?: Function): Server;
-                           ^^^^^^ object type. See lib: <BUILTINS>/node.js:1101
-
-Error: http/server.js:83
- 83: server.listen(8080, () => {}, 'localhost');
-     ^^^^^^^^^^^^^^^^^^^^^^^^^^^^^^^^^^^^^^^^^^ call of method `listen`. Function cannot be called on any member of intersection type
- 83: server.listen(8080, () => {}, 'localhost');
-     ^^^^^^^^^^^^^ intersection
-  Member 1:
-  1095:     listen(port?: number, hostname?: string, backlog?: number, callback?: Function): Server;
-            ^^^^^^^^^^^^^^^^^^^^^^^^^^^^^^^^^^^^^^^^^^^^^^^^^^^^^^^^^^^^^^^^^^^^^^^^^^^^^^^^^^^^^^^ function type. See lib: <BUILTINS>/node.js:1095
-  Error:
-   83: server.listen(8080, () => {}, 'localhost');
-                           ^^^^^^^^ function. This type is incompatible with the expected param type of
-  1095:     listen(port?: number, hostname?: string, backlog?: number, callback?: Function): Server;
-                                             ^^^^^^ string. See lib: <BUILTINS>/node.js:1095
-  Member 2:
-  1097:     listen(port?: number, backlog?: number, callback?: Function): Server;
-            ^^^^^^^^^^^^^^^^^^^^^^^^^^^^^^^^^^^^^^^^^^^^^^^^^^^^^^^^^^^^^^^^^^^^ function type. See lib: <BUILTINS>/node.js:1097
-  Error:
-   83: server.listen(8080, () => {}, 'localhost');
-                           ^^^^^^^^ function. This type is incompatible with the expected param type of
-  1097:     listen(port?: number, backlog?: number, callback?: Function): Server;
-                                            ^^^^^^ number. See lib: <BUILTINS>/node.js:1097
-  Member 3:
-  1098:     listen(port?: number, hostname?: string, callback?: Function): Server;
-            ^^^^^^^^^^^^^^^^^^^^^^^^^^^^^^^^^^^^^^^^^^^^^^^^^^^^^^^^^^^^^^^^^^^^^ function type. See lib: <BUILTINS>/node.js:1098
-  Error:
-   83: server.listen(8080, () => {}, 'localhost');
-                           ^^^^^^^^ function. This type is incompatible with the expected param type of
-  1098:     listen(port?: number, hostname?: string, callback?: Function): Server;
-                                             ^^^^^^ string. See lib: <BUILTINS>/node.js:1098
-  Member 4:
-  1099:     listen(port?: number, callback?: Function): Server;
-            ^^^^^^^^^^^^^^^^^^^^^^^^^^^^^^^^^^^^^^^^^^^^^^^^^^ function type. See lib: <BUILTINS>/node.js:1099
-  Error:
-   83: server.listen(8080, () => {}, 'localhost');
-                                     ^^^^^^^^^^^ unused function argument
-    1099:     listen(port?: number, callback?: Function): Server;
-              ^^^^^^^^^^^^^^^^^^^^^^^^^^^^^^^^^^^^^^^^^^^^^^^^^^ function type expects no more than 2 arguments. See lib: <BUILTINS>/node.js:1099
-  Member 5:
-  1100:     listen(path: string, callback?: Function): Server;
-            ^^^^^^^^^^^^^^^^^^^^^^^^^^^^^^^^^^^^^^^^^^^^^^^^^ function type. See lib: <BUILTINS>/node.js:1100
-  Error:
-   83: server.listen(8080, () => {}, 'localhost');
-                     ^^^^ number. This type is incompatible with the expected param type of
-  1100:     listen(path: string, callback?: Function): Server;
-                         ^^^^^^ string. See lib: <BUILTINS>/node.js:1100
-  Member 6:
-  1101:     listen(handle: Object, callback?: Function): Server;
-            ^^^^^^^^^^^^^^^^^^^^^^^^^^^^^^^^^^^^^^^^^^^^^^^^^^^ function type. See lib: <BUILTINS>/node.js:1101
-  Error:
-   83: server.listen(8080, () => {}, 'localhost');
-                     ^^^^ number. This type is incompatible with the expected param type of
-  1101:     listen(handle: Object, callback?: Function): Server;
-                           ^^^^^^ object type. See lib: <BUILTINS>/node.js:1101
-
-Error: http/server.js:84
- 84: server.listen(8080, function() {}, 'localhost');
-     ^^^^^^^^^^^^^^^^^^^^^^^^^^^^^^^^^^^^^^^^^^^^^^^ call of method `listen`. Function cannot be called on any member of intersection type
- 84: server.listen(8080, function() {}, 'localhost');
-     ^^^^^^^^^^^^^ intersection
-  Member 1:
-  1095:     listen(port?: number, hostname?: string, backlog?: number, callback?: Function): Server;
-            ^^^^^^^^^^^^^^^^^^^^^^^^^^^^^^^^^^^^^^^^^^^^^^^^^^^^^^^^^^^^^^^^^^^^^^^^^^^^^^^^^^^^^^^ function type. See lib: <BUILTINS>/node.js:1095
-  Error:
-   84: server.listen(8080, function() {}, 'localhost');
-                           ^^^^^^^^^^ function. This type is incompatible with the expected param type of
-  1095:     listen(port?: number, hostname?: string, backlog?: number, callback?: Function): Server;
-                                             ^^^^^^ string. See lib: <BUILTINS>/node.js:1095
-  Member 2:
-  1097:     listen(port?: number, backlog?: number, callback?: Function): Server;
-            ^^^^^^^^^^^^^^^^^^^^^^^^^^^^^^^^^^^^^^^^^^^^^^^^^^^^^^^^^^^^^^^^^^^^ function type. See lib: <BUILTINS>/node.js:1097
-  Error:
-   84: server.listen(8080, function() {}, 'localhost');
-                           ^^^^^^^^^^ function. This type is incompatible with the expected param type of
-  1097:     listen(port?: number, backlog?: number, callback?: Function): Server;
-                                            ^^^^^^ number. See lib: <BUILTINS>/node.js:1097
-  Member 3:
-  1098:     listen(port?: number, hostname?: string, callback?: Function): Server;
-            ^^^^^^^^^^^^^^^^^^^^^^^^^^^^^^^^^^^^^^^^^^^^^^^^^^^^^^^^^^^^^^^^^^^^^ function type. See lib: <BUILTINS>/node.js:1098
-  Error:
-   84: server.listen(8080, function() {}, 'localhost');
-                           ^^^^^^^^^^ function. This type is incompatible with the expected param type of
-  1098:     listen(port?: number, hostname?: string, callback?: Function): Server;
-                                             ^^^^^^ string. See lib: <BUILTINS>/node.js:1098
-  Member 4:
-  1099:     listen(port?: number, callback?: Function): Server;
-            ^^^^^^^^^^^^^^^^^^^^^^^^^^^^^^^^^^^^^^^^^^^^^^^^^^ function type. See lib: <BUILTINS>/node.js:1099
-  Error:
-   84: server.listen(8080, function() {}, 'localhost');
-                                          ^^^^^^^^^^^ unused function argument
-    1099:     listen(port?: number, callback?: Function): Server;
-              ^^^^^^^^^^^^^^^^^^^^^^^^^^^^^^^^^^^^^^^^^^^^^^^^^^ function type expects no more than 2 arguments. See lib: <BUILTINS>/node.js:1099
-  Member 5:
-  1100:     listen(path: string, callback?: Function): Server;
-            ^^^^^^^^^^^^^^^^^^^^^^^^^^^^^^^^^^^^^^^^^^^^^^^^^ function type. See lib: <BUILTINS>/node.js:1100
-  Error:
-   84: server.listen(8080, function() {}, 'localhost');
-                     ^^^^ number. This type is incompatible with the expected param type of
-  1100:     listen(path: string, callback?: Function): Server;
-                         ^^^^^^ string. See lib: <BUILTINS>/node.js:1100
-  Member 6:
-  1101:     listen(handle: Object, callback?: Function): Server;
-            ^^^^^^^^^^^^^^^^^^^^^^^^^^^^^^^^^^^^^^^^^^^^^^^^^^^ function type. See lib: <BUILTINS>/node.js:1101
-  Error:
-   84: server.listen(8080, function() {}, 'localhost');
-                     ^^^^ number. This type is incompatible with the expected param type of
-  1101:     listen(handle: Object, callback?: Function): Server;
-                           ^^^^^^ object type. See lib: <BUILTINS>/node.js:1101
-
-Error: https/server.js:67
- 67: server.listen(() => {}, {});
-     ^^^^^^^^^^^^^^^^^^^^^^^^^^^ call of method `listen`. Function cannot be called on any member of intersection type
- 67: server.listen(() => {}, {});
-     ^^^^^^^^^^^^^ intersection
-  Member 1:
-  1133:     listen(port?: number, hostname?: string, backlog?: number, callback?: Function): Server;
-            ^^^^^^^^^^^^^^^^^^^^^^^^^^^^^^^^^^^^^^^^^^^^^^^^^^^^^^^^^^^^^^^^^^^^^^^^^^^^^^^^^^^^^^^ function type. See lib: <BUILTINS>/node.js:1133
-  Error:
-   67: server.listen(() => {}, {});
-                     ^^^^^^^^ function. This type is incompatible with the expected param type of
-  1133:     listen(port?: number, hostname?: string, backlog?: number, callback?: Function): Server;
-                          ^^^^^^ number. See lib: <BUILTINS>/node.js:1133
-  Member 2:
-  1135:     listen(port?: number, backlog?: number, callback?: Function): Server;
-            ^^^^^^^^^^^^^^^^^^^^^^^^^^^^^^^^^^^^^^^^^^^^^^^^^^^^^^^^^^^^^^^^^^^^ function type. See lib: <BUILTINS>/node.js:1135
-  Error:
-   67: server.listen(() => {}, {});
-                     ^^^^^^^^ function. This type is incompatible with the expected param type of
-  1135:     listen(port?: number, backlog?: number, callback?: Function): Server;
-                          ^^^^^^ number. See lib: <BUILTINS>/node.js:1135
-  Member 3:
-  1136:     listen(port?: number, hostname?: string, callback?: Function): Server;
-            ^^^^^^^^^^^^^^^^^^^^^^^^^^^^^^^^^^^^^^^^^^^^^^^^^^^^^^^^^^^^^^^^^^^^^ function type. See lib: <BUILTINS>/node.js:1136
-  Error:
-   67: server.listen(() => {}, {});
-                     ^^^^^^^^ function. This type is incompatible with the expected param type of
-  1136:     listen(port?: number, hostname?: string, callback?: Function): Server;
-                          ^^^^^^ number. See lib: <BUILTINS>/node.js:1136
-  Member 4:
-  1137:     listen(port?: number, callback?: Function): Server;
-            ^^^^^^^^^^^^^^^^^^^^^^^^^^^^^^^^^^^^^^^^^^^^^^^^^^ function type. See lib: <BUILTINS>/node.js:1137
-  Error:
-   67: server.listen(() => {}, {});
-                     ^^^^^^^^ function. This type is incompatible with the expected param type of
-  1137:     listen(port?: number, callback?: Function): Server;
-                          ^^^^^^ number. See lib: <BUILTINS>/node.js:1137
-  Member 5:
-  1138:     listen(path: string, callback?: Function): Server;
-            ^^^^^^^^^^^^^^^^^^^^^^^^^^^^^^^^^^^^^^^^^^^^^^^^^ function type. See lib: <BUILTINS>/node.js:1138
-  Error:
-   67: server.listen(() => {}, {});
-                     ^^^^^^^^ function. This type is incompatible with the expected param type of
-  1138:     listen(path: string, callback?: Function): Server;
-                         ^^^^^^ string. See lib: <BUILTINS>/node.js:1138
-  Member 6:
-  1139:     listen(handle: Object, callback?: Function): Server;
-            ^^^^^^^^^^^^^^^^^^^^^^^^^^^^^^^^^^^^^^^^^^^^^^^^^^^ function type. See lib: <BUILTINS>/node.js:1139
-  Error:
-   67: server.listen(() => {}, {});
-                               ^^ object literal. This type is incompatible with the expected param type of
-  1139:     listen(handle: Object, callback?: Function): Server;
-                                              ^^^^^^^^ function type. See lib: <BUILTINS>/node.js:1139
-    Callable property is incompatible:
-      1139:     listen(handle: Object, callback?: Function): Server;
-                                                  ^^^^^^^^ function type. Callable signature not found in. See lib: <BUILTINS>/node.js:1139
-       67: server.listen(() => {}, {});
-                                   ^^ object literal
-
-Error: https/server.js:68
- 68: server.listen(function() {}, {});
-     ^^^^^^^^^^^^^^^^^^^^^^^^^^^^^^^^ call of method `listen`. Function cannot be called on any member of intersection type
- 68: server.listen(function() {}, {});
-     ^^^^^^^^^^^^^ intersection
-  Member 1:
-  1133:     listen(port?: number, hostname?: string, backlog?: number, callback?: Function): Server;
-            ^^^^^^^^^^^^^^^^^^^^^^^^^^^^^^^^^^^^^^^^^^^^^^^^^^^^^^^^^^^^^^^^^^^^^^^^^^^^^^^^^^^^^^^ function type. See lib: <BUILTINS>/node.js:1133
-  Error:
-   68: server.listen(function() {}, {});
-                     ^^^^^^^^^^ function. This type is incompatible with the expected param type of
-  1133:     listen(port?: number, hostname?: string, backlog?: number, callback?: Function): Server;
-                          ^^^^^^ number. See lib: <BUILTINS>/node.js:1133
-  Member 2:
-  1135:     listen(port?: number, backlog?: number, callback?: Function): Server;
-            ^^^^^^^^^^^^^^^^^^^^^^^^^^^^^^^^^^^^^^^^^^^^^^^^^^^^^^^^^^^^^^^^^^^^ function type. See lib: <BUILTINS>/node.js:1135
-  Error:
-   68: server.listen(function() {}, {});
-                     ^^^^^^^^^^ function. This type is incompatible with the expected param type of
-  1135:     listen(port?: number, backlog?: number, callback?: Function): Server;
-                          ^^^^^^ number. See lib: <BUILTINS>/node.js:1135
-  Member 3:
-  1136:     listen(port?: number, hostname?: string, callback?: Function): Server;
-            ^^^^^^^^^^^^^^^^^^^^^^^^^^^^^^^^^^^^^^^^^^^^^^^^^^^^^^^^^^^^^^^^^^^^^ function type. See lib: <BUILTINS>/node.js:1136
-  Error:
-   68: server.listen(function() {}, {});
-                     ^^^^^^^^^^ function. This type is incompatible with the expected param type of
-  1136:     listen(port?: number, hostname?: string, callback?: Function): Server;
-                          ^^^^^^ number. See lib: <BUILTINS>/node.js:1136
-  Member 4:
-  1137:     listen(port?: number, callback?: Function): Server;
-            ^^^^^^^^^^^^^^^^^^^^^^^^^^^^^^^^^^^^^^^^^^^^^^^^^^ function type. See lib: <BUILTINS>/node.js:1137
-  Error:
-   68: server.listen(function() {}, {});
-                     ^^^^^^^^^^ function. This type is incompatible with the expected param type of
-  1137:     listen(port?: number, callback?: Function): Server;
-                          ^^^^^^ number. See lib: <BUILTINS>/node.js:1137
-  Member 5:
-  1138:     listen(path: string, callback?: Function): Server;
-            ^^^^^^^^^^^^^^^^^^^^^^^^^^^^^^^^^^^^^^^^^^^^^^^^^ function type. See lib: <BUILTINS>/node.js:1138
-  Error:
-   68: server.listen(function() {}, {});
-                     ^^^^^^^^^^ function. This type is incompatible with the expected param type of
-  1138:     listen(path: string, callback?: Function): Server;
-                         ^^^^^^ string. See lib: <BUILTINS>/node.js:1138
-  Member 6:
-  1139:     listen(handle: Object, callback?: Function): Server;
-            ^^^^^^^^^^^^^^^^^^^^^^^^^^^^^^^^^^^^^^^^^^^^^^^^^^^ function type. See lib: <BUILTINS>/node.js:1139
-  Error:
-   68: server.listen(function() {}, {});
-                                    ^^ object literal. This type is incompatible with the expected param type of
-  1139:     listen(handle: Object, callback?: Function): Server;
-                                              ^^^^^^^^ function type. See lib: <BUILTINS>/node.js:1139
-    Callable property is incompatible:
-      1139:     listen(handle: Object, callback?: Function): Server;
-                                                  ^^^^^^^^ function type. Callable signature not found in. See lib: <BUILTINS>/node.js:1139
-       68: server.listen(function() {}, {});
-                                        ^^ object literal
-
-Error: https/server.js:69
- 69: server.listen({}, () => {}, 'localhost', 123);
-     ^^^^^^^^^^^^^^^^^^^^^^^^^^^^^^^^^^^^^^^^^^^^^ call of method `listen`. Function cannot be called on any member of intersection type
- 69: server.listen({}, () => {}, 'localhost', 123);
-     ^^^^^^^^^^^^^ intersection
-  Member 1:
-  1133:     listen(port?: number, hostname?: string, backlog?: number, callback?: Function): Server;
-            ^^^^^^^^^^^^^^^^^^^^^^^^^^^^^^^^^^^^^^^^^^^^^^^^^^^^^^^^^^^^^^^^^^^^^^^^^^^^^^^^^^^^^^^ function type. See lib: <BUILTINS>/node.js:1133
-  Error:
-   69: server.listen({}, () => {}, 'localhost', 123);
-                     ^^ object literal. This type is incompatible with the expected param type of
-  1133:     listen(port?: number, hostname?: string, backlog?: number, callback?: Function): Server;
-                          ^^^^^^ number. See lib: <BUILTINS>/node.js:1133
-  Member 2:
-  1135:     listen(port?: number, backlog?: number, callback?: Function): Server;
-            ^^^^^^^^^^^^^^^^^^^^^^^^^^^^^^^^^^^^^^^^^^^^^^^^^^^^^^^^^^^^^^^^^^^^ function type. See lib: <BUILTINS>/node.js:1135
-  Error:
-   69: server.listen({}, () => {}, 'localhost', 123);
-                     ^^ object literal. This type is incompatible with the expected param type of
-  1135:     listen(port?: number, backlog?: number, callback?: Function): Server;
-                          ^^^^^^ number. See lib: <BUILTINS>/node.js:1135
-  Member 3:
-  1136:     listen(port?: number, hostname?: string, callback?: Function): Server;
-            ^^^^^^^^^^^^^^^^^^^^^^^^^^^^^^^^^^^^^^^^^^^^^^^^^^^^^^^^^^^^^^^^^^^^^ function type. See lib: <BUILTINS>/node.js:1136
-  Error:
-   69: server.listen({}, () => {}, 'localhost', 123);
-                     ^^ object literal. This type is incompatible with the expected param type of
-  1136:     listen(port?: number, hostname?: string, callback?: Function): Server;
-                          ^^^^^^ number. See lib: <BUILTINS>/node.js:1136
-  Member 4:
-  1137:     listen(port?: number, callback?: Function): Server;
-            ^^^^^^^^^^^^^^^^^^^^^^^^^^^^^^^^^^^^^^^^^^^^^^^^^^ function type. See lib: <BUILTINS>/node.js:1137
-  Error:
-   69: server.listen({}, () => {}, 'localhost', 123);
-                     ^^ object literal. This type is incompatible with the expected param type of
-  1137:     listen(port?: number, callback?: Function): Server;
-                          ^^^^^^ number. See lib: <BUILTINS>/node.js:1137
-  Member 5:
-  1138:     listen(path: string, callback?: Function): Server;
-            ^^^^^^^^^^^^^^^^^^^^^^^^^^^^^^^^^^^^^^^^^^^^^^^^^ function type. See lib: <BUILTINS>/node.js:1138
-  Error:
-   69: server.listen({}, () => {}, 'localhost', 123);
-                     ^^ object literal. This type is incompatible with the expected param type of
-  1138:     listen(path: string, callback?: Function): Server;
-                         ^^^^^^ string. See lib: <BUILTINS>/node.js:1138
-  Member 6:
-  1139:     listen(handle: Object, callback?: Function): Server;
-            ^^^^^^^^^^^^^^^^^^^^^^^^^^^^^^^^^^^^^^^^^^^^^^^^^^^ function type. See lib: <BUILTINS>/node.js:1139
-  Error:
-   69: server.listen({}, () => {}, 'localhost', 123);
-                                   ^^^^^^^^^^^ unused function argument
-    1139:     listen(handle: Object, callback?: Function): Server;
-              ^^^^^^^^^^^^^^^^^^^^^^^^^^^^^^^^^^^^^^^^^^^^^^^^^^^ function type expects no more than 2 arguments. See lib: <BUILTINS>/node.js:1139
-
-Error: https/server.js:70
- 70: server.listen({}, function() {}, 'localhost', 123);
-     ^^^^^^^^^^^^^^^^^^^^^^^^^^^^^^^^^^^^^^^^^^^^^^^^^^ call of method `listen`. Function cannot be called on any member of intersection type
- 70: server.listen({}, function() {}, 'localhost', 123);
-     ^^^^^^^^^^^^^ intersection
-  Member 1:
-  1133:     listen(port?: number, hostname?: string, backlog?: number, callback?: Function): Server;
-            ^^^^^^^^^^^^^^^^^^^^^^^^^^^^^^^^^^^^^^^^^^^^^^^^^^^^^^^^^^^^^^^^^^^^^^^^^^^^^^^^^^^^^^^ function type. See lib: <BUILTINS>/node.js:1133
-  Error:
-   70: server.listen({}, function() {}, 'localhost', 123);
-                     ^^ object literal. This type is incompatible with the expected param type of
-  1133:     listen(port?: number, hostname?: string, backlog?: number, callback?: Function): Server;
-                          ^^^^^^ number. See lib: <BUILTINS>/node.js:1133
-  Member 2:
-  1135:     listen(port?: number, backlog?: number, callback?: Function): Server;
-            ^^^^^^^^^^^^^^^^^^^^^^^^^^^^^^^^^^^^^^^^^^^^^^^^^^^^^^^^^^^^^^^^^^^^ function type. See lib: <BUILTINS>/node.js:1135
-  Error:
-   70: server.listen({}, function() {}, 'localhost', 123);
-                     ^^ object literal. This type is incompatible with the expected param type of
-  1135:     listen(port?: number, backlog?: number, callback?: Function): Server;
-                          ^^^^^^ number. See lib: <BUILTINS>/node.js:1135
-  Member 3:
-  1136:     listen(port?: number, hostname?: string, callback?: Function): Server;
-            ^^^^^^^^^^^^^^^^^^^^^^^^^^^^^^^^^^^^^^^^^^^^^^^^^^^^^^^^^^^^^^^^^^^^^ function type. See lib: <BUILTINS>/node.js:1136
-  Error:
-   70: server.listen({}, function() {}, 'localhost', 123);
-                     ^^ object literal. This type is incompatible with the expected param type of
-  1136:     listen(port?: number, hostname?: string, callback?: Function): Server;
-                          ^^^^^^ number. See lib: <BUILTINS>/node.js:1136
-  Member 4:
-  1137:     listen(port?: number, callback?: Function): Server;
-            ^^^^^^^^^^^^^^^^^^^^^^^^^^^^^^^^^^^^^^^^^^^^^^^^^^ function type. See lib: <BUILTINS>/node.js:1137
-  Error:
-   70: server.listen({}, function() {}, 'localhost', 123);
-                     ^^ object literal. This type is incompatible with the expected param type of
-  1137:     listen(port?: number, callback?: Function): Server;
-                          ^^^^^^ number. See lib: <BUILTINS>/node.js:1137
-  Member 5:
-  1138:     listen(path: string, callback?: Function): Server;
-            ^^^^^^^^^^^^^^^^^^^^^^^^^^^^^^^^^^^^^^^^^^^^^^^^^ function type. See lib: <BUILTINS>/node.js:1138
-  Error:
-   70: server.listen({}, function() {}, 'localhost', 123);
-                     ^^ object literal. This type is incompatible with the expected param type of
-  1138:     listen(path: string, callback?: Function): Server;
-                         ^^^^^^ string. See lib: <BUILTINS>/node.js:1138
-  Member 6:
-  1139:     listen(handle: Object, callback?: Function): Server;
-            ^^^^^^^^^^^^^^^^^^^^^^^^^^^^^^^^^^^^^^^^^^^^^^^^^^^ function type. See lib: <BUILTINS>/node.js:1139
-  Error:
-   70: server.listen({}, function() {}, 'localhost', 123);
-                                        ^^^^^^^^^^^ unused function argument
-    1139:     listen(handle: Object, callback?: Function): Server;
-              ^^^^^^^^^^^^^^^^^^^^^^^^^^^^^^^^^^^^^^^^^^^^^^^^^^^ function type expects no more than 2 arguments. See lib: <BUILTINS>/node.js:1139
-
-Error: https/server.js:71
- 71: server.listen({}, () => {}, 123);
-     ^^^^^^^^^^^^^^^^^^^^^^^^^^^^^^^^ call of method `listen`. Function cannot be called on any member of intersection type
- 71: server.listen({}, () => {}, 123);
-     ^^^^^^^^^^^^^ intersection
-  Member 1:
-  1133:     listen(port?: number, hostname?: string, backlog?: number, callback?: Function): Server;
-            ^^^^^^^^^^^^^^^^^^^^^^^^^^^^^^^^^^^^^^^^^^^^^^^^^^^^^^^^^^^^^^^^^^^^^^^^^^^^^^^^^^^^^^^ function type. See lib: <BUILTINS>/node.js:1133
-  Error:
-   71: server.listen({}, () => {}, 123);
-                     ^^ object literal. This type is incompatible with the expected param type of
-  1133:     listen(port?: number, hostname?: string, backlog?: number, callback?: Function): Server;
-                          ^^^^^^ number. See lib: <BUILTINS>/node.js:1133
-  Member 2:
-  1135:     listen(port?: number, backlog?: number, callback?: Function): Server;
-            ^^^^^^^^^^^^^^^^^^^^^^^^^^^^^^^^^^^^^^^^^^^^^^^^^^^^^^^^^^^^^^^^^^^^ function type. See lib: <BUILTINS>/node.js:1135
-  Error:
-   71: server.listen({}, () => {}, 123);
-                     ^^ object literal. This type is incompatible with the expected param type of
-  1135:     listen(port?: number, backlog?: number, callback?: Function): Server;
-                          ^^^^^^ number. See lib: <BUILTINS>/node.js:1135
-  Member 3:
-  1136:     listen(port?: number, hostname?: string, callback?: Function): Server;
-            ^^^^^^^^^^^^^^^^^^^^^^^^^^^^^^^^^^^^^^^^^^^^^^^^^^^^^^^^^^^^^^^^^^^^^ function type. See lib: <BUILTINS>/node.js:1136
-  Error:
-   71: server.listen({}, () => {}, 123);
-                     ^^ object literal. This type is incompatible with the expected param type of
-  1136:     listen(port?: number, hostname?: string, callback?: Function): Server;
-                          ^^^^^^ number. See lib: <BUILTINS>/node.js:1136
-  Member 4:
-  1137:     listen(port?: number, callback?: Function): Server;
-            ^^^^^^^^^^^^^^^^^^^^^^^^^^^^^^^^^^^^^^^^^^^^^^^^^^ function type. See lib: <BUILTINS>/node.js:1137
-  Error:
-   71: server.listen({}, () => {}, 123);
-                     ^^ object literal. This type is incompatible with the expected param type of
-  1137:     listen(port?: number, callback?: Function): Server;
-                          ^^^^^^ number. See lib: <BUILTINS>/node.js:1137
-  Member 5:
-  1138:     listen(path: string, callback?: Function): Server;
-            ^^^^^^^^^^^^^^^^^^^^^^^^^^^^^^^^^^^^^^^^^^^^^^^^^ function type. See lib: <BUILTINS>/node.js:1138
-  Error:
-   71: server.listen({}, () => {}, 123);
-                     ^^ object literal. This type is incompatible with the expected param type of
-  1138:     listen(path: string, callback?: Function): Server;
-                         ^^^^^^ string. See lib: <BUILTINS>/node.js:1138
-  Member 6:
-  1139:     listen(handle: Object, callback?: Function): Server;
-            ^^^^^^^^^^^^^^^^^^^^^^^^^^^^^^^^^^^^^^^^^^^^^^^^^^^ function type. See lib: <BUILTINS>/node.js:1139
-  Error:
-   71: server.listen({}, () => {}, 123);
-                                   ^^^ unused function argument
-    1139:     listen(handle: Object, callback?: Function): Server;
-              ^^^^^^^^^^^^^^^^^^^^^^^^^^^^^^^^^^^^^^^^^^^^^^^^^^^ function type expects no more than 2 arguments. See lib: <BUILTINS>/node.js:1139
-
-Error: https/server.js:72
- 72: server.listen({}, function() {}, 123);
-     ^^^^^^^^^^^^^^^^^^^^^^^^^^^^^^^^^^^^^ call of method `listen`. Function cannot be called on any member of intersection type
- 72: server.listen({}, function() {}, 123);
-     ^^^^^^^^^^^^^ intersection
-  Member 1:
-  1133:     listen(port?: number, hostname?: string, backlog?: number, callback?: Function): Server;
-            ^^^^^^^^^^^^^^^^^^^^^^^^^^^^^^^^^^^^^^^^^^^^^^^^^^^^^^^^^^^^^^^^^^^^^^^^^^^^^^^^^^^^^^^ function type. See lib: <BUILTINS>/node.js:1133
-  Error:
-   72: server.listen({}, function() {}, 123);
-                     ^^ object literal. This type is incompatible with the expected param type of
-  1133:     listen(port?: number, hostname?: string, backlog?: number, callback?: Function): Server;
-                          ^^^^^^ number. See lib: <BUILTINS>/node.js:1133
-  Member 2:
-  1135:     listen(port?: number, backlog?: number, callback?: Function): Server;
-            ^^^^^^^^^^^^^^^^^^^^^^^^^^^^^^^^^^^^^^^^^^^^^^^^^^^^^^^^^^^^^^^^^^^^ function type. See lib: <BUILTINS>/node.js:1135
-  Error:
-   72: server.listen({}, function() {}, 123);
-                     ^^ object literal. This type is incompatible with the expected param type of
-  1135:     listen(port?: number, backlog?: number, callback?: Function): Server;
-                          ^^^^^^ number. See lib: <BUILTINS>/node.js:1135
-  Member 3:
-  1136:     listen(port?: number, hostname?: string, callback?: Function): Server;
-            ^^^^^^^^^^^^^^^^^^^^^^^^^^^^^^^^^^^^^^^^^^^^^^^^^^^^^^^^^^^^^^^^^^^^^ function type. See lib: <BUILTINS>/node.js:1136
-  Error:
-   72: server.listen({}, function() {}, 123);
-                     ^^ object literal. This type is incompatible with the expected param type of
-  1136:     listen(port?: number, hostname?: string, callback?: Function): Server;
-                          ^^^^^^ number. See lib: <BUILTINS>/node.js:1136
-  Member 4:
-  1137:     listen(port?: number, callback?: Function): Server;
-            ^^^^^^^^^^^^^^^^^^^^^^^^^^^^^^^^^^^^^^^^^^^^^^^^^^ function type. See lib: <BUILTINS>/node.js:1137
-  Error:
-   72: server.listen({}, function() {}, 123);
-                     ^^ object literal. This type is incompatible with the expected param type of
-  1137:     listen(port?: number, callback?: Function): Server;
-                          ^^^^^^ number. See lib: <BUILTINS>/node.js:1137
-  Member 5:
-  1138:     listen(path: string, callback?: Function): Server;
-            ^^^^^^^^^^^^^^^^^^^^^^^^^^^^^^^^^^^^^^^^^^^^^^^^^ function type. See lib: <BUILTINS>/node.js:1138
-  Error:
-   72: server.listen({}, function() {}, 123);
-                     ^^ object literal. This type is incompatible with the expected param type of
-  1138:     listen(path: string, callback?: Function): Server;
-                         ^^^^^^ string. See lib: <BUILTINS>/node.js:1138
-  Member 6:
-  1139:     listen(handle: Object, callback?: Function): Server;
-            ^^^^^^^^^^^^^^^^^^^^^^^^^^^^^^^^^^^^^^^^^^^^^^^^^^^ function type. See lib: <BUILTINS>/node.js:1139
-  Error:
-   72: server.listen({}, function() {}, 123);
-                                        ^^^ unused function argument
-    1139:     listen(handle: Object, callback?: Function): Server;
-              ^^^^^^^^^^^^^^^^^^^^^^^^^^^^^^^^^^^^^^^^^^^^^^^^^^^ function type expects no more than 2 arguments. See lib: <BUILTINS>/node.js:1139
-
-Error: https/server.js:73
- 73: server.listen(() => {}, 123);
-     ^^^^^^^^^^^^^^^^^^^^^^^^^^^^ call of method `listen`. Function cannot be called on any member of intersection type
- 73: server.listen(() => {}, 123);
-     ^^^^^^^^^^^^^ intersection
-  Member 1:
-  1133:     listen(port?: number, hostname?: string, backlog?: number, callback?: Function): Server;
-            ^^^^^^^^^^^^^^^^^^^^^^^^^^^^^^^^^^^^^^^^^^^^^^^^^^^^^^^^^^^^^^^^^^^^^^^^^^^^^^^^^^^^^^^ function type. See lib: <BUILTINS>/node.js:1133
-  Error:
-   73: server.listen(() => {}, 123);
-                     ^^^^^^^^ function. This type is incompatible with the expected param type of
-  1133:     listen(port?: number, hostname?: string, backlog?: number, callback?: Function): Server;
-                          ^^^^^^ number. See lib: <BUILTINS>/node.js:1133
-  Member 2:
-  1135:     listen(port?: number, backlog?: number, callback?: Function): Server;
-            ^^^^^^^^^^^^^^^^^^^^^^^^^^^^^^^^^^^^^^^^^^^^^^^^^^^^^^^^^^^^^^^^^^^^ function type. See lib: <BUILTINS>/node.js:1135
-  Error:
-   73: server.listen(() => {}, 123);
-                     ^^^^^^^^ function. This type is incompatible with the expected param type of
-  1135:     listen(port?: number, backlog?: number, callback?: Function): Server;
-                          ^^^^^^ number. See lib: <BUILTINS>/node.js:1135
-  Member 3:
-  1136:     listen(port?: number, hostname?: string, callback?: Function): Server;
-            ^^^^^^^^^^^^^^^^^^^^^^^^^^^^^^^^^^^^^^^^^^^^^^^^^^^^^^^^^^^^^^^^^^^^^ function type. See lib: <BUILTINS>/node.js:1136
-  Error:
-   73: server.listen(() => {}, 123);
-                     ^^^^^^^^ function. This type is incompatible with the expected param type of
-  1136:     listen(port?: number, hostname?: string, callback?: Function): Server;
-                          ^^^^^^ number. See lib: <BUILTINS>/node.js:1136
-  Member 4:
-  1137:     listen(port?: number, callback?: Function): Server;
-            ^^^^^^^^^^^^^^^^^^^^^^^^^^^^^^^^^^^^^^^^^^^^^^^^^^ function type. See lib: <BUILTINS>/node.js:1137
-  Error:
-   73: server.listen(() => {}, 123);
-                     ^^^^^^^^ function. This type is incompatible with the expected param type of
-  1137:     listen(port?: number, callback?: Function): Server;
-                          ^^^^^^ number. See lib: <BUILTINS>/node.js:1137
-  Member 5:
-  1138:     listen(path: string, callback?: Function): Server;
-            ^^^^^^^^^^^^^^^^^^^^^^^^^^^^^^^^^^^^^^^^^^^^^^^^^ function type. See lib: <BUILTINS>/node.js:1138
-  Error:
-   73: server.listen(() => {}, 123);
-                     ^^^^^^^^ function. This type is incompatible with the expected param type of
-  1138:     listen(path: string, callback?: Function): Server;
-                         ^^^^^^ string. See lib: <BUILTINS>/node.js:1138
-  Member 6:
-  1139:     listen(handle: Object, callback?: Function): Server;
-            ^^^^^^^^^^^^^^^^^^^^^^^^^^^^^^^^^^^^^^^^^^^^^^^^^^^ function type. See lib: <BUILTINS>/node.js:1139
-  Error:
-   73: server.listen(() => {}, 123);
-                               ^^^ number. This type is incompatible with the expected param type of
-  1139:     listen(handle: Object, callback?: Function): Server;
-                                              ^^^^^^^^ function type. See lib: <BUILTINS>/node.js:1139
-
-Error: https/server.js:74
- 74: server.listen(function() {}, 123);
-     ^^^^^^^^^^^^^^^^^^^^^^^^^^^^^^^^^ call of method `listen`. Function cannot be called on any member of intersection type
- 74: server.listen(function() {}, 123);
-     ^^^^^^^^^^^^^ intersection
-  Member 1:
-  1133:     listen(port?: number, hostname?: string, backlog?: number, callback?: Function): Server;
-            ^^^^^^^^^^^^^^^^^^^^^^^^^^^^^^^^^^^^^^^^^^^^^^^^^^^^^^^^^^^^^^^^^^^^^^^^^^^^^^^^^^^^^^^ function type. See lib: <BUILTINS>/node.js:1133
-  Error:
-   74: server.listen(function() {}, 123);
-                     ^^^^^^^^^^ function. This type is incompatible with the expected param type of
-  1133:     listen(port?: number, hostname?: string, backlog?: number, callback?: Function): Server;
-                          ^^^^^^ number. See lib: <BUILTINS>/node.js:1133
-  Member 2:
-  1135:     listen(port?: number, backlog?: number, callback?: Function): Server;
-            ^^^^^^^^^^^^^^^^^^^^^^^^^^^^^^^^^^^^^^^^^^^^^^^^^^^^^^^^^^^^^^^^^^^^ function type. See lib: <BUILTINS>/node.js:1135
-  Error:
-   74: server.listen(function() {}, 123);
-                     ^^^^^^^^^^ function. This type is incompatible with the expected param type of
-  1135:     listen(port?: number, backlog?: number, callback?: Function): Server;
-                          ^^^^^^ number. See lib: <BUILTINS>/node.js:1135
-  Member 3:
-  1136:     listen(port?: number, hostname?: string, callback?: Function): Server;
-            ^^^^^^^^^^^^^^^^^^^^^^^^^^^^^^^^^^^^^^^^^^^^^^^^^^^^^^^^^^^^^^^^^^^^^ function type. See lib: <BUILTINS>/node.js:1136
-  Error:
-   74: server.listen(function() {}, 123);
-                     ^^^^^^^^^^ function. This type is incompatible with the expected param type of
-  1136:     listen(port?: number, hostname?: string, callback?: Function): Server;
-                          ^^^^^^ number. See lib: <BUILTINS>/node.js:1136
-  Member 4:
-  1137:     listen(port?: number, callback?: Function): Server;
-            ^^^^^^^^^^^^^^^^^^^^^^^^^^^^^^^^^^^^^^^^^^^^^^^^^^ function type. See lib: <BUILTINS>/node.js:1137
-  Error:
-   74: server.listen(function() {}, 123);
-                     ^^^^^^^^^^ function. This type is incompatible with the expected param type of
-  1137:     listen(port?: number, callback?: Function): Server;
-                          ^^^^^^ number. See lib: <BUILTINS>/node.js:1137
-  Member 5:
-  1138:     listen(path: string, callback?: Function): Server;
-            ^^^^^^^^^^^^^^^^^^^^^^^^^^^^^^^^^^^^^^^^^^^^^^^^^ function type. See lib: <BUILTINS>/node.js:1138
-  Error:
-   74: server.listen(function() {}, 123);
-                     ^^^^^^^^^^ function. This type is incompatible with the expected param type of
-  1138:     listen(path: string, callback?: Function): Server;
-                         ^^^^^^ string. See lib: <BUILTINS>/node.js:1138
-  Member 6:
-  1139:     listen(handle: Object, callback?: Function): Server;
-            ^^^^^^^^^^^^^^^^^^^^^^^^^^^^^^^^^^^^^^^^^^^^^^^^^^^ function type. See lib: <BUILTINS>/node.js:1139
-  Error:
-   74: server.listen(function() {}, 123);
-                                    ^^^ number. This type is incompatible with the expected param type of
-  1139:     listen(handle: Object, callback?: Function): Server;
-                                              ^^^^^^^^ function type. See lib: <BUILTINS>/node.js:1139
-
-Error: https/server.js:75
- 75: server.listen(() => {}, 'localhost', 123);
-     ^^^^^^^^^^^^^^^^^^^^^^^^^^^^^^^^^^^^^^^^^ call of method `listen`. Function cannot be called on any member of intersection type
- 75: server.listen(() => {}, 'localhost', 123);
-     ^^^^^^^^^^^^^ intersection
-  Member 1:
-  1133:     listen(port?: number, hostname?: string, backlog?: number, callback?: Function): Server;
-            ^^^^^^^^^^^^^^^^^^^^^^^^^^^^^^^^^^^^^^^^^^^^^^^^^^^^^^^^^^^^^^^^^^^^^^^^^^^^^^^^^^^^^^^ function type. See lib: <BUILTINS>/node.js:1133
-  Error:
-   75: server.listen(() => {}, 'localhost', 123);
-                     ^^^^^^^^ function. This type is incompatible with the expected param type of
-  1133:     listen(port?: number, hostname?: string, backlog?: number, callback?: Function): Server;
-                          ^^^^^^ number. See lib: <BUILTINS>/node.js:1133
-  Member 2:
-  1135:     listen(port?: number, backlog?: number, callback?: Function): Server;
-            ^^^^^^^^^^^^^^^^^^^^^^^^^^^^^^^^^^^^^^^^^^^^^^^^^^^^^^^^^^^^^^^^^^^^ function type. See lib: <BUILTINS>/node.js:1135
-  Error:
-   75: server.listen(() => {}, 'localhost', 123);
-                     ^^^^^^^^ function. This type is incompatible with the expected param type of
-  1135:     listen(port?: number, backlog?: number, callback?: Function): Server;
-                          ^^^^^^ number. See lib: <BUILTINS>/node.js:1135
-  Member 3:
-  1136:     listen(port?: number, hostname?: string, callback?: Function): Server;
-            ^^^^^^^^^^^^^^^^^^^^^^^^^^^^^^^^^^^^^^^^^^^^^^^^^^^^^^^^^^^^^^^^^^^^^ function type. See lib: <BUILTINS>/node.js:1136
-  Error:
-   75: server.listen(() => {}, 'localhost', 123);
-                     ^^^^^^^^ function. This type is incompatible with the expected param type of
-  1136:     listen(port?: number, hostname?: string, callback?: Function): Server;
-                          ^^^^^^ number. See lib: <BUILTINS>/node.js:1136
-  Member 4:
-  1137:     listen(port?: number, callback?: Function): Server;
-            ^^^^^^^^^^^^^^^^^^^^^^^^^^^^^^^^^^^^^^^^^^^^^^^^^^ function type. See lib: <BUILTINS>/node.js:1137
-  Error:
-   75: server.listen(() => {}, 'localhost', 123);
-                     ^^^^^^^^ function. This type is incompatible with the expected param type of
-  1137:     listen(port?: number, callback?: Function): Server;
-                          ^^^^^^ number. See lib: <BUILTINS>/node.js:1137
-  Member 5:
-  1138:     listen(path: string, callback?: Function): Server;
-            ^^^^^^^^^^^^^^^^^^^^^^^^^^^^^^^^^^^^^^^^^^^^^^^^^ function type. See lib: <BUILTINS>/node.js:1138
-  Error:
-   75: server.listen(() => {}, 'localhost', 123);
-                     ^^^^^^^^ function. This type is incompatible with the expected param type of
-  1138:     listen(path: string, callback?: Function): Server;
-                         ^^^^^^ string. See lib: <BUILTINS>/node.js:1138
-  Member 6:
-  1139:     listen(handle: Object, callback?: Function): Server;
-            ^^^^^^^^^^^^^^^^^^^^^^^^^^^^^^^^^^^^^^^^^^^^^^^^^^^ function type. See lib: <BUILTINS>/node.js:1139
-  Error:
-   75: server.listen(() => {}, 'localhost', 123);
-                               ^^^^^^^^^^^ string. This type is incompatible with the expected param type of
-  1139:     listen(handle: Object, callback?: Function): Server;
-                                              ^^^^^^^^ function type. See lib: <BUILTINS>/node.js:1139
-
-Error: https/server.js:76
- 76: server.listen(function() {}, 'localhost', 123);
-     ^^^^^^^^^^^^^^^^^^^^^^^^^^^^^^^^^^^^^^^^^^^^^^ call of method `listen`. Function cannot be called on any member of intersection type
- 76: server.listen(function() {}, 'localhost', 123);
-     ^^^^^^^^^^^^^ intersection
-  Member 1:
-  1133:     listen(port?: number, hostname?: string, backlog?: number, callback?: Function): Server;
-            ^^^^^^^^^^^^^^^^^^^^^^^^^^^^^^^^^^^^^^^^^^^^^^^^^^^^^^^^^^^^^^^^^^^^^^^^^^^^^^^^^^^^^^^ function type. See lib: <BUILTINS>/node.js:1133
-  Error:
-   76: server.listen(function() {}, 'localhost', 123);
-                     ^^^^^^^^^^ function. This type is incompatible with the expected param type of
-  1133:     listen(port?: number, hostname?: string, backlog?: number, callback?: Function): Server;
-                          ^^^^^^ number. See lib: <BUILTINS>/node.js:1133
-  Member 2:
-  1135:     listen(port?: number, backlog?: number, callback?: Function): Server;
-            ^^^^^^^^^^^^^^^^^^^^^^^^^^^^^^^^^^^^^^^^^^^^^^^^^^^^^^^^^^^^^^^^^^^^ function type. See lib: <BUILTINS>/node.js:1135
-  Error:
-   76: server.listen(function() {}, 'localhost', 123);
-                     ^^^^^^^^^^ function. This type is incompatible with the expected param type of
-  1135:     listen(port?: number, backlog?: number, callback?: Function): Server;
-                          ^^^^^^ number. See lib: <BUILTINS>/node.js:1135
-  Member 3:
-  1136:     listen(port?: number, hostname?: string, callback?: Function): Server;
-            ^^^^^^^^^^^^^^^^^^^^^^^^^^^^^^^^^^^^^^^^^^^^^^^^^^^^^^^^^^^^^^^^^^^^^ function type. See lib: <BUILTINS>/node.js:1136
-  Error:
-   76: server.listen(function() {}, 'localhost', 123);
-                     ^^^^^^^^^^ function. This type is incompatible with the expected param type of
-  1136:     listen(port?: number, hostname?: string, callback?: Function): Server;
-                          ^^^^^^ number. See lib: <BUILTINS>/node.js:1136
-  Member 4:
-  1137:     listen(port?: number, callback?: Function): Server;
-            ^^^^^^^^^^^^^^^^^^^^^^^^^^^^^^^^^^^^^^^^^^^^^^^^^^ function type. See lib: <BUILTINS>/node.js:1137
-  Error:
-   76: server.listen(function() {}, 'localhost', 123);
-                     ^^^^^^^^^^ function. This type is incompatible with the expected param type of
-  1137:     listen(port?: number, callback?: Function): Server;
-                          ^^^^^^ number. See lib: <BUILTINS>/node.js:1137
-  Member 5:
-  1138:     listen(path: string, callback?: Function): Server;
-            ^^^^^^^^^^^^^^^^^^^^^^^^^^^^^^^^^^^^^^^^^^^^^^^^^ function type. See lib: <BUILTINS>/node.js:1138
-  Error:
-   76: server.listen(function() {}, 'localhost', 123);
-                     ^^^^^^^^^^ function. This type is incompatible with the expected param type of
-  1138:     listen(path: string, callback?: Function): Server;
-                         ^^^^^^ string. See lib: <BUILTINS>/node.js:1138
-  Member 6:
-  1139:     listen(handle: Object, callback?: Function): Server;
-            ^^^^^^^^^^^^^^^^^^^^^^^^^^^^^^^^^^^^^^^^^^^^^^^^^^^ function type. See lib: <BUILTINS>/node.js:1139
-  Error:
-   76: server.listen(function() {}, 'localhost', 123);
-                                    ^^^^^^^^^^^ string. This type is incompatible with the expected param type of
-  1139:     listen(handle: Object, callback?: Function): Server;
-                                              ^^^^^^^^ function type. See lib: <BUILTINS>/node.js:1139
-
-Error: https/server.js:77
- 77: server.listen(() => {}, 'localhost');
-     ^^^^^^^^^^^^^^^^^^^^^^^^^^^^^^^^^^^^ call of method `listen`. Function cannot be called on any member of intersection type
- 77: server.listen(() => {}, 'localhost');
-     ^^^^^^^^^^^^^ intersection
-  Member 1:
-  1133:     listen(port?: number, hostname?: string, backlog?: number, callback?: Function): Server;
-            ^^^^^^^^^^^^^^^^^^^^^^^^^^^^^^^^^^^^^^^^^^^^^^^^^^^^^^^^^^^^^^^^^^^^^^^^^^^^^^^^^^^^^^^ function type. See lib: <BUILTINS>/node.js:1133
-  Error:
-   77: server.listen(() => {}, 'localhost');
-                     ^^^^^^^^ function. This type is incompatible with the expected param type of
-  1133:     listen(port?: number, hostname?: string, backlog?: number, callback?: Function): Server;
-                          ^^^^^^ number. See lib: <BUILTINS>/node.js:1133
-  Member 2:
-  1135:     listen(port?: number, backlog?: number, callback?: Function): Server;
-            ^^^^^^^^^^^^^^^^^^^^^^^^^^^^^^^^^^^^^^^^^^^^^^^^^^^^^^^^^^^^^^^^^^^^ function type. See lib: <BUILTINS>/node.js:1135
-  Error:
-   77: server.listen(() => {}, 'localhost');
-                     ^^^^^^^^ function. This type is incompatible with the expected param type of
-  1135:     listen(port?: number, backlog?: number, callback?: Function): Server;
-                          ^^^^^^ number. See lib: <BUILTINS>/node.js:1135
-  Member 3:
-  1136:     listen(port?: number, hostname?: string, callback?: Function): Server;
-            ^^^^^^^^^^^^^^^^^^^^^^^^^^^^^^^^^^^^^^^^^^^^^^^^^^^^^^^^^^^^^^^^^^^^^ function type. See lib: <BUILTINS>/node.js:1136
-  Error:
-   77: server.listen(() => {}, 'localhost');
-                     ^^^^^^^^ function. This type is incompatible with the expected param type of
-  1136:     listen(port?: number, hostname?: string, callback?: Function): Server;
-                          ^^^^^^ number. See lib: <BUILTINS>/node.js:1136
-  Member 4:
-  1137:     listen(port?: number, callback?: Function): Server;
-            ^^^^^^^^^^^^^^^^^^^^^^^^^^^^^^^^^^^^^^^^^^^^^^^^^^ function type. See lib: <BUILTINS>/node.js:1137
-  Error:
-   77: server.listen(() => {}, 'localhost');
-                     ^^^^^^^^ function. This type is incompatible with the expected param type of
-  1137:     listen(port?: number, callback?: Function): Server;
-                          ^^^^^^ number. See lib: <BUILTINS>/node.js:1137
-  Member 5:
-  1138:     listen(path: string, callback?: Function): Server;
-            ^^^^^^^^^^^^^^^^^^^^^^^^^^^^^^^^^^^^^^^^^^^^^^^^^ function type. See lib: <BUILTINS>/node.js:1138
-  Error:
-   77: server.listen(() => {}, 'localhost');
-                     ^^^^^^^^ function. This type is incompatible with the expected param type of
-  1138:     listen(path: string, callback?: Function): Server;
-                         ^^^^^^ string. See lib: <BUILTINS>/node.js:1138
-  Member 6:
-  1139:     listen(handle: Object, callback?: Function): Server;
-            ^^^^^^^^^^^^^^^^^^^^^^^^^^^^^^^^^^^^^^^^^^^^^^^^^^^ function type. See lib: <BUILTINS>/node.js:1139
-  Error:
-   77: server.listen(() => {}, 'localhost');
-                               ^^^^^^^^^^^ string. This type is incompatible with the expected param type of
-  1139:     listen(handle: Object, callback?: Function): Server;
-                                              ^^^^^^^^ function type. See lib: <BUILTINS>/node.js:1139
-
-Error: https/server.js:78
- 78: server.listen(function() {}, 'localhost');
-     ^^^^^^^^^^^^^^^^^^^^^^^^^^^^^^^^^^^^^^^^^ call of method `listen`. Function cannot be called on any member of intersection type
- 78: server.listen(function() {}, 'localhost');
-     ^^^^^^^^^^^^^ intersection
-  Member 1:
-  1133:     listen(port?: number, hostname?: string, backlog?: number, callback?: Function): Server;
-            ^^^^^^^^^^^^^^^^^^^^^^^^^^^^^^^^^^^^^^^^^^^^^^^^^^^^^^^^^^^^^^^^^^^^^^^^^^^^^^^^^^^^^^^ function type. See lib: <BUILTINS>/node.js:1133
-  Error:
-   78: server.listen(function() {}, 'localhost');
-                     ^^^^^^^^^^ function. This type is incompatible with the expected param type of
-  1133:     listen(port?: number, hostname?: string, backlog?: number, callback?: Function): Server;
-                          ^^^^^^ number. See lib: <BUILTINS>/node.js:1133
-  Member 2:
-  1135:     listen(port?: number, backlog?: number, callback?: Function): Server;
-            ^^^^^^^^^^^^^^^^^^^^^^^^^^^^^^^^^^^^^^^^^^^^^^^^^^^^^^^^^^^^^^^^^^^^ function type. See lib: <BUILTINS>/node.js:1135
-  Error:
-   78: server.listen(function() {}, 'localhost');
-                     ^^^^^^^^^^ function. This type is incompatible with the expected param type of
-  1135:     listen(port?: number, backlog?: number, callback?: Function): Server;
-                          ^^^^^^ number. See lib: <BUILTINS>/node.js:1135
-  Member 3:
-  1136:     listen(port?: number, hostname?: string, callback?: Function): Server;
-            ^^^^^^^^^^^^^^^^^^^^^^^^^^^^^^^^^^^^^^^^^^^^^^^^^^^^^^^^^^^^^^^^^^^^^ function type. See lib: <BUILTINS>/node.js:1136
-  Error:
-   78: server.listen(function() {}, 'localhost');
-                     ^^^^^^^^^^ function. This type is incompatible with the expected param type of
-  1136:     listen(port?: number, hostname?: string, callback?: Function): Server;
-                          ^^^^^^ number. See lib: <BUILTINS>/node.js:1136
-  Member 4:
-  1137:     listen(port?: number, callback?: Function): Server;
-            ^^^^^^^^^^^^^^^^^^^^^^^^^^^^^^^^^^^^^^^^^^^^^^^^^^ function type. See lib: <BUILTINS>/node.js:1137
-  Error:
-   78: server.listen(function() {}, 'localhost');
-                     ^^^^^^^^^^ function. This type is incompatible with the expected param type of
-  1137:     listen(port?: number, callback?: Function): Server;
-                          ^^^^^^ number. See lib: <BUILTINS>/node.js:1137
-  Member 5:
-  1138:     listen(path: string, callback?: Function): Server;
-            ^^^^^^^^^^^^^^^^^^^^^^^^^^^^^^^^^^^^^^^^^^^^^^^^^ function type. See lib: <BUILTINS>/node.js:1138
-  Error:
-   78: server.listen(function() {}, 'localhost');
-                     ^^^^^^^^^^ function. This type is incompatible with the expected param type of
-  1138:     listen(path: string, callback?: Function): Server;
-                         ^^^^^^ string. See lib: <BUILTINS>/node.js:1138
-  Member 6:
-  1139:     listen(handle: Object, callback?: Function): Server;
-            ^^^^^^^^^^^^^^^^^^^^^^^^^^^^^^^^^^^^^^^^^^^^^^^^^^^ function type. See lib: <BUILTINS>/node.js:1139
-  Error:
-   78: server.listen(function() {}, 'localhost');
-                                    ^^^^^^^^^^^ string. This type is incompatible with the expected param type of
-  1139:     listen(handle: Object, callback?: Function): Server;
-                                              ^^^^^^^^ function type. See lib: <BUILTINS>/node.js:1139
-
-Error: https/server.js:79
- 79: server.listen(8443, () => {}, 'localhost', 123);
-     ^^^^^^^^^^^^^^^^^^^^^^^^^^^^^^^^^^^^^^^^^^^^^^^ call of method `listen`. Function cannot be called on any member of intersection type
- 79: server.listen(8443, () => {}, 'localhost', 123);
-     ^^^^^^^^^^^^^ intersection
-  Member 1:
-  1133:     listen(port?: number, hostname?: string, backlog?: number, callback?: Function): Server;
-            ^^^^^^^^^^^^^^^^^^^^^^^^^^^^^^^^^^^^^^^^^^^^^^^^^^^^^^^^^^^^^^^^^^^^^^^^^^^^^^^^^^^^^^^ function type. See lib: <BUILTINS>/node.js:1133
-  Error:
-   79: server.listen(8443, () => {}, 'localhost', 123);
-                           ^^^^^^^^ function. This type is incompatible with the expected param type of
-  1133:     listen(port?: number, hostname?: string, backlog?: number, callback?: Function): Server;
-                                             ^^^^^^ string. See lib: <BUILTINS>/node.js:1133
-  Member 2:
-  1135:     listen(port?: number, backlog?: number, callback?: Function): Server;
-            ^^^^^^^^^^^^^^^^^^^^^^^^^^^^^^^^^^^^^^^^^^^^^^^^^^^^^^^^^^^^^^^^^^^^ function type. See lib: <BUILTINS>/node.js:1135
-  Error:
-   79: server.listen(8443, () => {}, 'localhost', 123);
-                           ^^^^^^^^ function. This type is incompatible with the expected param type of
-  1135:     listen(port?: number, backlog?: number, callback?: Function): Server;
-                                            ^^^^^^ number. See lib: <BUILTINS>/node.js:1135
-  Member 3:
-  1136:     listen(port?: number, hostname?: string, callback?: Function): Server;
-            ^^^^^^^^^^^^^^^^^^^^^^^^^^^^^^^^^^^^^^^^^^^^^^^^^^^^^^^^^^^^^^^^^^^^^ function type. See lib: <BUILTINS>/node.js:1136
-  Error:
-   79: server.listen(8443, () => {}, 'localhost', 123);
-                           ^^^^^^^^ function. This type is incompatible with the expected param type of
-  1136:     listen(port?: number, hostname?: string, callback?: Function): Server;
-                                             ^^^^^^ string. See lib: <BUILTINS>/node.js:1136
-  Member 4:
-  1137:     listen(port?: number, callback?: Function): Server;
-            ^^^^^^^^^^^^^^^^^^^^^^^^^^^^^^^^^^^^^^^^^^^^^^^^^^ function type. See lib: <BUILTINS>/node.js:1137
-  Error:
-   79: server.listen(8443, () => {}, 'localhost', 123);
-                                     ^^^^^^^^^^^ unused function argument
-    1137:     listen(port?: number, callback?: Function): Server;
-              ^^^^^^^^^^^^^^^^^^^^^^^^^^^^^^^^^^^^^^^^^^^^^^^^^^ function type expects no more than 2 arguments. See lib: <BUILTINS>/node.js:1137
-  Member 5:
-  1138:     listen(path: string, callback?: Function): Server;
-            ^^^^^^^^^^^^^^^^^^^^^^^^^^^^^^^^^^^^^^^^^^^^^^^^^ function type. See lib: <BUILTINS>/node.js:1138
-  Error:
-   79: server.listen(8443, () => {}, 'localhost', 123);
-                     ^^^^ number. This type is incompatible with the expected param type of
-  1138:     listen(path: string, callback?: Function): Server;
-                         ^^^^^^ string. See lib: <BUILTINS>/node.js:1138
-  Member 6:
-  1139:     listen(handle: Object, callback?: Function): Server;
-            ^^^^^^^^^^^^^^^^^^^^^^^^^^^^^^^^^^^^^^^^^^^^^^^^^^^ function type. See lib: <BUILTINS>/node.js:1139
-  Error:
-   79: server.listen(8443, () => {}, 'localhost', 123);
-                     ^^^^ number. This type is incompatible with the expected param type of
-  1139:     listen(handle: Object, callback?: Function): Server;
-                           ^^^^^^ object type. See lib: <BUILTINS>/node.js:1139
-
-Error: https/server.js:80
- 80: server.listen(8443, function() {}, 'localhost', 123);
-     ^^^^^^^^^^^^^^^^^^^^^^^^^^^^^^^^^^^^^^^^^^^^^^^^^^^^ call of method `listen`. Function cannot be called on any member of intersection type
- 80: server.listen(8443, function() {}, 'localhost', 123);
-     ^^^^^^^^^^^^^ intersection
-  Member 1:
-  1133:     listen(port?: number, hostname?: string, backlog?: number, callback?: Function): Server;
-            ^^^^^^^^^^^^^^^^^^^^^^^^^^^^^^^^^^^^^^^^^^^^^^^^^^^^^^^^^^^^^^^^^^^^^^^^^^^^^^^^^^^^^^^ function type. See lib: <BUILTINS>/node.js:1133
-  Error:
-   80: server.listen(8443, function() {}, 'localhost', 123);
-                           ^^^^^^^^^^ function. This type is incompatible with the expected param type of
-  1133:     listen(port?: number, hostname?: string, backlog?: number, callback?: Function): Server;
-                                             ^^^^^^ string. See lib: <BUILTINS>/node.js:1133
-  Member 2:
-  1135:     listen(port?: number, backlog?: number, callback?: Function): Server;
-            ^^^^^^^^^^^^^^^^^^^^^^^^^^^^^^^^^^^^^^^^^^^^^^^^^^^^^^^^^^^^^^^^^^^^ function type. See lib: <BUILTINS>/node.js:1135
-  Error:
-   80: server.listen(8443, function() {}, 'localhost', 123);
-                           ^^^^^^^^^^ function. This type is incompatible with the expected param type of
-  1135:     listen(port?: number, backlog?: number, callback?: Function): Server;
-                                            ^^^^^^ number. See lib: <BUILTINS>/node.js:1135
-  Member 3:
-  1136:     listen(port?: number, hostname?: string, callback?: Function): Server;
-            ^^^^^^^^^^^^^^^^^^^^^^^^^^^^^^^^^^^^^^^^^^^^^^^^^^^^^^^^^^^^^^^^^^^^^ function type. See lib: <BUILTINS>/node.js:1136
-  Error:
-   80: server.listen(8443, function() {}, 'localhost', 123);
-                           ^^^^^^^^^^ function. This type is incompatible with the expected param type of
-  1136:     listen(port?: number, hostname?: string, callback?: Function): Server;
-                                             ^^^^^^ string. See lib: <BUILTINS>/node.js:1136
-  Member 4:
-  1137:     listen(port?: number, callback?: Function): Server;
-            ^^^^^^^^^^^^^^^^^^^^^^^^^^^^^^^^^^^^^^^^^^^^^^^^^^ function type. See lib: <BUILTINS>/node.js:1137
-  Error:
-   80: server.listen(8443, function() {}, 'localhost', 123);
-                                          ^^^^^^^^^^^ unused function argument
-    1137:     listen(port?: number, callback?: Function): Server;
-              ^^^^^^^^^^^^^^^^^^^^^^^^^^^^^^^^^^^^^^^^^^^^^^^^^^ function type expects no more than 2 arguments. See lib: <BUILTINS>/node.js:1137
-  Member 5:
-  1138:     listen(path: string, callback?: Function): Server;
-            ^^^^^^^^^^^^^^^^^^^^^^^^^^^^^^^^^^^^^^^^^^^^^^^^^ function type. See lib: <BUILTINS>/node.js:1138
-  Error:
-   80: server.listen(8443, function() {}, 'localhost', 123);
-                     ^^^^ number. This type is incompatible with the expected param type of
-  1138:     listen(path: string, callback?: Function): Server;
-                         ^^^^^^ string. See lib: <BUILTINS>/node.js:1138
-  Member 6:
-  1139:     listen(handle: Object, callback?: Function): Server;
-            ^^^^^^^^^^^^^^^^^^^^^^^^^^^^^^^^^^^^^^^^^^^^^^^^^^^ function type. See lib: <BUILTINS>/node.js:1139
-  Error:
-   80: server.listen(8443, function() {}, 'localhost', 123);
-                     ^^^^ number. This type is incompatible with the expected param type of
-  1139:     listen(handle: Object, callback?: Function): Server;
-                           ^^^^^^ object type. See lib: <BUILTINS>/node.js:1139
-
-Error: https/server.js:81
- 81: server.listen(8443, () => {}, 123);
-     ^^^^^^^^^^^^^^^^^^^^^^^^^^^^^^^^^^ call of method `listen`. Function cannot be called on any member of intersection type
- 81: server.listen(8443, () => {}, 123);
-     ^^^^^^^^^^^^^ intersection
-  Member 1:
-  1133:     listen(port?: number, hostname?: string, backlog?: number, callback?: Function): Server;
-            ^^^^^^^^^^^^^^^^^^^^^^^^^^^^^^^^^^^^^^^^^^^^^^^^^^^^^^^^^^^^^^^^^^^^^^^^^^^^^^^^^^^^^^^ function type. See lib: <BUILTINS>/node.js:1133
-  Error:
-   81: server.listen(8443, () => {}, 123);
-                           ^^^^^^^^ function. This type is incompatible with the expected param type of
-  1133:     listen(port?: number, hostname?: string, backlog?: number, callback?: Function): Server;
-                                             ^^^^^^ string. See lib: <BUILTINS>/node.js:1133
-  Member 2:
-  1135:     listen(port?: number, backlog?: number, callback?: Function): Server;
-            ^^^^^^^^^^^^^^^^^^^^^^^^^^^^^^^^^^^^^^^^^^^^^^^^^^^^^^^^^^^^^^^^^^^^ function type. See lib: <BUILTINS>/node.js:1135
-  Error:
-   81: server.listen(8443, () => {}, 123);
-                           ^^^^^^^^ function. This type is incompatible with the expected param type of
-  1135:     listen(port?: number, backlog?: number, callback?: Function): Server;
-                                            ^^^^^^ number. See lib: <BUILTINS>/node.js:1135
-  Member 3:
-  1136:     listen(port?: number, hostname?: string, callback?: Function): Server;
-            ^^^^^^^^^^^^^^^^^^^^^^^^^^^^^^^^^^^^^^^^^^^^^^^^^^^^^^^^^^^^^^^^^^^^^ function type. See lib: <BUILTINS>/node.js:1136
-  Error:
-   81: server.listen(8443, () => {}, 123);
-                           ^^^^^^^^ function. This type is incompatible with the expected param type of
-  1136:     listen(port?: number, hostname?: string, callback?: Function): Server;
-                                             ^^^^^^ string. See lib: <BUILTINS>/node.js:1136
-  Member 4:
-  1137:     listen(port?: number, callback?: Function): Server;
-            ^^^^^^^^^^^^^^^^^^^^^^^^^^^^^^^^^^^^^^^^^^^^^^^^^^ function type. See lib: <BUILTINS>/node.js:1137
-  Error:
-   81: server.listen(8443, () => {}, 123);
-                                     ^^^ unused function argument
-    1137:     listen(port?: number, callback?: Function): Server;
-              ^^^^^^^^^^^^^^^^^^^^^^^^^^^^^^^^^^^^^^^^^^^^^^^^^^ function type expects no more than 2 arguments. See lib: <BUILTINS>/node.js:1137
-  Member 5:
-  1138:     listen(path: string, callback?: Function): Server;
-            ^^^^^^^^^^^^^^^^^^^^^^^^^^^^^^^^^^^^^^^^^^^^^^^^^ function type. See lib: <BUILTINS>/node.js:1138
-  Error:
-   81: server.listen(8443, () => {}, 123);
-                     ^^^^ number. This type is incompatible with the expected param type of
-  1138:     listen(path: string, callback?: Function): Server;
-                         ^^^^^^ string. See lib: <BUILTINS>/node.js:1138
-  Member 6:
-  1139:     listen(handle: Object, callback?: Function): Server;
-            ^^^^^^^^^^^^^^^^^^^^^^^^^^^^^^^^^^^^^^^^^^^^^^^^^^^ function type. See lib: <BUILTINS>/node.js:1139
-  Error:
-   81: server.listen(8443, () => {}, 123);
-                     ^^^^ number. This type is incompatible with the expected param type of
-  1139:     listen(handle: Object, callback?: Function): Server;
-                           ^^^^^^ object type. See lib: <BUILTINS>/node.js:1139
-
-Error: https/server.js:82
- 82: server.listen(8443, function() {}, 123);
-     ^^^^^^^^^^^^^^^^^^^^^^^^^^^^^^^^^^^^^^^ call of method `listen`. Function cannot be called on any member of intersection type
- 82: server.listen(8443, function() {}, 123);
-     ^^^^^^^^^^^^^ intersection
-  Member 1:
-  1133:     listen(port?: number, hostname?: string, backlog?: number, callback?: Function): Server;
-            ^^^^^^^^^^^^^^^^^^^^^^^^^^^^^^^^^^^^^^^^^^^^^^^^^^^^^^^^^^^^^^^^^^^^^^^^^^^^^^^^^^^^^^^ function type. See lib: <BUILTINS>/node.js:1133
-  Error:
-   82: server.listen(8443, function() {}, 123);
-                           ^^^^^^^^^^ function. This type is incompatible with the expected param type of
-  1133:     listen(port?: number, hostname?: string, backlog?: number, callback?: Function): Server;
-                                             ^^^^^^ string. See lib: <BUILTINS>/node.js:1133
-  Member 2:
-  1135:     listen(port?: number, backlog?: number, callback?: Function): Server;
-            ^^^^^^^^^^^^^^^^^^^^^^^^^^^^^^^^^^^^^^^^^^^^^^^^^^^^^^^^^^^^^^^^^^^^ function type. See lib: <BUILTINS>/node.js:1135
-  Error:
-   82: server.listen(8443, function() {}, 123);
-                           ^^^^^^^^^^ function. This type is incompatible with the expected param type of
-  1135:     listen(port?: number, backlog?: number, callback?: Function): Server;
-                                            ^^^^^^ number. See lib: <BUILTINS>/node.js:1135
-  Member 3:
-  1136:     listen(port?: number, hostname?: string, callback?: Function): Server;
-            ^^^^^^^^^^^^^^^^^^^^^^^^^^^^^^^^^^^^^^^^^^^^^^^^^^^^^^^^^^^^^^^^^^^^^ function type. See lib: <BUILTINS>/node.js:1136
-  Error:
-   82: server.listen(8443, function() {}, 123);
-                           ^^^^^^^^^^ function. This type is incompatible with the expected param type of
-  1136:     listen(port?: number, hostname?: string, callback?: Function): Server;
-                                             ^^^^^^ string. See lib: <BUILTINS>/node.js:1136
-  Member 4:
-  1137:     listen(port?: number, callback?: Function): Server;
-            ^^^^^^^^^^^^^^^^^^^^^^^^^^^^^^^^^^^^^^^^^^^^^^^^^^ function type. See lib: <BUILTINS>/node.js:1137
-  Error:
-   82: server.listen(8443, function() {}, 123);
-                                          ^^^ unused function argument
-    1137:     listen(port?: number, callback?: Function): Server;
-              ^^^^^^^^^^^^^^^^^^^^^^^^^^^^^^^^^^^^^^^^^^^^^^^^^^ function type expects no more than 2 arguments. See lib: <BUILTINS>/node.js:1137
-  Member 5:
-  1138:     listen(path: string, callback?: Function): Server;
-            ^^^^^^^^^^^^^^^^^^^^^^^^^^^^^^^^^^^^^^^^^^^^^^^^^ function type. See lib: <BUILTINS>/node.js:1138
-  Error:
-   82: server.listen(8443, function() {}, 123);
-                     ^^^^ number. This type is incompatible with the expected param type of
-  1138:     listen(path: string, callback?: Function): Server;
-                         ^^^^^^ string. See lib: <BUILTINS>/node.js:1138
-  Member 6:
-  1139:     listen(handle: Object, callback?: Function): Server;
-            ^^^^^^^^^^^^^^^^^^^^^^^^^^^^^^^^^^^^^^^^^^^^^^^^^^^ function type. See lib: <BUILTINS>/node.js:1139
-  Error:
-   82: server.listen(8443, function() {}, 123);
-                     ^^^^ number. This type is incompatible with the expected param type of
-  1139:     listen(handle: Object, callback?: Function): Server;
-                           ^^^^^^ object type. See lib: <BUILTINS>/node.js:1139
-
-Error: https/server.js:83
- 83: server.listen(8443, () => {}, 'localhost');
-     ^^^^^^^^^^^^^^^^^^^^^^^^^^^^^^^^^^^^^^^^^^ call of method `listen`. Function cannot be called on any member of intersection type
- 83: server.listen(8443, () => {}, 'localhost');
-     ^^^^^^^^^^^^^ intersection
-  Member 1:
-  1133:     listen(port?: number, hostname?: string, backlog?: number, callback?: Function): Server;
-            ^^^^^^^^^^^^^^^^^^^^^^^^^^^^^^^^^^^^^^^^^^^^^^^^^^^^^^^^^^^^^^^^^^^^^^^^^^^^^^^^^^^^^^^ function type. See lib: <BUILTINS>/node.js:1133
-  Error:
-   83: server.listen(8443, () => {}, 'localhost');
-                           ^^^^^^^^ function. This type is incompatible with the expected param type of
-  1133:     listen(port?: number, hostname?: string, backlog?: number, callback?: Function): Server;
-                                             ^^^^^^ string. See lib: <BUILTINS>/node.js:1133
-  Member 2:
-  1135:     listen(port?: number, backlog?: number, callback?: Function): Server;
-            ^^^^^^^^^^^^^^^^^^^^^^^^^^^^^^^^^^^^^^^^^^^^^^^^^^^^^^^^^^^^^^^^^^^^ function type. See lib: <BUILTINS>/node.js:1135
-  Error:
-   83: server.listen(8443, () => {}, 'localhost');
-                           ^^^^^^^^ function. This type is incompatible with the expected param type of
-  1135:     listen(port?: number, backlog?: number, callback?: Function): Server;
-                                            ^^^^^^ number. See lib: <BUILTINS>/node.js:1135
-  Member 3:
-  1136:     listen(port?: number, hostname?: string, callback?: Function): Server;
-            ^^^^^^^^^^^^^^^^^^^^^^^^^^^^^^^^^^^^^^^^^^^^^^^^^^^^^^^^^^^^^^^^^^^^^ function type. See lib: <BUILTINS>/node.js:1136
-  Error:
-   83: server.listen(8443, () => {}, 'localhost');
-                           ^^^^^^^^ function. This type is incompatible with the expected param type of
-  1136:     listen(port?: number, hostname?: string, callback?: Function): Server;
-                                             ^^^^^^ string. See lib: <BUILTINS>/node.js:1136
-  Member 4:
-  1137:     listen(port?: number, callback?: Function): Server;
-            ^^^^^^^^^^^^^^^^^^^^^^^^^^^^^^^^^^^^^^^^^^^^^^^^^^ function type. See lib: <BUILTINS>/node.js:1137
-  Error:
-   83: server.listen(8443, () => {}, 'localhost');
-                                     ^^^^^^^^^^^ unused function argument
-    1137:     listen(port?: number, callback?: Function): Server;
-              ^^^^^^^^^^^^^^^^^^^^^^^^^^^^^^^^^^^^^^^^^^^^^^^^^^ function type expects no more than 2 arguments. See lib: <BUILTINS>/node.js:1137
-  Member 5:
-  1138:     listen(path: string, callback?: Function): Server;
-            ^^^^^^^^^^^^^^^^^^^^^^^^^^^^^^^^^^^^^^^^^^^^^^^^^ function type. See lib: <BUILTINS>/node.js:1138
-  Error:
-   83: server.listen(8443, () => {}, 'localhost');
-                     ^^^^ number. This type is incompatible with the expected param type of
-  1138:     listen(path: string, callback?: Function): Server;
-                         ^^^^^^ string. See lib: <BUILTINS>/node.js:1138
-  Member 6:
-  1139:     listen(handle: Object, callback?: Function): Server;
-            ^^^^^^^^^^^^^^^^^^^^^^^^^^^^^^^^^^^^^^^^^^^^^^^^^^^ function type. See lib: <BUILTINS>/node.js:1139
-  Error:
-   83: server.listen(8443, () => {}, 'localhost');
-                     ^^^^ number. This type is incompatible with the expected param type of
-  1139:     listen(handle: Object, callback?: Function): Server;
-                           ^^^^^^ object type. See lib: <BUILTINS>/node.js:1139
-
-Error: https/server.js:84
- 84: server.listen(8443, function() {}, 'localhost');
-     ^^^^^^^^^^^^^^^^^^^^^^^^^^^^^^^^^^^^^^^^^^^^^^^ call of method `listen`. Function cannot be called on any member of intersection type
- 84: server.listen(8443, function() {}, 'localhost');
-     ^^^^^^^^^^^^^ intersection
-  Member 1:
-  1133:     listen(port?: number, hostname?: string, backlog?: number, callback?: Function): Server;
-            ^^^^^^^^^^^^^^^^^^^^^^^^^^^^^^^^^^^^^^^^^^^^^^^^^^^^^^^^^^^^^^^^^^^^^^^^^^^^^^^^^^^^^^^ function type. See lib: <BUILTINS>/node.js:1133
-  Error:
-   84: server.listen(8443, function() {}, 'localhost');
-                           ^^^^^^^^^^ function. This type is incompatible with the expected param type of
-  1133:     listen(port?: number, hostname?: string, backlog?: number, callback?: Function): Server;
-                                             ^^^^^^ string. See lib: <BUILTINS>/node.js:1133
-  Member 2:
-  1135:     listen(port?: number, backlog?: number, callback?: Function): Server;
-            ^^^^^^^^^^^^^^^^^^^^^^^^^^^^^^^^^^^^^^^^^^^^^^^^^^^^^^^^^^^^^^^^^^^^ function type. See lib: <BUILTINS>/node.js:1135
-  Error:
-   84: server.listen(8443, function() {}, 'localhost');
-                           ^^^^^^^^^^ function. This type is incompatible with the expected param type of
-  1135:     listen(port?: number, backlog?: number, callback?: Function): Server;
-                                            ^^^^^^ number. See lib: <BUILTINS>/node.js:1135
-  Member 3:
-  1136:     listen(port?: number, hostname?: string, callback?: Function): Server;
-            ^^^^^^^^^^^^^^^^^^^^^^^^^^^^^^^^^^^^^^^^^^^^^^^^^^^^^^^^^^^^^^^^^^^^^ function type. See lib: <BUILTINS>/node.js:1136
-  Error:
-   84: server.listen(8443, function() {}, 'localhost');
-                           ^^^^^^^^^^ function. This type is incompatible with the expected param type of
-  1136:     listen(port?: number, hostname?: string, callback?: Function): Server;
-                                             ^^^^^^ string. See lib: <BUILTINS>/node.js:1136
-  Member 4:
-  1137:     listen(port?: number, callback?: Function): Server;
-            ^^^^^^^^^^^^^^^^^^^^^^^^^^^^^^^^^^^^^^^^^^^^^^^^^^ function type. See lib: <BUILTINS>/node.js:1137
-  Error:
-   84: server.listen(8443, function() {}, 'localhost');
-                                          ^^^^^^^^^^^ unused function argument
-    1137:     listen(port?: number, callback?: Function): Server;
-              ^^^^^^^^^^^^^^^^^^^^^^^^^^^^^^^^^^^^^^^^^^^^^^^^^^ function type expects no more than 2 arguments. See lib: <BUILTINS>/node.js:1137
-  Member 5:
-  1138:     listen(path: string, callback?: Function): Server;
-            ^^^^^^^^^^^^^^^^^^^^^^^^^^^^^^^^^^^^^^^^^^^^^^^^^ function type. See lib: <BUILTINS>/node.js:1138
-  Error:
-   84: server.listen(8443, function() {}, 'localhost');
-                     ^^^^ number. This type is incompatible with the expected param type of
-  1138:     listen(path: string, callback?: Function): Server;
-                         ^^^^^^ string. See lib: <BUILTINS>/node.js:1138
-  Member 6:
-  1139:     listen(handle: Object, callback?: Function): Server;
-            ^^^^^^^^^^^^^^^^^^^^^^^^^^^^^^^^^^^^^^^^^^^^^^^^^^^ function type. See lib: <BUILTINS>/node.js:1139
-  Error:
-   84: server.listen(8443, function() {}, 'localhost');
-                     ^^^^ number. This type is incompatible with the expected param type of
-  1139:     listen(handle: Object, callback?: Function): Server;
-                           ^^^^^^ object type. See lib: <BUILTINS>/node.js:1139
-
-Error: invalid_package_file/package.json:1
-  1: 
-     ^ Unexpected end of input
-
-Error: json_file/json_invalid.json:1
-  1: :derp
-     ^ Unexpected token :
-
-Error: json_file/test.js:4
-  4: (data.foo: void); // error, should be object literal
-      ^^^^^^^^ object literal. This type is incompatible with
-  4: (data.foo: void); // error, should be object literal
-                ^^^^ undefined
-
-Error: json_file/test.js:5
-  5: (data.foo.bar: void); // error, should be boolean
-      ^^^^^^^^^^^^ boolean. This type is incompatible with
-  5: (data.foo.bar: void); // error, should be boolean
-                    ^^^^ undefined
-
-Error: json_file/test.js:6
-  6: (data.abc: boolean); // error, should be ?string
-      ^^^^^^^^ null. This type is incompatible with
-  6: (data.abc: boolean); // error, should be ?string
-                ^^^^^^^ boolean
-
-Error: json_file/test.js:6
-  6: (data.abc: boolean); // error, should be ?string
-      ^^^^^^^^ string. This type is incompatible with
-  6: (data.abc: boolean); // error, should be ?string
-                ^^^^^^^ boolean
-
-Error: json_file/test.js:6
-  6: (data.abc: boolean); // error, should be ?string
-      ^^^^^^^^ undefined. This type is incompatible with
-  6: (data.abc: boolean); // error, should be ?string
-                ^^^^^^^ boolean
-
-Error: json_file/test.js:9
-  9: (data2.baz: void); // error, should be string
-      ^^^^^^^^^ string. This type is incompatible with
-  9: (data2.baz: void); // error, should be string
-                 ^^^^ undefined
-
-Error: json_file/test.js:12
- 12: (data3.foo: void); // error, should be number (not string! index.js wins)
-      ^^^^^^^^^ number. This type is incompatible with
- 12: (data3.foo: void); // error, should be number (not string! index.js wins)
-                 ^^^^ undefined
-
-Error: json_file/test.js:16
- 16: (data4: void); // error, should be Array<number>
-      ^^^^^ array literal. This type is incompatible with
- 16: (data4: void); // error, should be Array<number>
-             ^^^^ undefined
-
-Error: json_file/test.js:18
- 18: (require('./json_string'): void); // error, should be string
-      ^^^^^^^^^^^^^^^^^^^^^^^^ string. This type is incompatible with
- 18: (require('./json_string'): void); // error, should be string
-                                ^^^^ undefined
-
-Error: json_file/test.js:19
- 19: (require('./json_number'): void); // error, should be number
-      ^^^^^^^^^^^^^^^^^^^^^^^^ number. This type is incompatible with
- 19: (require('./json_number'): void); // error, should be number
-                                ^^^^ undefined
-
-Error: json_file/test.js:20
- 20: (require('./json_true'): void); // error, should be true
-      ^^^^^^^^^^^^^^^^^^^^^^ boolean. This type is incompatible with
- 20: (require('./json_true'): void); // error, should be true
-                              ^^^^ undefined
-
-Error: json_file/test.js:21
- 21: (require('./json_false'): void); // error, should be false
-      ^^^^^^^^^^^^^^^^^^^^^^^ boolean. This type is incompatible with
- 21: (require('./json_false'): void); // error, should be false
-                               ^^^^ undefined
-
-Error: json_file/test.js:22
- 22: (require('./json_null'): void); // error, should be null
-      ^^^^^^^^^^^^^^^^^^^^^^ null. This type is incompatible with
- 22: (require('./json_null'): void); // error, should be null
-                              ^^^^ undefined
-
-Error: os/userInfo.js:7
-  7: (u1.username: Buffer); // error
-      ^^^^^^^^^^^ string. This type is incompatible with
-  7: (u1.username: Buffer); // error
-                   ^^^^^^ Buffer
-
-Error: os/userInfo.js:11
- 11: (u2.username: Buffer); // error
-      ^^^^^^^^^^^ string. This type is incompatible with
- 11: (u2.username: Buffer); // error
-                   ^^^^^^ Buffer
-
-Error: os/userInfo.js:14
- 14: (u3.username: string); // error
-      ^^^^^^^^^^^ Buffer. This type is incompatible with
- 14: (u3.username: string); // error
-                   ^^^^^^ string
-
-Error: process/nextTick.js:13
- 13:   (a: string, b: number, c: boolean) => {},
-       ^^^^^^^^^^^^^^^^^^^^^^^^^^^^^^^^^^^^^^^^ function. This type is incompatible with the expected param type of
-1949:   nextTick: <T>(cb: (...T) => mixed, ...T) => void;
-                          ^^^^^^^^^^^^^^^ function type. See lib: <BUILTINS>/node.js:1949
-  This parameter is incompatible:
-     14:   0, // Error: number ~> string
-           ^ number. This type is incompatible with
-     13:   (a: string, b: number, c: boolean) => {},
-               ^^^^^^ string
-
-Error: process/nextTick.js:13
- 13:   (a: string, b: number, c: boolean) => {},
-       ^^^^^^^^^^^^^^^^^^^^^^^^^^^^^^^^^^^^^^^^ function. This type is incompatible with the expected param type of
-1949:   nextTick: <T>(cb: (...T) => mixed, ...T) => void;
-                          ^^^^^^^^^^^^^^^ function type. See lib: <BUILTINS>/node.js:1949
-  This parameter is incompatible:
-     16:   null // Error: null ~> boolean
-           ^^^^ null. This type is incompatible with
-     13:   (a: string, b: number, c: boolean) => {},
-                                     ^^^^^^^ boolean
-
-Error: process/nextTick.js:20
- 20:   (a: string, b: number, c: boolean) => {},
-       ^^^^^^^^^^^^^^^^^^^^^^^^^^^^^^^^^^^^^^^^ function. This type is incompatible with the expected param type of
-1949:   nextTick: <T>(cb: (...T) => mixed, ...T) => void;
-                          ^^^^^^^^^^^^^^^ function type. See lib: <BUILTINS>/node.js:1949
-  This parameter is incompatible:
-     22:   'y', // Error: string ~> number
-           ^^^ string. This type is incompatible with
-     20:   (a: string, b: number, c: boolean) => {},
-                          ^^^^^^ number
-
-Error: process/nextTick.js:27
- 27:   (a: string, b: number, c: boolean) => {} // Error: too few arguments
-           ^^^^^^ string. This type is incompatible with
-1949:   nextTick: <T>(cb: (...T) => mixed, ...T) => void;
-                          ^^^^^^^^^^^^^^^ undefined (too few arguments, expected default/rest parameters). See lib: <BUILTINS>/node.js:1949
-
-Error: process/nextTick.js:27
- 27:   (a: string, b: number, c: boolean) => {} // Error: too few arguments
-                      ^^^^^^ number. This type is incompatible with
-1949:   nextTick: <T>(cb: (...T) => mixed, ...T) => void;
-                          ^^^^^^^^^^^^^^^ undefined (too few arguments, expected default/rest parameters). See lib: <BUILTINS>/node.js:1949
-
-Error: process/nextTick.js:27
- 27:   (a: string, b: number, c: boolean) => {} // Error: too few arguments
-                                 ^^^^^^^ boolean. This type is incompatible with
-1949:   nextTick: <T>(cb: (...T) => mixed, ...T) => void;
-                          ^^^^^^^^^^^^^^^ undefined (too few arguments, expected default/rest parameters). See lib: <BUILTINS>/node.js:1949
-
-
-Found 76 errors
-=======
 Error ------------------------------------------------------------------------------------------- buffer/buffer.js:57:10
 
 Cannot call `Buffer.from` because array literal [1] is incompatible with `ArrayBuffer` [2].
@@ -3791,5 +1462,4 @@
 Found 77 errors
 
 Only showing the most relevant union/intersection branches.
-To see all branches, re-run Flow with --show-all-branches
->>>>>>> f37ebaf0
+To see all branches, re-run Flow with --show-all-branches