<<<<<<< HEAD
Error: buffer/buffer.js:57
 57: buffer = Buffer.from([0x62, 0x75, 0x66, 0x66, 0x65, 0x72], (a:number) => a + 1, {}); // error
              ^^^^^^^^^^^^^^^^^^^^^^^^^^^^^^^^^^^^^^^^^^^^^^^^^^^^^^^^^^^^^^^^^^^^^^^^^^ call of method `from`. Function cannot be called on any member of intersection type
 57: buffer = Buffer.from([0x62, 0x75, 0x66, 0x66, 0x65, 0x72], (a:number) => a + 1, {}); // error
              ^^^^^^^^^^^ intersection
  Member 1:
  108:   static from(value: Buffer): Buffer;
         ^^^^^^^^^^^^^^^^^^^^^^^^^^^^^^^^^^ function type. See lib: <BUILTINS>/node.js:108
  Error:
   57: buffer = Buffer.from([0x62, 0x75, 0x66, 0x66, 0x65, 0x72], (a:number) => a + 1, {}); // error
                            ^^^^^^^^^^^^^^^^^^^^^^^^^^^^^^^^^^^^ array literal. This type is incompatible with the expected param type of
  108:   static from(value: Buffer): Buffer;
                            ^^^^^^ Buffer. See lib: <BUILTINS>/node.js:108
  Member 2:
  109:   static from(value: string, encoding?: buffer$Encoding): Buffer;
         ^^^^^^^^^^^^^^^^^^^^^^^^^^^^^^^^^^^^^^^^^^^^^^^^^^^^^^^^^^^^^^ function type. See lib: <BUILTINS>/node.js:109
  Error:
   57: buffer = Buffer.from([0x62, 0x75, 0x66, 0x66, 0x65, 0x72], (a:number) => a + 1, {}); // error
                            ^^^^^^^^^^^^^^^^^^^^^^^^^^^^^^^^^^^^ array literal. This type is incompatible with the expected param type of
  109:   static from(value: string, encoding?: buffer$Encoding): Buffer;
                            ^^^^^^ string. See lib: <BUILTINS>/node.js:109
  Member 3:
  110:   static from(value: ArrayBuffer, byteOffset?: number, length?: number): Buffer;
         ^^^^^^^^^^^^^^^^^^^^^^^^^^^^^^^^^^^^^^^^^^^^^^^^^^^^^^^^^^^^^^^^^^^^^^^^^^^^^ function type. See lib: <BUILTINS>/node.js:110
  Error:
   57: buffer = Buffer.from([0x62, 0x75, 0x66, 0x66, 0x65, 0x72], (a:number) => a + 1, {}); // error
                            ^^^^^^^^^^^^^^^^^^^^^^^^^^^^^^^^^^^^ array literal. This type is incompatible with the expected param type of
  110:   static from(value: ArrayBuffer, byteOffset?: number, length?: number): Buffer;
                            ^^^^^^^^^^^ ArrayBuffer. See lib: <BUILTINS>/node.js:110
  Member 4:
  111:   static from(value: Iterable<number>): this;
         ^^^^^^^^^^^^^^^^^^^^^^^^^^^^^^^^^^^^^^^^^^ function type. See lib: <BUILTINS>/node.js:111
  Error:
   57: buffer = Buffer.from([0x62, 0x75, 0x66, 0x66, 0x65, 0x72], (a:number) => a + 1, {}); // error
                                                                  ^^^^^^^^^^^^^^^^^^^ unused function argument
    111:   static from(value: Iterable<number>): this;
           ^^^^^^^^^^^^^^^^^^^^^^^^^^^^^^^^^^^^^^^^^^ function type expects no more than 1 argument. See lib: <BUILTINS>/node.js:111

Error: child_process/execSync.js:8
  8: (execSync('ls', {timeout: '250'})); // error, no signatures match
      ^^^^^^^^^^^^^^^^^^^^^^^^^^^^^^^^ function call. Function cannot be called on any member of intersection type
  8: (execSync('ls', {timeout: '250'})); // error, no signatures match
      ^^^^^^^^ intersection
  Member 1:
                                  v
  260:   declare function execSync(
  261:     command: string,
  262:     options: {encoding: buffer$NonBufferEncoding} & child_process$execSyncOpts
  263:   ): string;
         --------^ function type. See lib: <BUILTINS>/node.js:260
  Error:
    8: (execSync('ls', {timeout: '250'})); // error, no signatures match
                       ^^^^^^^^^^^^^^^^ object literal. This type is incompatible with the expected param type of
  262:     options: {encoding: buffer$NonBufferEncoding} & child_process$execSyncOpts
                    ^^^^^^^^^^^^^^^^^^^^^^^^^^^^^^^^^^^^ object type. See lib: <BUILTINS>/node.js:262
    Property `encoding` is incompatible:
      262:     options: {encoding: buffer$NonBufferEncoding} & child_process$execSyncOpts
                        ^^^^^^^^^^^^^^^^^^^^^^^^^^^^^^^^^^^^ property `encoding`. Property not found in. See lib: <BUILTINS>/node.js:262
        8: (execSync('ls', {timeout: '250'})); // error, no signatures match
                           ^^^^^^^^^^^^^^^^ object literal
  Member 2:
                                  v
  265:   declare function execSync(
  266:     command: string,
  267:     options?: child_process$execSyncOpts
  268:   ): Buffer;
         --------^ function type. See lib: <BUILTINS>/node.js:265
  Error:
    8: (execSync('ls', {timeout: '250'})); // error, no signatures match
                       ^^^^^^^^^^^^^^^^ object literal. This type is incompatible with the expected param type of
  267:     options?: child_process$execSyncOpts
                     ^^^^^^^^^^^^^^^^^^^^^^^^^^ object type. See lib: <BUILTINS>/node.js:267
    Property `timeout` is incompatible:
        8: (execSync('ls', {timeout: '250'})); // error, no signatures match
                                     ^^^^^ string. This type is incompatible with
      149:   timeout?: number;
                       ^^^^^^ number. See lib: <BUILTINS>/node.js:149

Error: crypto/crypto.js:12
 12:       (hmac.read(): number); // 4 errors: null, void, string, Buffer
            ^^^^^^^^^^^ Buffer. This type is incompatible with
 12:       (hmac.read(): number); // 4 errors: null, void, string, Buffer
                         ^^^^^^ number

Error: crypto/crypto.js:12
 12:       (hmac.read(): number); // 4 errors: null, void, string, Buffer
            ^^^^^^^^^^^ null. This type is incompatible with
 12:       (hmac.read(): number); // 4 errors: null, void, string, Buffer
                         ^^^^^^ number

Error: crypto/crypto.js:12
 12:       (hmac.read(): number); // 4 errors: null, void, string, Buffer
            ^^^^^^^^^^^ string. This type is incompatible with
 12:       (hmac.read(): number); // 4 errors: null, void, string, Buffer
                         ^^^^^^ number

Error: crypto/crypto.js:12
 12:       (hmac.read(): number); // 4 errors: null, void, string, Buffer
            ^^^^^^^^^^^ undefined. This type is incompatible with
 12:       (hmac.read(): number); // 4 errors: null, void, string, Buffer
                         ^^^^^^ number

Error: crypto/crypto.js:16
 16:     hmac.write(123); // 2 errors: not a string or a Buffer
                    ^^^ number. This type is incompatible with the expected param type of
1467:     chunk: Buffer | string,
                 ^^^^^^^^^^^^^^^ union: Buffer | string. See lib: <BUILTINS>/node.js:1467
  Member 1:
  1467:     chunk: Buffer | string,
                   ^^^^^^ Buffer. See lib: <BUILTINS>/node.js:1467
  Error:
   16:     hmac.write(123); // 2 errors: not a string or a Buffer
                      ^^^ number. This type is incompatible with
  1467:     chunk: Buffer | string,
                   ^^^^^^ Buffer. See lib: <BUILTINS>/node.js:1467
  Member 2:
  1467:     chunk: Buffer | string,
                            ^^^^^^ string. See lib: <BUILTINS>/node.js:1467
  Error:
   16:     hmac.write(123); // 2 errors: not a string or a Buffer
                      ^^^ number. This type is incompatible with
  1467:     chunk: Buffer | string,
                            ^^^^^^ string. See lib: <BUILTINS>/node.js:1467

Error: crypto/crypto.js:26
 26:     hmac.update('foo', 'bogus'); // 1 error
                            ^^^^^^^ string. This type is incompatible with the expected param type of
                                                      v----------------------------
439:   update(data: string | Buffer, input_encoding?: 'utf8' | 'ascii' | 'latin1' |
440:   'binary'): crypto$Hmac;
       -------^ string enum. See lib: <BUILTINS>/node.js:439

Error: crypto/crypto.js:29
 29:     hmac.update(buf, 'bogus'); // 1 error
                          ^^^^^^^ string. This type is incompatible with the expected param type of
                                                      v----------------------------
439:   update(data: string | Buffer, input_encoding?: 'utf8' | 'ascii' | 'latin1' |
440:   'binary'): crypto$Hmac;
       -------^ string enum. See lib: <BUILTINS>/node.js:439

Error: crypto/crypto.js:36
 36:     (hmac.digest('hex'): void); // 1 error
          ^^^^^^^^^^^^^^^^^^ string. This type is incompatible with
 36:     (hmac.digest('hex'): void); // 1 error
                              ^^^^ undefined

Error: crypto/crypto.js:37
 37:     (hmac.digest(): void); // 1 error
          ^^^^^^^^^^^^^ Buffer. This type is incompatible with
 37:     (hmac.digest(): void); // 1 error
                         ^^^^ undefined

Error: fs/fs.js:13
     v-----------------------------------------------------------
 13: fs.readFile("file.exp", { encoding: "blah" }, (_, data) => {
 14:   (data : string);
 15: });
     -^ call of method `readFile`. Could not decide which case to select
 13: fs.readFile("file.exp", { encoding: "blah" }, (_, data) => {
     ^^^^^^^^^^^ intersection type
  Case 3 may work:
                                  v
  907:   declare function readFile(
  908:     path: string | Buffer | URL | number,
  909:     options: { encoding: string; flag?: string },
  910:     callback: (err: ?ErrnoError, data: string) => void
  911:   ): void;
         ------^ function type. See lib: <BUILTINS>/node.js:907
  But if it doesn't, case 4 looks promising too:
                                  v
  912:   declare function readFile(
  913:     path: string | Buffer | URL | number,
  914:     options: { flag?: string },
  915:     callback: (err: ?ErrnoError, data: Buffer) => void
  916:   ): void;
         ------^ function type. See lib: <BUILTINS>/node.js:912
  Please provide additional annotation(s) to determine whether case 3 works (or consider merging it with case 4):
   13: fs.readFile("file.exp", { encoding: "blah" }, (_, data) => {
                                                      ^ parameter `_`
   13: fs.readFile("file.exp", { encoding: "blah" }, (_, data) => {
                                                         ^^^^ parameter `data`

Error: fs/fs.js:28
 28: (fs.readFileSync("file.exp") : string); // error
      ^^^^^^^^^^^^^^^^^^^^^^^^^^^ Buffer. This type is incompatible with
 28: (fs.readFileSync("file.exp") : string); // error
                                    ^^^^^^ string

Error: fs/fs.js:31
 31: (fs.readFileSync("file.exp", "blah") : Buffer); // error
      ^^^^^^^^^^^^^^^^^^^^^^^^^^^^^^^^^^^ string. This type is incompatible with
 31: (fs.readFileSync("file.exp", "blah") : Buffer); // error
                                            ^^^^^^ Buffer

Error: fs/fs.js:34
 34: (fs.readFileSync("file.exp", { encoding: "blah" }) : Buffer); // error
      ^^^^^^^^^^^^^^^^^^^^^^^^^^^^^^^^^^^^^^^^^^^^^^^^^ string. This type is incompatible with
 34: (fs.readFileSync("file.exp", { encoding: "blah" }) : Buffer); // error
                                                          ^^^^^^ Buffer

Error: fs/fs.js:37
 37: (fs.readFileSync("file.exp", {}) : string); // error
      ^^^^^^^^^^^^^^^^^^^^^^^^^^^^^^^ Buffer. This type is incompatible with
 37: (fs.readFileSync("file.exp", {}) : string); // error
                                        ^^^^^^ string

Error: invalid_package_file/package.json:1
  1: 
     ^ Unexpected end of input

Error: json_file/json_invalid.json:1
  1: :derp
     ^ Unexpected token :

Error: json_file/test.js:4
  4: (data.foo: void); // error, should be object literal
      ^^^^^^^^ object literal. This type is incompatible with
  4: (data.foo: void); // error, should be object literal
                ^^^^ undefined

Error: json_file/test.js:5
  5: (data.foo.bar: void); // error, should be boolean
      ^^^^^^^^^^^^ boolean. This type is incompatible with
  5: (data.foo.bar: void); // error, should be boolean
                    ^^^^ undefined

Error: json_file/test.js:6
  6: (data.abc: boolean); // error, should be ?string
      ^^^^^^^^ null. This type is incompatible with
  6: (data.abc: boolean); // error, should be ?string
                ^^^^^^^ boolean

Error: json_file/test.js:6
  6: (data.abc: boolean); // error, should be ?string
      ^^^^^^^^ string. This type is incompatible with
  6: (data.abc: boolean); // error, should be ?string
                ^^^^^^^ boolean

Error: json_file/test.js:6
  6: (data.abc: boolean); // error, should be ?string
      ^^^^^^^^ undefined. This type is incompatible with
  6: (data.abc: boolean); // error, should be ?string
                ^^^^^^^ boolean

Error: json_file/test.js:9
  9: (data2.baz: void); // error, should be string
      ^^^^^^^^^ string. This type is incompatible with
  9: (data2.baz: void); // error, should be string
                 ^^^^ undefined

Error: json_file/test.js:12
 12: (data3.foo: void); // error, should be number (not string! index.js wins)
      ^^^^^^^^^ number. This type is incompatible with
 12: (data3.foo: void); // error, should be number (not string! index.js wins)
                 ^^^^ undefined

Error: json_file/test.js:16
 16: (data4: void); // error, should be Array<number>
      ^^^^^ array literal. This type is incompatible with
 16: (data4: void); // error, should be Array<number>
             ^^^^ undefined

Error: json_file/test.js:18
 18: (require('./json_string'): void); // error, should be string
      ^^^^^^^^^^^^^^^^^^^^^^^^ string. This type is incompatible with
 18: (require('./json_string'): void); // error, should be string
                                ^^^^ undefined

Error: json_file/test.js:19
 19: (require('./json_number'): void); // error, should be number
      ^^^^^^^^^^^^^^^^^^^^^^^^ number. This type is incompatible with
 19: (require('./json_number'): void); // error, should be number
                                ^^^^ undefined

Error: json_file/test.js:20
 20: (require('./json_true'): void); // error, should be true
      ^^^^^^^^^^^^^^^^^^^^^^ boolean. This type is incompatible with
 20: (require('./json_true'): void); // error, should be true
                              ^^^^ undefined

Error: json_file/test.js:21
 21: (require('./json_false'): void); // error, should be false
      ^^^^^^^^^^^^^^^^^^^^^^^ boolean. This type is incompatible with
 21: (require('./json_false'): void); // error, should be false
                               ^^^^ undefined

Error: json_file/test.js:22
 22: (require('./json_null'): void); // error, should be null
      ^^^^^^^^^^^^^^^^^^^^^^ null. This type is incompatible with
 22: (require('./json_null'): void); // error, should be null
                              ^^^^ undefined

Error: os/userInfo.js:7
  7: (u1.username: Buffer); // error
      ^^^^^^^^^^^ string. This type is incompatible with
  7: (u1.username: Buffer); // error
                   ^^^^^^ Buffer

Error: os/userInfo.js:11
 11: (u2.username: Buffer); // error
      ^^^^^^^^^^^ string. This type is incompatible with
 11: (u2.username: Buffer); // error
                   ^^^^^^ Buffer

Error: os/userInfo.js:14
 14: (u3.username: string); // error
      ^^^^^^^^^^^ Buffer. This type is incompatible with
 14: (u3.username: string); // error
                   ^^^^^^ string

Error: process/nextTick.js:14
 14:   0, // Error: number ~> string
       ^ number. This type is incompatible with the expected param type of
 13:   (a: string, b: number, c: boolean) => {},
           ^^^^^^ string

Error: process/nextTick.js:16
 16:   null // Error: null ~> boolean
       ^^^^ null. This type is incompatible with the expected param type of
 13:   (a: string, b: number, c: boolean) => {},
                                 ^^^^^^^ boolean

Error: process/nextTick.js:22
 22:   'y', // Error: string ~> number
       ^^^ string. This type is incompatible with the expected param type of
 20:   (a: string, b: number, c: boolean) => {},
                      ^^^^^^ number

Error: process/nextTick.js:27
 27:   (a: string, b: number, c: boolean) => {} // Error: too few arguments
           ^^^^^^ string. This type is incompatible with
1985:   nextTick: <T>(cb: (...T) => mixed, ...T) => void;
                          ^^^^^^^^^^^^^^^ undefined (too few arguments, expected default/rest parameters). See lib: <BUILTINS>/node.js:1985

Error: process/nextTick.js:27
 27:   (a: string, b: number, c: boolean) => {} // Error: too few arguments
                      ^^^^^^ number. This type is incompatible with
1985:   nextTick: <T>(cb: (...T) => mixed, ...T) => void;
                          ^^^^^^^^^^^^^^^ undefined (too few arguments, expected default/rest parameters). See lib: <BUILTINS>/node.js:1985

Error: process/nextTick.js:27
 27:   (a: string, b: number, c: boolean) => {} // Error: too few arguments
                                 ^^^^^^^ boolean. This type is incompatible with
1985:   nextTick: <T>(cb: (...T) => mixed, ...T) => void;
                          ^^^^^^^^^^^^^^^ undefined (too few arguments, expected default/rest parameters). See lib: <BUILTINS>/node.js:1985


Found 40 errors
=======
Error ------------------------------------------------------------------------------------------- buffer/buffer.js:57:10

Cannot call `Buffer.from` because array literal [1] is incompatible with `ArrayBuffer` [2].

   buffer/buffer.js:57:10
    57| buffer = Buffer.from([0x62, 0x75, 0x66, 0x66, 0x65, 0x72], (a:number) => a + 1, {}); // error
                 ^^^^^^^^^^^^^^^^^^^^^^^^^^^^^^^^^^^^^^^^^^^^^^^^^^^^^^^^^^^^^^^^^^^^^^^^^^

References:
   buffer/buffer.js:57:22
    57| buffer = Buffer.from([0x62, 0x75, 0x66, 0x66, 0x65, 0x72], (a:number) => a + 1, {}); // error
                             ^^^^^^^^^^^^^^^^^^^^^^^^^^^^^^^^^^^^ [1]
   <BUILTINS>/node.js:111:22
   111|   static from(value: ArrayBuffer, byteOffset?: number, length?: number): Buffer;
                             ^^^^^^^^^^^ [2]


Error ------------------------------------------------------------------------------------ child_process/execSync.js:8:2

Cannot call `execSync` because string [1] is incompatible with number [2] in property `timeout`.

   child_process/execSync.js:8:2
     8| (execSync('ls', {timeout: '250'})); // error, no signatures match
         ^^^^^^^^^^^^^^^^^^^^^^^^^^^^^^^^

References:
   child_process/execSync.js:8:27
     8| (execSync('ls', {timeout: '250'})); // error, no signatures match
                                  ^^^^^ [1]
   <BUILTINS>/node.js:151:13
   151|   timeout?: number;
                    ^^^^^^ [2]


Error -------------------------------------------------------------------------------------------- crypto/crypto.js:12:8

Cannot cast `hmac.read()` to number because:
 - null or undefined [1] is incompatible with number [2].
 - string [3] is incompatible with number [2].
 - `Buffer` [4] is incompatible with number [2].

   crypto/crypto.js:12:8
     12|       (hmac.read(): number); // 4 errors: null, void, string, Buffer
                ^^^^^^^^^^^

References:
   <BUILTINS>/node.js:1596:24
   1596|   read(size?: number): ?(string | Buffer);
                                ^^^^^^^^^^^^^^^^^^ [1]
   crypto/crypto.js:12:21
     12|       (hmac.read(): number); // 4 errors: null, void, string, Buffer
                             ^^^^^^ [2]
   <BUILTINS>/node.js:1596:26
   1596|   read(size?: number): ?(string | Buffer);
                                  ^^^^^^ [3]
   <BUILTINS>/node.js:1596:35
   1596|   read(size?: number): ?(string | Buffer);
                                           ^^^^^^ [4]


Error ------------------------------------------------------------------------------------------- crypto/crypto.js:16:16

Cannot call `hmac.write` with `123` bound to `chunk` because number [1] is incompatible with string [2].

   crypto/crypto.js:16:16
     16|     hmac.write(123); // 2 errors: not a string or a Buffer
                        ^^^ [1]

References:
   <BUILTINS>/node.js:1647:21
   1647|     chunk: Buffer | string,
                             ^^^^^^ [2]


Error ------------------------------------------------------------------------------------------- crypto/crypto.js:26:24

Cannot call `hmac.update` with `'bogus'` bound to `input_encoding` because string [1] is incompatible with enum [2].

   crypto/crypto.js:26:24
    26|     hmac.update('foo', 'bogus'); // 1 error
                               ^^^^^^^ [1]

References:
   <BUILTINS>/node.js:473:50
                                                         v----------------------------
   473|   update(data: string | Buffer, input_encoding?: 'utf8' | 'ascii' | 'latin1' |
   474|   'binary'): crypto$Hmac;
          -------^ [2]


Error ------------------------------------------------------------------------------------------- crypto/crypto.js:29:22

Cannot call `hmac.update` with `'bogus'` bound to `input_encoding` because string [1] is incompatible with enum [2].

   crypto/crypto.js:29:22
    29|     hmac.update(buf, 'bogus'); // 1 error
                             ^^^^^^^ [1]

References:
   <BUILTINS>/node.js:473:50
                                                         v----------------------------
   473|   update(data: string | Buffer, input_encoding?: 'utf8' | 'ascii' | 'latin1' |
   474|   'binary'): crypto$Hmac;
          -------^ [2]


Error -------------------------------------------------------------------------------------------- crypto/crypto.js:36:6

Cannot cast `hmac.digest(...)` to undefined because string [1] is incompatible with undefined [2].

   crypto/crypto.js:36:6
    36|     (hmac.digest('hex'): void); // 1 error
             ^^^^^^^^^^^^^^^^^^

References:
   <BUILTINS>/node.js:470:61
   470|   digest(encoding: 'hex' | 'latin1' | 'binary' | 'base64'): string;
                                                                    ^^^^^^ [1]
   crypto/crypto.js:36:26
    36|     (hmac.digest('hex'): void); // 1 error
                                 ^^^^ [2]


Error -------------------------------------------------------------------------------------------- crypto/crypto.js:37:6

Cannot cast `hmac.digest()` to undefined because `Buffer` [1] is incompatible with undefined [2].

   crypto/crypto.js:37:6
    37|     (hmac.digest(): void); // 1 error
             ^^^^^^^^^^^^^

References:
   <BUILTINS>/node.js:472:27
   472|   digest(encoding: void): Buffer;
                                  ^^^^^^ [1]
   crypto/crypto.js:37:21
    37|     (hmac.digest(): void); // 1 error
                            ^^^^ [2]


Error ---------------------------------------------------------------------------------------------------- fs/fs.js:13:1

Could not decide which case to select. Since case 3 [1] may work but if it doesn't case 4 [2] looks promising too. To
fix add a type annotation to `_` [3] or to `data` [4].

   fs/fs.js:13:1
        v-----------------------------------------------------------
    13| fs.readFile("file.exp", { encoding: "blah" }, (_, data) => {
    14|   (data : string);
    15| });
        -^

References:
   <BUILTINS>/node.js:973:28
                                   v
   973|   declare function readFile(
   974|     path: string | Buffer | URL | number,
   975|     options: { encoding: string; flag?: string },
   976|     callback: (err: ?ErrnoError, data: string) => void
   977|   ): void;
          ------^ [1]
   <BUILTINS>/node.js:978:28
                                   v
   978|   declare function readFile(
   979|     path: string | Buffer | URL | number,
   980|     options: { flag?: string },
   981|     callback: (err: ?ErrnoError, data: Buffer) => void
   982|   ): void;
          ------^ [2]
   fs/fs.js:13:48
    13| fs.readFile("file.exp", { encoding: "blah" }, (_, data) => {
                                                       ^ [3]
   fs/fs.js:13:51
    13| fs.readFile("file.exp", { encoding: "blah" }, (_, data) => {
                                                          ^^^^ [4]


Error ---------------------------------------------------------------------------------------------------- fs/fs.js:28:2

Cannot cast `fs.readFileSync(...)` to string because `Buffer` [1] is incompatible with string [2].

   fs/fs.js:28:2
    28| (fs.readFileSync("file.exp") : string); // error
         ^^^^^^^^^^^^^^^^^^^^^^^^^^^

References:
   <BUILTINS>/node.js:985:6
   985|   ): Buffer;
             ^^^^^^ [1]
   fs/fs.js:28:32
    28| (fs.readFileSync("file.exp") : string); // error
                                       ^^^^^^ [2]


Error ---------------------------------------------------------------------------------------------------- fs/fs.js:31:2

Cannot cast `fs.readFileSync(...)` to `Buffer` because string [1] is incompatible with `Buffer` [2].

   fs/fs.js:31:2
    31| (fs.readFileSync("file.exp", "blah") : Buffer); // error
         ^^^^^^^^^^^^^^^^^^^^^^^^^^^^^^^^^^^

References:
   <BUILTINS>/node.js:989:6
   989|   ): string;
             ^^^^^^ [1]
   fs/fs.js:31:40
    31| (fs.readFileSync("file.exp", "blah") : Buffer); // error
                                               ^^^^^^ [2]


Error ---------------------------------------------------------------------------------------------------- fs/fs.js:34:2

Cannot cast `fs.readFileSync(...)` to `Buffer` because string [1] is incompatible with `Buffer` [2].

   fs/fs.js:34:2
    34| (fs.readFileSync("file.exp", { encoding: "blah" }) : Buffer); // error
         ^^^^^^^^^^^^^^^^^^^^^^^^^^^^^^^^^^^^^^^^^^^^^^^^^

References:
   <BUILTINS>/node.js:990:118
   990|   declare function readFileSync(path: string | Buffer | URL | number, options: { encoding: string, flag?: string }): string;
                                                                                                                             ^^^^^^ [1]
   fs/fs.js:34:54
    34| (fs.readFileSync("file.exp", { encoding: "blah" }) : Buffer); // error
                                                             ^^^^^^ [2]


Error ---------------------------------------------------------------------------------------------------- fs/fs.js:37:2

Cannot cast `fs.readFileSync(...)` to string because `Buffer` [1] is incompatible with string [2].

   fs/fs.js:37:2
    37| (fs.readFileSync("file.exp", {}) : string); // error
         ^^^^^^^^^^^^^^^^^^^^^^^^^^^^^^^

References:
   <BUILTINS>/node.js:991:117
   991|   declare function readFileSync(path: string | Buffer | URL | number, options: { encoding?: void, flag?: string }): Buffer;
                                                                                                                            ^^^^^^ [1]
   fs/fs.js:37:36
    37| (fs.readFileSync("file.exp", {}) : string); // error
                                           ^^^^^^ [2]


Error ---------------------------------------------------------------------------------------------- http/server.js:67:1

Cannot call `server.listen` because a callable signature is missing in object literal [1] but exists in function
type [2].

   http/server.js:67:1
     67| server.listen(() => {}, {});
         ^^^^^^^^^^^^^^^^^^^^^^^^^^^

References:
   http/server.js:67:25
     67| server.listen(() => {}, {});
                                 ^^ [1]
   <BUILTINS>/node.js:1266:39
   1266|     listen(handle: Object, callback?: Function): Server;
                                               ^^^^^^^^ [2]


Error ---------------------------------------------------------------------------------------------- http/server.js:68:1

Cannot call `server.listen` because a callable signature is missing in object literal [1] but exists in function
type [2].

   http/server.js:68:1
     68| server.listen(function() {}, {});
         ^^^^^^^^^^^^^^^^^^^^^^^^^^^^^^^^

References:
   http/server.js:68:30
     68| server.listen(function() {}, {});
                                      ^^ [1]
   <BUILTINS>/node.js:1266:39
   1266|     listen(handle: Object, callback?: Function): Server;
                                               ^^^^^^^^ [2]


Error ---------------------------------------------------------------------------------------------- http/server.js:69:1

Cannot call `server.listen` because object literal [1] is incompatible with number [2].

   http/server.js:69:1
     69| server.listen({}, () => {}, 'localhost', 123);
         ^^^^^^^^^^^^^^^^^^^^^^^^^^^^^^^^^^^^^^^^^^^^^

References:
   http/server.js:69:15
     69| server.listen({}, () => {}, 'localhost', 123);
                       ^^ [1]
   <BUILTINS>/node.js:1260:19
   1260|     listen(port?: number, hostname?: string, backlog?: number, callback?: Function): Server;
                           ^^^^^^ [2]


Error ---------------------------------------------------------------------------------------------- http/server.js:70:1

Cannot call `server.listen` because object literal [1] is incompatible with number [2].

   http/server.js:70:1
     70| server.listen({}, function() {}, 'localhost', 123);
         ^^^^^^^^^^^^^^^^^^^^^^^^^^^^^^^^^^^^^^^^^^^^^^^^^^

References:
   http/server.js:70:15
     70| server.listen({}, function() {}, 'localhost', 123);
                       ^^ [1]
   <BUILTINS>/node.js:1260:19
   1260|     listen(port?: number, hostname?: string, backlog?: number, callback?: Function): Server;
                           ^^^^^^ [2]


Error ---------------------------------------------------------------------------------------------- http/server.js:71:1

Cannot call `server.listen` because:
 - Either object literal [1] is incompatible with number [2].
 - Or object literal [1] is incompatible with number [3].
 - Or object literal [1] is incompatible with number [4].

   http/server.js:71:1
     71| server.listen({}, () => {}, 123);
         ^^^^^^^^^^^^^^^^^^^^^^^^^^^^^^^^

References:
   http/server.js:71:15
     71| server.listen({}, () => {}, 123);
                       ^^ [1]
   <BUILTINS>/node.js:1260:19
   1260|     listen(port?: number, hostname?: string, backlog?: number, callback?: Function): Server;
                           ^^^^^^ [2]
   <BUILTINS>/node.js:1262:19
   1262|     listen(port?: number, backlog?: number, callback?: Function): Server;
                           ^^^^^^ [3]
   <BUILTINS>/node.js:1263:19
   1263|     listen(port?: number, hostname?: string, callback?: Function): Server;
                           ^^^^^^ [4]


Error ---------------------------------------------------------------------------------------------- http/server.js:72:1

Cannot call `server.listen` because:
 - Either object literal [1] is incompatible with number [2].
 - Or object literal [1] is incompatible with number [3].
 - Or object literal [1] is incompatible with number [4].

   http/server.js:72:1
     72| server.listen({}, function() {}, 123);
         ^^^^^^^^^^^^^^^^^^^^^^^^^^^^^^^^^^^^^

References:
   http/server.js:72:15
     72| server.listen({}, function() {}, 123);
                       ^^ [1]
   <BUILTINS>/node.js:1260:19
   1260|     listen(port?: number, hostname?: string, backlog?: number, callback?: Function): Server;
                           ^^^^^^ [2]
   <BUILTINS>/node.js:1262:19
   1262|     listen(port?: number, backlog?: number, callback?: Function): Server;
                           ^^^^^^ [3]
   <BUILTINS>/node.js:1263:19
   1263|     listen(port?: number, hostname?: string, callback?: Function): Server;
                           ^^^^^^ [4]


Error ---------------------------------------------------------------------------------------------- http/server.js:73:1

Cannot call `server.listen` because number [1] is incompatible with function type [2].

   http/server.js:73:1
     73| server.listen(() => {}, 123);
         ^^^^^^^^^^^^^^^^^^^^^^^^^^^^

References:
   http/server.js:73:25
     73| server.listen(() => {}, 123);
                                 ^^^ [1]
   <BUILTINS>/node.js:1266:39
   1266|     listen(handle: Object, callback?: Function): Server;
                                               ^^^^^^^^ [2]


Error ---------------------------------------------------------------------------------------------- http/server.js:74:1

Cannot call `server.listen` because number [1] is incompatible with function type [2].

   http/server.js:74:1
     74| server.listen(function() {}, 123);
         ^^^^^^^^^^^^^^^^^^^^^^^^^^^^^^^^^

References:
   http/server.js:74:30
     74| server.listen(function() {}, 123);
                                      ^^^ [1]
   <BUILTINS>/node.js:1266:39
   1266|     listen(handle: Object, callback?: Function): Server;
                                               ^^^^^^^^ [2]


Error ---------------------------------------------------------------------------------------------- http/server.js:75:1

Cannot call `server.listen` because:
 - Either function [1] is incompatible with number [2].
 - Or function [1] is incompatible with number [3].
 - Or function [1] is incompatible with number [4].

   http/server.js:75:1
     75| server.listen(() => {}, 'localhost', 123);
         ^^^^^^^^^^^^^^^^^^^^^^^^^^^^^^^^^^^^^^^^^

References:
   http/server.js:75:15
     75| server.listen(() => {}, 'localhost', 123);
                       ^^^^^^^^ [1]
   <BUILTINS>/node.js:1260:19
   1260|     listen(port?: number, hostname?: string, backlog?: number, callback?: Function): Server;
                           ^^^^^^ [2]
   <BUILTINS>/node.js:1262:19
   1262|     listen(port?: number, backlog?: number, callback?: Function): Server;
                           ^^^^^^ [3]
   <BUILTINS>/node.js:1263:19
   1263|     listen(port?: number, hostname?: string, callback?: Function): Server;
                           ^^^^^^ [4]


Error ---------------------------------------------------------------------------------------------- http/server.js:76:1

Cannot call `server.listen` because:
 - Either function [1] is incompatible with number [2].
 - Or function [1] is incompatible with number [3].
 - Or function [1] is incompatible with number [4].

   http/server.js:76:1
     76| server.listen(function() {}, 'localhost', 123);
         ^^^^^^^^^^^^^^^^^^^^^^^^^^^^^^^^^^^^^^^^^^^^^^

References:
   http/server.js:76:15
     76| server.listen(function() {}, 'localhost', 123);
                       ^^^^^^^^^^ [1]
   <BUILTINS>/node.js:1260:19
   1260|     listen(port?: number, hostname?: string, backlog?: number, callback?: Function): Server;
                           ^^^^^^ [2]
   <BUILTINS>/node.js:1262:19
   1262|     listen(port?: number, backlog?: number, callback?: Function): Server;
                           ^^^^^^ [3]
   <BUILTINS>/node.js:1263:19
   1263|     listen(port?: number, hostname?: string, callback?: Function): Server;
                           ^^^^^^ [4]


Error ---------------------------------------------------------------------------------------------- http/server.js:77:1

Cannot call `server.listen` because string [1] is incompatible with function type [2].

   http/server.js:77:1
     77| server.listen(() => {}, 'localhost');
         ^^^^^^^^^^^^^^^^^^^^^^^^^^^^^^^^^^^^

References:
   http/server.js:77:25
     77| server.listen(() => {}, 'localhost');
                                 ^^^^^^^^^^^ [1]
   <BUILTINS>/node.js:1266:39
   1266|     listen(handle: Object, callback?: Function): Server;
                                               ^^^^^^^^ [2]


Error ---------------------------------------------------------------------------------------------- http/server.js:78:1

Cannot call `server.listen` because string [1] is incompatible with function type [2].

   http/server.js:78:1
     78| server.listen(function() {}, 'localhost');
         ^^^^^^^^^^^^^^^^^^^^^^^^^^^^^^^^^^^^^^^^^

References:
   http/server.js:78:30
     78| server.listen(function() {}, 'localhost');
                                      ^^^^^^^^^^^ [1]
   <BUILTINS>/node.js:1266:39
   1266|     listen(handle: Object, callback?: Function): Server;
                                               ^^^^^^^^ [2]


Error ---------------------------------------------------------------------------------------------- http/server.js:79:1

Cannot call `server.listen` because function [1] is incompatible with string [2].

   http/server.js:79:1
     79| server.listen(8080, () => {}, 'localhost', 123);
         ^^^^^^^^^^^^^^^^^^^^^^^^^^^^^^^^^^^^^^^^^^^^^^^

References:
   http/server.js:79:21
     79| server.listen(8080, () => {}, 'localhost', 123);
                             ^^^^^^^^ [1]
   <BUILTINS>/node.js:1260:38
   1260|     listen(port?: number, hostname?: string, backlog?: number, callback?: Function): Server;
                                              ^^^^^^ [2]


Error ---------------------------------------------------------------------------------------------- http/server.js:80:1

Cannot call `server.listen` because function [1] is incompatible with string [2].

   http/server.js:80:1
     80| server.listen(8080, function() {}, 'localhost', 123);
         ^^^^^^^^^^^^^^^^^^^^^^^^^^^^^^^^^^^^^^^^^^^^^^^^^^^^

References:
   http/server.js:80:21
     80| server.listen(8080, function() {}, 'localhost', 123);
                             ^^^^^^^^^^ [1]
   <BUILTINS>/node.js:1260:38
   1260|     listen(port?: number, hostname?: string, backlog?: number, callback?: Function): Server;
                                              ^^^^^^ [2]


Error ---------------------------------------------------------------------------------------------- http/server.js:81:1

Cannot call `server.listen` because:
 - Either function [1] is incompatible with string [2].
 - Or function [1] is incompatible with number [3].
 - Or function [1] is incompatible with string [4].

   http/server.js:81:1
     81| server.listen(8080, () => {}, 123);
         ^^^^^^^^^^^^^^^^^^^^^^^^^^^^^^^^^^

References:
   http/server.js:81:21
     81| server.listen(8080, () => {}, 123);
                             ^^^^^^^^ [1]
   <BUILTINS>/node.js:1260:38
   1260|     listen(port?: number, hostname?: string, backlog?: number, callback?: Function): Server;
                                              ^^^^^^ [2]
   <BUILTINS>/node.js:1262:37
   1262|     listen(port?: number, backlog?: number, callback?: Function): Server;
                                             ^^^^^^ [3]
   <BUILTINS>/node.js:1263:38
   1263|     listen(port?: number, hostname?: string, callback?: Function): Server;
                                              ^^^^^^ [4]


Error ---------------------------------------------------------------------------------------------- http/server.js:82:1

Cannot call `server.listen` because:
 - Either function [1] is incompatible with string [2].
 - Or function [1] is incompatible with number [3].
 - Or function [1] is incompatible with string [4].

   http/server.js:82:1
     82| server.listen(8080, function() {}, 123);
         ^^^^^^^^^^^^^^^^^^^^^^^^^^^^^^^^^^^^^^^

References:
   http/server.js:82:21
     82| server.listen(8080, function() {}, 123);
                             ^^^^^^^^^^ [1]
   <BUILTINS>/node.js:1260:38
   1260|     listen(port?: number, hostname?: string, backlog?: number, callback?: Function): Server;
                                              ^^^^^^ [2]
   <BUILTINS>/node.js:1262:37
   1262|     listen(port?: number, backlog?: number, callback?: Function): Server;
                                             ^^^^^^ [3]
   <BUILTINS>/node.js:1263:38
   1263|     listen(port?: number, hostname?: string, callback?: Function): Server;
                                              ^^^^^^ [4]


Error ---------------------------------------------------------------------------------------------- http/server.js:83:1

Cannot call `server.listen` because:
 - Either function [1] is incompatible with string [2].
 - Or function [1] is incompatible with number [3].
 - Or function [1] is incompatible with string [4].

   http/server.js:83:1
     83| server.listen(8080, () => {}, 'localhost');
         ^^^^^^^^^^^^^^^^^^^^^^^^^^^^^^^^^^^^^^^^^^

References:
   http/server.js:83:21
     83| server.listen(8080, () => {}, 'localhost');
                             ^^^^^^^^ [1]
   <BUILTINS>/node.js:1260:38
   1260|     listen(port?: number, hostname?: string, backlog?: number, callback?: Function): Server;
                                              ^^^^^^ [2]
   <BUILTINS>/node.js:1262:37
   1262|     listen(port?: number, backlog?: number, callback?: Function): Server;
                                             ^^^^^^ [3]
   <BUILTINS>/node.js:1263:38
   1263|     listen(port?: number, hostname?: string, callback?: Function): Server;
                                              ^^^^^^ [4]


Error ---------------------------------------------------------------------------------------------- http/server.js:84:1

Cannot call `server.listen` because:
 - Either function [1] is incompatible with string [2].
 - Or function [1] is incompatible with number [3].
 - Or function [1] is incompatible with string [4].

   http/server.js:84:1
     84| server.listen(8080, function() {}, 'localhost');
         ^^^^^^^^^^^^^^^^^^^^^^^^^^^^^^^^^^^^^^^^^^^^^^^

References:
   http/server.js:84:21
     84| server.listen(8080, function() {}, 'localhost');
                             ^^^^^^^^^^ [1]
   <BUILTINS>/node.js:1260:38
   1260|     listen(port?: number, hostname?: string, backlog?: number, callback?: Function): Server;
                                              ^^^^^^ [2]
   <BUILTINS>/node.js:1262:37
   1262|     listen(port?: number, backlog?: number, callback?: Function): Server;
                                             ^^^^^^ [3]
   <BUILTINS>/node.js:1263:38
   1263|     listen(port?: number, hostname?: string, callback?: Function): Server;
                                              ^^^^^^ [4]


Error --------------------------------------------------------------------------------------------- https/server.js:67:1

Cannot call `server.listen` because a callable signature is missing in object literal [1] but exists in function
type [2].

   https/server.js:67:1
     67| server.listen(() => {}, {});
         ^^^^^^^^^^^^^^^^^^^^^^^^^^^

References:
   https/server.js:67:25
     67| server.listen(() => {}, {});
                                 ^^ [1]
   <BUILTINS>/node.js:1306:39
   1306|     listen(handle: Object, callback?: Function): Server;
                                               ^^^^^^^^ [2]


Error --------------------------------------------------------------------------------------------- https/server.js:68:1

Cannot call `server.listen` because a callable signature is missing in object literal [1] but exists in function
type [2].

   https/server.js:68:1
     68| server.listen(function() {}, {});
         ^^^^^^^^^^^^^^^^^^^^^^^^^^^^^^^^

References:
   https/server.js:68:30
     68| server.listen(function() {}, {});
                                      ^^ [1]
   <BUILTINS>/node.js:1306:39
   1306|     listen(handle: Object, callback?: Function): Server;
                                               ^^^^^^^^ [2]


Error --------------------------------------------------------------------------------------------- https/server.js:69:1

Cannot call `server.listen` because object literal [1] is incompatible with number [2].

   https/server.js:69:1
     69| server.listen({}, () => {}, 'localhost', 123);
         ^^^^^^^^^^^^^^^^^^^^^^^^^^^^^^^^^^^^^^^^^^^^^

References:
   https/server.js:69:15
     69| server.listen({}, () => {}, 'localhost', 123);
                       ^^ [1]
   <BUILTINS>/node.js:1300:19
   1300|     listen(port?: number, hostname?: string, backlog?: number, callback?: Function): Server;
                           ^^^^^^ [2]


Error --------------------------------------------------------------------------------------------- https/server.js:70:1

Cannot call `server.listen` because object literal [1] is incompatible with number [2].

   https/server.js:70:1
     70| server.listen({}, function() {}, 'localhost', 123);
         ^^^^^^^^^^^^^^^^^^^^^^^^^^^^^^^^^^^^^^^^^^^^^^^^^^

References:
   https/server.js:70:15
     70| server.listen({}, function() {}, 'localhost', 123);
                       ^^ [1]
   <BUILTINS>/node.js:1300:19
   1300|     listen(port?: number, hostname?: string, backlog?: number, callback?: Function): Server;
                           ^^^^^^ [2]


Error --------------------------------------------------------------------------------------------- https/server.js:71:1

Cannot call `server.listen` because:
 - Either object literal [1] is incompatible with number [2].
 - Or object literal [1] is incompatible with number [3].
 - Or object literal [1] is incompatible with number [4].

   https/server.js:71:1
     71| server.listen({}, () => {}, 123);
         ^^^^^^^^^^^^^^^^^^^^^^^^^^^^^^^^

References:
   https/server.js:71:15
     71| server.listen({}, () => {}, 123);
                       ^^ [1]
   <BUILTINS>/node.js:1300:19
   1300|     listen(port?: number, hostname?: string, backlog?: number, callback?: Function): Server;
                           ^^^^^^ [2]
   <BUILTINS>/node.js:1302:19
   1302|     listen(port?: number, backlog?: number, callback?: Function): Server;
                           ^^^^^^ [3]
   <BUILTINS>/node.js:1303:19
   1303|     listen(port?: number, hostname?: string, callback?: Function): Server;
                           ^^^^^^ [4]


Error --------------------------------------------------------------------------------------------- https/server.js:72:1

Cannot call `server.listen` because:
 - Either object literal [1] is incompatible with number [2].
 - Or object literal [1] is incompatible with number [3].
 - Or object literal [1] is incompatible with number [4].

   https/server.js:72:1
     72| server.listen({}, function() {}, 123);
         ^^^^^^^^^^^^^^^^^^^^^^^^^^^^^^^^^^^^^

References:
   https/server.js:72:15
     72| server.listen({}, function() {}, 123);
                       ^^ [1]
   <BUILTINS>/node.js:1300:19
   1300|     listen(port?: number, hostname?: string, backlog?: number, callback?: Function): Server;
                           ^^^^^^ [2]
   <BUILTINS>/node.js:1302:19
   1302|     listen(port?: number, backlog?: number, callback?: Function): Server;
                           ^^^^^^ [3]
   <BUILTINS>/node.js:1303:19
   1303|     listen(port?: number, hostname?: string, callback?: Function): Server;
                           ^^^^^^ [4]


Error --------------------------------------------------------------------------------------------- https/server.js:73:1

Cannot call `server.listen` because number [1] is incompatible with function type [2].

   https/server.js:73:1
     73| server.listen(() => {}, 123);
         ^^^^^^^^^^^^^^^^^^^^^^^^^^^^

References:
   https/server.js:73:25
     73| server.listen(() => {}, 123);
                                 ^^^ [1]
   <BUILTINS>/node.js:1306:39
   1306|     listen(handle: Object, callback?: Function): Server;
                                               ^^^^^^^^ [2]


Error --------------------------------------------------------------------------------------------- https/server.js:74:1

Cannot call `server.listen` because number [1] is incompatible with function type [2].

   https/server.js:74:1
     74| server.listen(function() {}, 123);
         ^^^^^^^^^^^^^^^^^^^^^^^^^^^^^^^^^

References:
   https/server.js:74:30
     74| server.listen(function() {}, 123);
                                      ^^^ [1]
   <BUILTINS>/node.js:1306:39
   1306|     listen(handle: Object, callback?: Function): Server;
                                               ^^^^^^^^ [2]


Error --------------------------------------------------------------------------------------------- https/server.js:75:1

Cannot call `server.listen` because:
 - Either function [1] is incompatible with number [2].
 - Or function [1] is incompatible with number [3].
 - Or function [1] is incompatible with number [4].

   https/server.js:75:1
     75| server.listen(() => {}, 'localhost', 123);
         ^^^^^^^^^^^^^^^^^^^^^^^^^^^^^^^^^^^^^^^^^

References:
   https/server.js:75:15
     75| server.listen(() => {}, 'localhost', 123);
                       ^^^^^^^^ [1]
   <BUILTINS>/node.js:1300:19
   1300|     listen(port?: number, hostname?: string, backlog?: number, callback?: Function): Server;
                           ^^^^^^ [2]
   <BUILTINS>/node.js:1302:19
   1302|     listen(port?: number, backlog?: number, callback?: Function): Server;
                           ^^^^^^ [3]
   <BUILTINS>/node.js:1303:19
   1303|     listen(port?: number, hostname?: string, callback?: Function): Server;
                           ^^^^^^ [4]


Error --------------------------------------------------------------------------------------------- https/server.js:76:1

Cannot call `server.listen` because:
 - Either function [1] is incompatible with number [2].
 - Or function [1] is incompatible with number [3].
 - Or function [1] is incompatible with number [4].

   https/server.js:76:1
     76| server.listen(function() {}, 'localhost', 123);
         ^^^^^^^^^^^^^^^^^^^^^^^^^^^^^^^^^^^^^^^^^^^^^^

References:
   https/server.js:76:15
     76| server.listen(function() {}, 'localhost', 123);
                       ^^^^^^^^^^ [1]
   <BUILTINS>/node.js:1300:19
   1300|     listen(port?: number, hostname?: string, backlog?: number, callback?: Function): Server;
                           ^^^^^^ [2]
   <BUILTINS>/node.js:1302:19
   1302|     listen(port?: number, backlog?: number, callback?: Function): Server;
                           ^^^^^^ [3]
   <BUILTINS>/node.js:1303:19
   1303|     listen(port?: number, hostname?: string, callback?: Function): Server;
                           ^^^^^^ [4]


Error --------------------------------------------------------------------------------------------- https/server.js:77:1

Cannot call `server.listen` because string [1] is incompatible with function type [2].

   https/server.js:77:1
     77| server.listen(() => {}, 'localhost');
         ^^^^^^^^^^^^^^^^^^^^^^^^^^^^^^^^^^^^

References:
   https/server.js:77:25
     77| server.listen(() => {}, 'localhost');
                                 ^^^^^^^^^^^ [1]
   <BUILTINS>/node.js:1306:39
   1306|     listen(handle: Object, callback?: Function): Server;
                                               ^^^^^^^^ [2]


Error --------------------------------------------------------------------------------------------- https/server.js:78:1

Cannot call `server.listen` because string [1] is incompatible with function type [2].

   https/server.js:78:1
     78| server.listen(function() {}, 'localhost');
         ^^^^^^^^^^^^^^^^^^^^^^^^^^^^^^^^^^^^^^^^^

References:
   https/server.js:78:30
     78| server.listen(function() {}, 'localhost');
                                      ^^^^^^^^^^^ [1]
   <BUILTINS>/node.js:1306:39
   1306|     listen(handle: Object, callback?: Function): Server;
                                               ^^^^^^^^ [2]


Error --------------------------------------------------------------------------------------------- https/server.js:79:1

Cannot call `server.listen` because function [1] is incompatible with string [2].

   https/server.js:79:1
     79| server.listen(8443, () => {}, 'localhost', 123);
         ^^^^^^^^^^^^^^^^^^^^^^^^^^^^^^^^^^^^^^^^^^^^^^^

References:
   https/server.js:79:21
     79| server.listen(8443, () => {}, 'localhost', 123);
                             ^^^^^^^^ [1]
   <BUILTINS>/node.js:1300:38
   1300|     listen(port?: number, hostname?: string, backlog?: number, callback?: Function): Server;
                                              ^^^^^^ [2]


Error --------------------------------------------------------------------------------------------- https/server.js:80:1

Cannot call `server.listen` because function [1] is incompatible with string [2].

   https/server.js:80:1
     80| server.listen(8443, function() {}, 'localhost', 123);
         ^^^^^^^^^^^^^^^^^^^^^^^^^^^^^^^^^^^^^^^^^^^^^^^^^^^^

References:
   https/server.js:80:21
     80| server.listen(8443, function() {}, 'localhost', 123);
                             ^^^^^^^^^^ [1]
   <BUILTINS>/node.js:1300:38
   1300|     listen(port?: number, hostname?: string, backlog?: number, callback?: Function): Server;
                                              ^^^^^^ [2]


Error --------------------------------------------------------------------------------------------- https/server.js:81:1

Cannot call `server.listen` because:
 - Either function [1] is incompatible with string [2].
 - Or function [1] is incompatible with number [3].
 - Or function [1] is incompatible with string [4].

   https/server.js:81:1
     81| server.listen(8443, () => {}, 123);
         ^^^^^^^^^^^^^^^^^^^^^^^^^^^^^^^^^^

References:
   https/server.js:81:21
     81| server.listen(8443, () => {}, 123);
                             ^^^^^^^^ [1]
   <BUILTINS>/node.js:1300:38
   1300|     listen(port?: number, hostname?: string, backlog?: number, callback?: Function): Server;
                                              ^^^^^^ [2]
   <BUILTINS>/node.js:1302:37
   1302|     listen(port?: number, backlog?: number, callback?: Function): Server;
                                             ^^^^^^ [3]
   <BUILTINS>/node.js:1303:38
   1303|     listen(port?: number, hostname?: string, callback?: Function): Server;
                                              ^^^^^^ [4]


Error --------------------------------------------------------------------------------------------- https/server.js:82:1

Cannot call `server.listen` because:
 - Either function [1] is incompatible with string [2].
 - Or function [1] is incompatible with number [3].
 - Or function [1] is incompatible with string [4].

   https/server.js:82:1
     82| server.listen(8443, function() {}, 123);
         ^^^^^^^^^^^^^^^^^^^^^^^^^^^^^^^^^^^^^^^

References:
   https/server.js:82:21
     82| server.listen(8443, function() {}, 123);
                             ^^^^^^^^^^ [1]
   <BUILTINS>/node.js:1300:38
   1300|     listen(port?: number, hostname?: string, backlog?: number, callback?: Function): Server;
                                              ^^^^^^ [2]
   <BUILTINS>/node.js:1302:37
   1302|     listen(port?: number, backlog?: number, callback?: Function): Server;
                                             ^^^^^^ [3]
   <BUILTINS>/node.js:1303:38
   1303|     listen(port?: number, hostname?: string, callback?: Function): Server;
                                              ^^^^^^ [4]


Error --------------------------------------------------------------------------------------------- https/server.js:83:1

Cannot call `server.listen` because:
 - Either function [1] is incompatible with string [2].
 - Or function [1] is incompatible with number [3].
 - Or function [1] is incompatible with string [4].

   https/server.js:83:1
     83| server.listen(8443, () => {}, 'localhost');
         ^^^^^^^^^^^^^^^^^^^^^^^^^^^^^^^^^^^^^^^^^^

References:
   https/server.js:83:21
     83| server.listen(8443, () => {}, 'localhost');
                             ^^^^^^^^ [1]
   <BUILTINS>/node.js:1300:38
   1300|     listen(port?: number, hostname?: string, backlog?: number, callback?: Function): Server;
                                              ^^^^^^ [2]
   <BUILTINS>/node.js:1302:37
   1302|     listen(port?: number, backlog?: number, callback?: Function): Server;
                                             ^^^^^^ [3]
   <BUILTINS>/node.js:1303:38
   1303|     listen(port?: number, hostname?: string, callback?: Function): Server;
                                              ^^^^^^ [4]


Error --------------------------------------------------------------------------------------------- https/server.js:84:1

Cannot call `server.listen` because:
 - Either function [1] is incompatible with string [2].
 - Or function [1] is incompatible with number [3].
 - Or function [1] is incompatible with string [4].

   https/server.js:84:1
     84| server.listen(8443, function() {}, 'localhost');
         ^^^^^^^^^^^^^^^^^^^^^^^^^^^^^^^^^^^^^^^^^^^^^^^

References:
   https/server.js:84:21
     84| server.listen(8443, function() {}, 'localhost');
                             ^^^^^^^^^^ [1]
   <BUILTINS>/node.js:1300:38
   1300|     listen(port?: number, hostname?: string, backlog?: number, callback?: Function): Server;
                                              ^^^^^^ [2]
   <BUILTINS>/node.js:1302:37
   1302|     listen(port?: number, backlog?: number, callback?: Function): Server;
                                             ^^^^^^ [3]
   <BUILTINS>/node.js:1303:38
   1303|     listen(port?: number, hostname?: string, callback?: Function): Server;
                                              ^^^^^^ [4]


Error ---------------------------------------------------------------------------- invalid_package_file/package.json:1:1

Unexpected end of input

   1|
      


Error ---------------------------------------------------------------------------------- json_file/json_invalid.json:1:1

Unexpected token :

   1| :derp
      ^


Error -------------------------------------------------------------------------------------------- json_file/test.js:4:2

Cannot cast `data.foo` to undefined because object literal [1] is incompatible with undefined [2].

   json_file/test.js:4:2
   4| (data.foo: void); // error, should be object literal
       ^^^^^^^^

References:
   json_file/package/index.json:2:10
               v
   2|   "foo": {
   3|     "bar": true
   4|   },
        ^ [1]
   json_file/test.js:4:12
   4| (data.foo: void); // error, should be object literal
                 ^^^^ [2]


Error -------------------------------------------------------------------------------------------- json_file/test.js:5:2

Cannot cast `data.foo.bar` to undefined because boolean [1] is incompatible with undefined [2].

   json_file/test.js:5:2
   5| (data.foo.bar: void); // error, should be boolean
       ^^^^^^^^^^^^

References:
   json_file/package/index.json:3:12
   3|     "bar": true
                 ^^^^ [1]
   json_file/test.js:5:16
   5| (data.foo.bar: void); // error, should be boolean
                     ^^^^ [2]


Error -------------------------------------------------------------------------------------------- json_file/test.js:6:2

Cannot cast `data.abc` to boolean because:
 - null or undefined [1] is incompatible with boolean [2].
 - string [3] is incompatible with boolean [2].

   json_file/test.js:6:2
   6| (data.abc: boolean); // error, should be ?string
       ^^^^^^^^

References:
   json_file/package/index.json:6:17
   6|   "abc": (null: ?string)
                      ^^^^^^^ [1]
   json_file/test.js:6:12
   6| (data.abc: boolean); // error, should be ?string
                 ^^^^^^^ [2]
   json_file/package/index.json:6:18
   6|   "abc": (null: ?string)
                       ^^^^^^ [3]


Error -------------------------------------------------------------------------------------------- json_file/test.js:9:2

Cannot cast `data2.baz` to undefined because string [1] is incompatible with undefined [2].

   json_file/test.js:9:2
   9| (data2.baz: void); // error, should be string
       ^^^^^^^^^

References:
   json_file/package/index.json:5:10
   5|   "baz": "hello world",
               ^^^^^^^^^^^^^ [1]
   json_file/test.js:9:13
   9| (data2.baz: void); // error, should be string
                  ^^^^ [2]


Error ------------------------------------------------------------------------------------------- json_file/test.js:12:2

Cannot cast `data3.foo` to undefined because number [1] is incompatible with undefined [2].

   json_file/test.js:12:2
   12| (data3.foo: void); // error, should be number (not string! index.js wins)
        ^^^^^^^^^

References:
   json_file/package2/index.js:4:8
    4|   foo: 123
              ^^^ [1]
   json_file/test.js:12:13
   12| (data3.foo: void); // error, should be number (not string! index.js wins)
                   ^^^^ [2]


Error ------------------------------------------------------------------------------------------- json_file/test.js:16:2

Cannot cast `data4` to undefined because array literal [1] is incompatible with undefined [2].

   json_file/test.js:16:2
   16| (data4: void); // error, should be Array<number>
        ^^^^^

References:
   json_file/json_array.json:1:1
    1| [1, 2]
       ^^^^^^ [1]
   json_file/test.js:16:9
   16| (data4: void); // error, should be Array<number>
               ^^^^ [2]


Error ------------------------------------------------------------------------------------------- json_file/test.js:18:2

Cannot cast `require(...)` to undefined because string [1] is incompatible with undefined [2].

   json_file/test.js:18:2
   18| (require('./json_string'): void); // error, should be string
        ^^^^^^^^^^^^^^^^^^^^^^^^

References:
   json_file/json_string.json:1:1
    1| "foo"
       ^^^^^ [1]
   json_file/test.js:18:28
   18| (require('./json_string'): void); // error, should be string
                                  ^^^^ [2]


Error ------------------------------------------------------------------------------------------- json_file/test.js:19:2

Cannot cast `require(...)` to undefined because number [1] is incompatible with undefined [2].

   json_file/test.js:19:2
   19| (require('./json_number'): void); // error, should be number
        ^^^^^^^^^^^^^^^^^^^^^^^^

References:
   json_file/json_number.json:1:1
    1| 1
       ^ [1]
   json_file/test.js:19:28
   19| (require('./json_number'): void); // error, should be number
                                  ^^^^ [2]


Error ------------------------------------------------------------------------------------------- json_file/test.js:20:2

Cannot cast `require(...)` to undefined because boolean [1] is incompatible with undefined [2].

   json_file/test.js:20:2
   20| (require('./json_true'): void); // error, should be true
        ^^^^^^^^^^^^^^^^^^^^^^

References:
   json_file/json_true.json:1:1
    1| true
       ^^^^ [1]
   json_file/test.js:20:26
   20| (require('./json_true'): void); // error, should be true
                                ^^^^ [2]


Error ------------------------------------------------------------------------------------------- json_file/test.js:21:2

Cannot cast `require(...)` to undefined because boolean [1] is incompatible with undefined [2].

   json_file/test.js:21:2
   21| (require('./json_false'): void); // error, should be false
        ^^^^^^^^^^^^^^^^^^^^^^^

References:
   json_file/json_false.json:1:1
    1| false
       ^^^^^ [1]
   json_file/test.js:21:27
   21| (require('./json_false'): void); // error, should be false
                                 ^^^^ [2]


Error ------------------------------------------------------------------------------------------- json_file/test.js:22:2

Cannot cast `require(...)` to undefined because null [1] is incompatible with undefined [2].

   json_file/test.js:22:2
   22| (require('./json_null'): void); // error, should be null
        ^^^^^^^^^^^^^^^^^^^^^^

References:
   json_file/json_null.json:1:1
    1| null
       ^^^^ [1]
   json_file/test.js:22:26
   22| (require('./json_null'): void); // error, should be null
                                ^^^^ [2]


Error ----------------------------------------------------------------------------------------------- os/userInfo.js:7:2

Cannot cast `u1.username` to `Buffer` because string [1] is incompatible with `Buffer` [2].

   os/userInfo.js:7:2
      7| (u1.username: Buffer); // error
          ^^^^^^^^^^^

References:
   <BUILTINS>/node.js:1463:13
   1463|   username: string,
                     ^^^^^^ [1]
   os/userInfo.js:7:15
      7| (u1.username: Buffer); // error
                       ^^^^^^ [2]


Error ---------------------------------------------------------------------------------------------- os/userInfo.js:11:2

Cannot cast `u2.username` to `Buffer` because string [1] is incompatible with `Buffer` [2].

   os/userInfo.js:11:2
     11| (u2.username: Buffer); // error
          ^^^^^^^^^^^

References:
   <BUILTINS>/node.js:1463:13
   1463|   username: string,
                     ^^^^^^ [1]
   os/userInfo.js:11:15
     11| (u2.username: Buffer); // error
                       ^^^^^^ [2]


Error ---------------------------------------------------------------------------------------------- os/userInfo.js:14:2

Cannot cast `u3.username` to string because `Buffer` [1] is incompatible with string [2].

   os/userInfo.js:14:2
     14| (u3.username: string); // error
          ^^^^^^^^^^^

References:
   <BUILTINS>/node.js:1455:13
   1455|   username: Buffer,
                     ^^^^^^ [1]
   os/userInfo.js:14:15
     14| (u3.username: string); // error
                       ^^^^^^ [2]


Error ----------------------------------------------------------------------------------------- process/nextTick.js:12:1

Cannot call `process.nextTick` because:
 - number [1] is incompatible with string [2] in the first argument.
 - null [3] is incompatible with boolean [4] in the third argument.

   process/nextTick.js:12:1
       v----------------
   12| process.nextTick(
   13|   (a: string, b: number, c: boolean) => {},
   14|   0, // Error: number ~> string
   15|   1,
   16|   null // Error: null ~> boolean
   17| );
       ^

References:
   process/nextTick.js:14:3
   14|   0, // Error: number ~> string
         ^ [1]
   process/nextTick.js:13:7
   13|   (a: string, b: number, c: boolean) => {},
             ^^^^^^ [2]
   process/nextTick.js:16:3
   16|   null // Error: null ~> boolean
         ^^^^ [3]
   process/nextTick.js:13:29
   13|   (a: string, b: number, c: boolean) => {},
                                   ^^^^^^^ [4]


Error ----------------------------------------------------------------------------------------- process/nextTick.js:19:1

Cannot call `process.nextTick` because string [1] is incompatible with number [2] in the second argument.

   process/nextTick.js:19:1
       v----------------
   19| process.nextTick(
   20|   (a: string, b: number, c: boolean) => {},
   21|   'z',
   22|   'y', // Error: string ~> number
   23|   true
   24| );
       ^

References:
   process/nextTick.js:22:3
   22|   'y', // Error: string ~> number
         ^^^ [1]
   process/nextTick.js:20:18
   20|   (a: string, b: number, c: boolean) => {},
                        ^^^^^^ [2]


Error ----------------------------------------------------------------------------------------- process/nextTick.js:26:1

Cannot call `process.nextTick` because function [1] requires another argument from function type [2].

   process/nextTick.js:26:1
         v----------------
     26| process.nextTick(
     27|   (a: string, b: number, c: boolean) => {} // Error: too few arguments
     28| );
         ^

References:
   process/nextTick.js:27:3
     27|   (a: string, b: number, c: boolean) => {} // Error: too few arguments
           ^^^^^^^^^^^^^^^^^^^^^^^^^^^^^^^^^^^^^^^^ [1]
   <BUILTINS>/node.js:2176:21
   2176|   nextTick: <T>(cb: (...T) => mixed, ...T) => void;
                             ^^^^^^^^^^^^^^^ [2]


Error ------------------------------------------------------------------------------------------ process/process.js:10:1

Cannot call `process.emitWarning` because:
 - Either undefined [1] is incompatible with string [2].
 - Or undefined [1] is incompatible with `Error` [3].
 - Or function type [4] requires another argument from call of method `emitWarning` [1].
 - Or function type [5] requires another argument from call of method `emitWarning` [1].
 - Or function type [6] requires another argument from call of method `emitWarning` [1].

   process/process.js:10:1
     10| process.emitWarning(); // error
         ^^^^^^^^^^^^^^^^^^^^^ [1]

References:
   <BUILTINS>/node.js:2148:24
   2148|   emitWarning(warning: string | Error): void;
                                ^^^^^^ [2]
   <BUILTINS>/node.js:2148:33
   2148|   emitWarning(warning: string | Error): void;
                                         ^^^^^ [3]
   <BUILTINS>/node.js:2149:3
   2149|   emitWarning(warning: string, typeOrCtor: string | Function): void;
           ^^^^^^^^^^^^^^^^^^^^^^^^^^^^^^^^^^^^^^^^^^^^^^^^^^^^^^^^^^^^^^^^^ [4]
   <BUILTINS>/node.js:2150:3
   2150|   emitWarning(warning: string, type: string, codeOrCtor: string | Function): void;
           ^^^^^^^^^^^^^^^^^^^^^^^^^^^^^^^^^^^^^^^^^^^^^^^^^^^^^^^^^^^^^^^^^^^^^^^^^^^^^^^ [5]
   <BUILTINS>/node.js:2151:3
           v-----------
   2151|   emitWarning(
   2152|     warning: string,
   2153|     type: string,
   2154|     code: string,
   2155|     ctor?: Function
   2156|   ): void;
           ------^ [6]


Error ------------------------------------------------------------------------------------------ process/process.js:11:1

Cannot call `process.emitWarning` because:
 - Either number [1] is incompatible with string [2].
 - Or number [1] is incompatible with string [3].
 - Or number [1] is incompatible with string [4].

   process/process.js:11:1
     11| process.emitWarning(42); // error
         ^^^^^^^^^^^^^^^^^^^^^^^

References:
   process/process.js:11:21
     11| process.emitWarning(42); // error
                             ^^ [1]
   <BUILTINS>/node.js:2149:24
   2149|   emitWarning(warning: string, typeOrCtor: string | Function): void;
                                ^^^^^^ [2]
   <BUILTINS>/node.js:2150:24
   2150|   emitWarning(warning: string, type: string, codeOrCtor: string | Function): void;
                                ^^^^^^ [3]
   <BUILTINS>/node.js:2152:14
   2152|     warning: string,
                      ^^^^^^ [4]


Error ------------------------------------------------------------------------------------------ process/process.js:12:1

Cannot call `process.emitWarning` because:
 - Either number [1] is incompatible with string [2].
 - Or number [1] is incompatible with string [3].

   process/process.js:12:1
     12| process.emitWarning("blah", 42); // error
         ^^^^^^^^^^^^^^^^^^^^^^^^^^^^^^^

References:
   process/process.js:12:29
     12| process.emitWarning("blah", 42); // error
                                     ^^ [1]
   <BUILTINS>/node.js:2150:38
   2150|   emitWarning(warning: string, type: string, codeOrCtor: string | Function): void;
                                              ^^^^^^ [2]
   <BUILTINS>/node.js:2153:11
   2153|     type: string,
                   ^^^^^^ [3]


Error ------------------------------------------------------------------------------------------ process/process.js:13:1

Cannot call `process.emitWarning` because number [1] is incompatible with string [2].

   process/process.js:13:1
     13| process.emitWarning("blah", "blah", 42); // error
         ^^^^^^^^^^^^^^^^^^^^^^^^^^^^^^^^^^^^^^^

References:
   process/process.js:13:37
     13| process.emitWarning("blah", "blah", 42); // error
                                             ^^ [1]
   <BUILTINS>/node.js:2154:11
   2154|     code: string,
                   ^^^^^^ [2]


Error ------------------------------------------------------------------------------------------ process/process.js:14:2

Cannot cast `process.emitWarning(...)` to string because undefined [1] is incompatible with string [2].

   process/process.js:14:2
     14| (process.emitWarning("blah"): string); // error
          ^^^^^^^^^^^^^^^^^^^^^^^^^^^

References:
   <BUILTINS>/node.js:2148:41
   2148|   emitWarning(warning: string | Error): void;
                                                 ^^^^ [1]
   process/process.js:14:31
     14| (process.emitWarning("blah"): string); // error
                                       ^^^^^^ [2]



Found 77 errors

Only showing the most relevant union/intersection branches.
To see all branches, re-run Flow with --show-all-branches
>>>>>>> 5473c8ca
<|MERGE_RESOLUTION|>--- conflicted
+++ resolved
@@ -1,353 +1,3 @@
-<<<<<<< HEAD
-Error: buffer/buffer.js:57
- 57: buffer = Buffer.from([0x62, 0x75, 0x66, 0x66, 0x65, 0x72], (a:number) => a + 1, {}); // error
-              ^^^^^^^^^^^^^^^^^^^^^^^^^^^^^^^^^^^^^^^^^^^^^^^^^^^^^^^^^^^^^^^^^^^^^^^^^^ call of method `from`. Function cannot be called on any member of intersection type
- 57: buffer = Buffer.from([0x62, 0x75, 0x66, 0x66, 0x65, 0x72], (a:number) => a + 1, {}); // error
-              ^^^^^^^^^^^ intersection
-  Member 1:
-  108:   static from(value: Buffer): Buffer;
-         ^^^^^^^^^^^^^^^^^^^^^^^^^^^^^^^^^^ function type. See lib: <BUILTINS>/node.js:108
-  Error:
-   57: buffer = Buffer.from([0x62, 0x75, 0x66, 0x66, 0x65, 0x72], (a:number) => a + 1, {}); // error
-                            ^^^^^^^^^^^^^^^^^^^^^^^^^^^^^^^^^^^^ array literal. This type is incompatible with the expected param type of
-  108:   static from(value: Buffer): Buffer;
-                            ^^^^^^ Buffer. See lib: <BUILTINS>/node.js:108
-  Member 2:
-  109:   static from(value: string, encoding?: buffer$Encoding): Buffer;
-         ^^^^^^^^^^^^^^^^^^^^^^^^^^^^^^^^^^^^^^^^^^^^^^^^^^^^^^^^^^^^^^ function type. See lib: <BUILTINS>/node.js:109
-  Error:
-   57: buffer = Buffer.from([0x62, 0x75, 0x66, 0x66, 0x65, 0x72], (a:number) => a + 1, {}); // error
-                            ^^^^^^^^^^^^^^^^^^^^^^^^^^^^^^^^^^^^ array literal. This type is incompatible with the expected param type of
-  109:   static from(value: string, encoding?: buffer$Encoding): Buffer;
-                            ^^^^^^ string. See lib: <BUILTINS>/node.js:109
-  Member 3:
-  110:   static from(value: ArrayBuffer, byteOffset?: number, length?: number): Buffer;
-         ^^^^^^^^^^^^^^^^^^^^^^^^^^^^^^^^^^^^^^^^^^^^^^^^^^^^^^^^^^^^^^^^^^^^^^^^^^^^^ function type. See lib: <BUILTINS>/node.js:110
-  Error:
-   57: buffer = Buffer.from([0x62, 0x75, 0x66, 0x66, 0x65, 0x72], (a:number) => a + 1, {}); // error
-                            ^^^^^^^^^^^^^^^^^^^^^^^^^^^^^^^^^^^^ array literal. This type is incompatible with the expected param type of
-  110:   static from(value: ArrayBuffer, byteOffset?: number, length?: number): Buffer;
-                            ^^^^^^^^^^^ ArrayBuffer. See lib: <BUILTINS>/node.js:110
-  Member 4:
-  111:   static from(value: Iterable<number>): this;
-         ^^^^^^^^^^^^^^^^^^^^^^^^^^^^^^^^^^^^^^^^^^ function type. See lib: <BUILTINS>/node.js:111
-  Error:
-   57: buffer = Buffer.from([0x62, 0x75, 0x66, 0x66, 0x65, 0x72], (a:number) => a + 1, {}); // error
-                                                                  ^^^^^^^^^^^^^^^^^^^ unused function argument
-    111:   static from(value: Iterable<number>): this;
-           ^^^^^^^^^^^^^^^^^^^^^^^^^^^^^^^^^^^^^^^^^^ function type expects no more than 1 argument. See lib: <BUILTINS>/node.js:111
-
-Error: child_process/execSync.js:8
-  8: (execSync('ls', {timeout: '250'})); // error, no signatures match
-      ^^^^^^^^^^^^^^^^^^^^^^^^^^^^^^^^ function call. Function cannot be called on any member of intersection type
-  8: (execSync('ls', {timeout: '250'})); // error, no signatures match
-      ^^^^^^^^ intersection
-  Member 1:
-                                  v
-  260:   declare function execSync(
-  261:     command: string,
-  262:     options: {encoding: buffer$NonBufferEncoding} & child_process$execSyncOpts
-  263:   ): string;
-         --------^ function type. See lib: <BUILTINS>/node.js:260
-  Error:
-    8: (execSync('ls', {timeout: '250'})); // error, no signatures match
-                       ^^^^^^^^^^^^^^^^ object literal. This type is incompatible with the expected param type of
-  262:     options: {encoding: buffer$NonBufferEncoding} & child_process$execSyncOpts
-                    ^^^^^^^^^^^^^^^^^^^^^^^^^^^^^^^^^^^^ object type. See lib: <BUILTINS>/node.js:262
-    Property `encoding` is incompatible:
-      262:     options: {encoding: buffer$NonBufferEncoding} & child_process$execSyncOpts
-                        ^^^^^^^^^^^^^^^^^^^^^^^^^^^^^^^^^^^^ property `encoding`. Property not found in. See lib: <BUILTINS>/node.js:262
-        8: (execSync('ls', {timeout: '250'})); // error, no signatures match
-                           ^^^^^^^^^^^^^^^^ object literal
-  Member 2:
-                                  v
-  265:   declare function execSync(
-  266:     command: string,
-  267:     options?: child_process$execSyncOpts
-  268:   ): Buffer;
-         --------^ function type. See lib: <BUILTINS>/node.js:265
-  Error:
-    8: (execSync('ls', {timeout: '250'})); // error, no signatures match
-                       ^^^^^^^^^^^^^^^^ object literal. This type is incompatible with the expected param type of
-  267:     options?: child_process$execSyncOpts
-                     ^^^^^^^^^^^^^^^^^^^^^^^^^^ object type. See lib: <BUILTINS>/node.js:267
-    Property `timeout` is incompatible:
-        8: (execSync('ls', {timeout: '250'})); // error, no signatures match
-                                     ^^^^^ string. This type is incompatible with
-      149:   timeout?: number;
-                       ^^^^^^ number. See lib: <BUILTINS>/node.js:149
-
-Error: crypto/crypto.js:12
- 12:       (hmac.read(): number); // 4 errors: null, void, string, Buffer
-            ^^^^^^^^^^^ Buffer. This type is incompatible with
- 12:       (hmac.read(): number); // 4 errors: null, void, string, Buffer
-                         ^^^^^^ number
-
-Error: crypto/crypto.js:12
- 12:       (hmac.read(): number); // 4 errors: null, void, string, Buffer
-            ^^^^^^^^^^^ null. This type is incompatible with
- 12:       (hmac.read(): number); // 4 errors: null, void, string, Buffer
-                         ^^^^^^ number
-
-Error: crypto/crypto.js:12
- 12:       (hmac.read(): number); // 4 errors: null, void, string, Buffer
-            ^^^^^^^^^^^ string. This type is incompatible with
- 12:       (hmac.read(): number); // 4 errors: null, void, string, Buffer
-                         ^^^^^^ number
-
-Error: crypto/crypto.js:12
- 12:       (hmac.read(): number); // 4 errors: null, void, string, Buffer
-            ^^^^^^^^^^^ undefined. This type is incompatible with
- 12:       (hmac.read(): number); // 4 errors: null, void, string, Buffer
-                         ^^^^^^ number
-
-Error: crypto/crypto.js:16
- 16:     hmac.write(123); // 2 errors: not a string or a Buffer
-                    ^^^ number. This type is incompatible with the expected param type of
-1467:     chunk: Buffer | string,
-                 ^^^^^^^^^^^^^^^ union: Buffer | string. See lib: <BUILTINS>/node.js:1467
-  Member 1:
-  1467:     chunk: Buffer | string,
-                   ^^^^^^ Buffer. See lib: <BUILTINS>/node.js:1467
-  Error:
-   16:     hmac.write(123); // 2 errors: not a string or a Buffer
-                      ^^^ number. This type is incompatible with
-  1467:     chunk: Buffer | string,
-                   ^^^^^^ Buffer. See lib: <BUILTINS>/node.js:1467
-  Member 2:
-  1467:     chunk: Buffer | string,
-                            ^^^^^^ string. See lib: <BUILTINS>/node.js:1467
-  Error:
-   16:     hmac.write(123); // 2 errors: not a string or a Buffer
-                      ^^^ number. This type is incompatible with
-  1467:     chunk: Buffer | string,
-                            ^^^^^^ string. See lib: <BUILTINS>/node.js:1467
-
-Error: crypto/crypto.js:26
- 26:     hmac.update('foo', 'bogus'); // 1 error
-                            ^^^^^^^ string. This type is incompatible with the expected param type of
-                                                      v----------------------------
-439:   update(data: string | Buffer, input_encoding?: 'utf8' | 'ascii' | 'latin1' |
-440:   'binary'): crypto$Hmac;
-       -------^ string enum. See lib: <BUILTINS>/node.js:439
-
-Error: crypto/crypto.js:29
- 29:     hmac.update(buf, 'bogus'); // 1 error
-                          ^^^^^^^ string. This type is incompatible with the expected param type of
-                                                      v----------------------------
-439:   update(data: string | Buffer, input_encoding?: 'utf8' | 'ascii' | 'latin1' |
-440:   'binary'): crypto$Hmac;
-       -------^ string enum. See lib: <BUILTINS>/node.js:439
-
-Error: crypto/crypto.js:36
- 36:     (hmac.digest('hex'): void); // 1 error
-          ^^^^^^^^^^^^^^^^^^ string. This type is incompatible with
- 36:     (hmac.digest('hex'): void); // 1 error
-                              ^^^^ undefined
-
-Error: crypto/crypto.js:37
- 37:     (hmac.digest(): void); // 1 error
-          ^^^^^^^^^^^^^ Buffer. This type is incompatible with
- 37:     (hmac.digest(): void); // 1 error
-                         ^^^^ undefined
-
-Error: fs/fs.js:13
-     v-----------------------------------------------------------
- 13: fs.readFile("file.exp", { encoding: "blah" }, (_, data) => {
- 14:   (data : string);
- 15: });
-     -^ call of method `readFile`. Could not decide which case to select
- 13: fs.readFile("file.exp", { encoding: "blah" }, (_, data) => {
-     ^^^^^^^^^^^ intersection type
-  Case 3 may work:
-                                  v
-  907:   declare function readFile(
-  908:     path: string | Buffer | URL | number,
-  909:     options: { encoding: string; flag?: string },
-  910:     callback: (err: ?ErrnoError, data: string) => void
-  911:   ): void;
-         ------^ function type. See lib: <BUILTINS>/node.js:907
-  But if it doesn't, case 4 looks promising too:
-                                  v
-  912:   declare function readFile(
-  913:     path: string | Buffer | URL | number,
-  914:     options: { flag?: string },
-  915:     callback: (err: ?ErrnoError, data: Buffer) => void
-  916:   ): void;
-         ------^ function type. See lib: <BUILTINS>/node.js:912
-  Please provide additional annotation(s) to determine whether case 3 works (or consider merging it with case 4):
-   13: fs.readFile("file.exp", { encoding: "blah" }, (_, data) => {
-                                                      ^ parameter `_`
-   13: fs.readFile("file.exp", { encoding: "blah" }, (_, data) => {
-                                                         ^^^^ parameter `data`
-
-Error: fs/fs.js:28
- 28: (fs.readFileSync("file.exp") : string); // error
-      ^^^^^^^^^^^^^^^^^^^^^^^^^^^ Buffer. This type is incompatible with
- 28: (fs.readFileSync("file.exp") : string); // error
-                                    ^^^^^^ string
-
-Error: fs/fs.js:31
- 31: (fs.readFileSync("file.exp", "blah") : Buffer); // error
-      ^^^^^^^^^^^^^^^^^^^^^^^^^^^^^^^^^^^ string. This type is incompatible with
- 31: (fs.readFileSync("file.exp", "blah") : Buffer); // error
-                                            ^^^^^^ Buffer
-
-Error: fs/fs.js:34
- 34: (fs.readFileSync("file.exp", { encoding: "blah" }) : Buffer); // error
-      ^^^^^^^^^^^^^^^^^^^^^^^^^^^^^^^^^^^^^^^^^^^^^^^^^ string. This type is incompatible with
- 34: (fs.readFileSync("file.exp", { encoding: "blah" }) : Buffer); // error
-                                                          ^^^^^^ Buffer
-
-Error: fs/fs.js:37
- 37: (fs.readFileSync("file.exp", {}) : string); // error
-      ^^^^^^^^^^^^^^^^^^^^^^^^^^^^^^^ Buffer. This type is incompatible with
- 37: (fs.readFileSync("file.exp", {}) : string); // error
-                                        ^^^^^^ string
-
-Error: invalid_package_file/package.json:1
-  1: 
-     ^ Unexpected end of input
-
-Error: json_file/json_invalid.json:1
-  1: :derp
-     ^ Unexpected token :
-
-Error: json_file/test.js:4
-  4: (data.foo: void); // error, should be object literal
-      ^^^^^^^^ object literal. This type is incompatible with
-  4: (data.foo: void); // error, should be object literal
-                ^^^^ undefined
-
-Error: json_file/test.js:5
-  5: (data.foo.bar: void); // error, should be boolean
-      ^^^^^^^^^^^^ boolean. This type is incompatible with
-  5: (data.foo.bar: void); // error, should be boolean
-                    ^^^^ undefined
-
-Error: json_file/test.js:6
-  6: (data.abc: boolean); // error, should be ?string
-      ^^^^^^^^ null. This type is incompatible with
-  6: (data.abc: boolean); // error, should be ?string
-                ^^^^^^^ boolean
-
-Error: json_file/test.js:6
-  6: (data.abc: boolean); // error, should be ?string
-      ^^^^^^^^ string. This type is incompatible with
-  6: (data.abc: boolean); // error, should be ?string
-                ^^^^^^^ boolean
-
-Error: json_file/test.js:6
-  6: (data.abc: boolean); // error, should be ?string
-      ^^^^^^^^ undefined. This type is incompatible with
-  6: (data.abc: boolean); // error, should be ?string
-                ^^^^^^^ boolean
-
-Error: json_file/test.js:9
-  9: (data2.baz: void); // error, should be string
-      ^^^^^^^^^ string. This type is incompatible with
-  9: (data2.baz: void); // error, should be string
-                 ^^^^ undefined
-
-Error: json_file/test.js:12
- 12: (data3.foo: void); // error, should be number (not string! index.js wins)
-      ^^^^^^^^^ number. This type is incompatible with
- 12: (data3.foo: void); // error, should be number (not string! index.js wins)
-                 ^^^^ undefined
-
-Error: json_file/test.js:16
- 16: (data4: void); // error, should be Array<number>
-      ^^^^^ array literal. This type is incompatible with
- 16: (data4: void); // error, should be Array<number>
-             ^^^^ undefined
-
-Error: json_file/test.js:18
- 18: (require('./json_string'): void); // error, should be string
-      ^^^^^^^^^^^^^^^^^^^^^^^^ string. This type is incompatible with
- 18: (require('./json_string'): void); // error, should be string
-                                ^^^^ undefined
-
-Error: json_file/test.js:19
- 19: (require('./json_number'): void); // error, should be number
-      ^^^^^^^^^^^^^^^^^^^^^^^^ number. This type is incompatible with
- 19: (require('./json_number'): void); // error, should be number
-                                ^^^^ undefined
-
-Error: json_file/test.js:20
- 20: (require('./json_true'): void); // error, should be true
-      ^^^^^^^^^^^^^^^^^^^^^^ boolean. This type is incompatible with
- 20: (require('./json_true'): void); // error, should be true
-                              ^^^^ undefined
-
-Error: json_file/test.js:21
- 21: (require('./json_false'): void); // error, should be false
-      ^^^^^^^^^^^^^^^^^^^^^^^ boolean. This type is incompatible with
- 21: (require('./json_false'): void); // error, should be false
-                               ^^^^ undefined
-
-Error: json_file/test.js:22
- 22: (require('./json_null'): void); // error, should be null
-      ^^^^^^^^^^^^^^^^^^^^^^ null. This type is incompatible with
- 22: (require('./json_null'): void); // error, should be null
-                              ^^^^ undefined
-
-Error: os/userInfo.js:7
-  7: (u1.username: Buffer); // error
-      ^^^^^^^^^^^ string. This type is incompatible with
-  7: (u1.username: Buffer); // error
-                   ^^^^^^ Buffer
-
-Error: os/userInfo.js:11
- 11: (u2.username: Buffer); // error
-      ^^^^^^^^^^^ string. This type is incompatible with
- 11: (u2.username: Buffer); // error
-                   ^^^^^^ Buffer
-
-Error: os/userInfo.js:14
- 14: (u3.username: string); // error
-      ^^^^^^^^^^^ Buffer. This type is incompatible with
- 14: (u3.username: string); // error
-                   ^^^^^^ string
-
-Error: process/nextTick.js:14
- 14:   0, // Error: number ~> string
-       ^ number. This type is incompatible with the expected param type of
- 13:   (a: string, b: number, c: boolean) => {},
-           ^^^^^^ string
-
-Error: process/nextTick.js:16
- 16:   null // Error: null ~> boolean
-       ^^^^ null. This type is incompatible with the expected param type of
- 13:   (a: string, b: number, c: boolean) => {},
-                                 ^^^^^^^ boolean
-
-Error: process/nextTick.js:22
- 22:   'y', // Error: string ~> number
-       ^^^ string. This type is incompatible with the expected param type of
- 20:   (a: string, b: number, c: boolean) => {},
-                      ^^^^^^ number
-
-Error: process/nextTick.js:27
- 27:   (a: string, b: number, c: boolean) => {} // Error: too few arguments
-           ^^^^^^ string. This type is incompatible with
-1985:   nextTick: <T>(cb: (...T) => mixed, ...T) => void;
-                          ^^^^^^^^^^^^^^^ undefined (too few arguments, expected default/rest parameters). See lib: <BUILTINS>/node.js:1985
-
-Error: process/nextTick.js:27
- 27:   (a: string, b: number, c: boolean) => {} // Error: too few arguments
-                      ^^^^^^ number. This type is incompatible with
-1985:   nextTick: <T>(cb: (...T) => mixed, ...T) => void;
-                          ^^^^^^^^^^^^^^^ undefined (too few arguments, expected default/rest parameters). See lib: <BUILTINS>/node.js:1985
-
-Error: process/nextTick.js:27
- 27:   (a: string, b: number, c: boolean) => {} // Error: too few arguments
-                                 ^^^^^^^ boolean. This type is incompatible with
-1985:   nextTick: <T>(cb: (...T) => mixed, ...T) => void;
-                          ^^^^^^^^^^^^^^^ undefined (too few arguments, expected default/rest parameters). See lib: <BUILTINS>/node.js:1985
-
-
-Found 40 errors
-=======
 Error ------------------------------------------------------------------------------------------- buffer/buffer.js:57:10
 
 Cannot call `Buffer.from` because array literal [1] is incompatible with `ArrayBuffer` [2].
@@ -1812,5 +1462,4 @@
 Found 77 errors
 
 Only showing the most relevant union/intersection branches.
-To see all branches, re-run Flow with --show-all-branches
->>>>>>> 5473c8ca
+To see all branches, re-run Flow with --show-all-branches