Error ------------------------------------------------------------------------------------------- buffer/buffer.js:57:17

Cannot call `Buffer.from` because: [incompatible-call]
 - Either no more than 1 argument is expected by function type [1].
 - Or no more than 2 arguments are expected by function type [2].
 - Or no more than 1 argument is expected by function type [3].

   buffer/buffer.js:57:17
    57| buffer = Buffer.from([0x62, 0x75, 0x66, 0x66, 0x65, 0x72], (a:number) => a + 1, {}); // error
                        ^^^^

References:
   <BUILTINS>/node.js:117:3
   117|   static from(value: Buffer): Buffer;
          ^^^^^^^^^^^^^^^^^^^^^^^^^^^^^^^^^^ [1]
   <BUILTINS>/node.js:118:3
   118|   static from(value: string, encoding?: buffer$Encoding): Buffer;
          ^^^^^^^^^^^^^^^^^^^^^^^^^^^^^^^^^^^^^^^^^^^^^^^^^^^^^^^^^^^^^^ [2]
   <BUILTINS>/node.js:120:3
   120|   static from(value: Iterable<number>): this;
          ^^^^^^^^^^^^^^^^^^^^^^^^^^^^^^^^^^^^^^^^^^ [3]


Error ------------------------------------------------------------------------------------ child_process/execSync.js:8:2

Cannot call `execSync` because string [1] is incompatible with number [2] in property `timeout`. [incompatible-call]

   child_process/execSync.js:8:2
     8| (execSync('ls', {timeout: '250'})); // error, no signatures match
         ^^^^^^^^

References:
   child_process/execSync.js:8:27
     8| (execSync('ls', {timeout: '250'})); // error, no signatures match
                                  ^^^^^ [1]
   <BUILTINS>/node.js:169:13
   169|   timeout?: number,
                    ^^^^^^ [2]


Error -------------------------------------------------------------------------------------------- crypto/crypto.js:12:8

Cannot cast `hmac.read()` to number because null or undefined [1] is incompatible with number [2]. [incompatible-cast]

   crypto/crypto.js:12:8
     12|       (hmac.read(): number); // 4 errors: null, void, string, Buffer
                ^^^^^^^^^^^

References:
   <BUILTINS>/node.js:1899:24
   1899|   read(size?: number): ?(string | Buffer);
                                ^^^^^^^^^^^^^^^^^^ [1]
   crypto/crypto.js:12:21
     12|       (hmac.read(): number); // 4 errors: null, void, string, Buffer
                             ^^^^^^ [2]


Error -------------------------------------------------------------------------------------------- crypto/crypto.js:12:8

Cannot cast `hmac.read()` to number because string [1] is incompatible with number [2]. [incompatible-cast]

   crypto/crypto.js:12:8
     12|       (hmac.read(): number); // 4 errors: null, void, string, Buffer
                ^^^^^^^^^^^

References:
   <BUILTINS>/node.js:1899:26
   1899|   read(size?: number): ?(string | Buffer);
                                  ^^^^^^ [1]
   crypto/crypto.js:12:21
     12|       (hmac.read(): number); // 4 errors: null, void, string, Buffer
                             ^^^^^^ [2]


Error -------------------------------------------------------------------------------------------- crypto/crypto.js:12:8

Cannot cast `hmac.read()` to number because `Buffer` [1] is incompatible with number [2]. [incompatible-cast]

   crypto/crypto.js:12:8
     12|       (hmac.read(): number); // 4 errors: null, void, string, Buffer
                ^^^^^^^^^^^

References:
   <BUILTINS>/node.js:1899:35
   1899|   read(size?: number): ?(string | Buffer);
                                           ^^^^^^ [1]
   crypto/crypto.js:12:21
     12|       (hmac.read(): number); // 4 errors: null, void, string, Buffer
                             ^^^^^^ [2]


Error ------------------------------------------------------------------------------------------- crypto/crypto.js:16:10

Cannot call `hmac.write` because: [incompatible-call]
 - Either number [1] is incompatible with string [2].
 - Or number [1] is incompatible with string [3].

   crypto/crypto.js:16:10
     16|     hmac.write(123); // 2 errors: not a string or a Buffer
                  ^^^^^

References:
   crypto/crypto.js:16:16
     16|     hmac.write(123); // 2 errors: not a string or a Buffer
                        ^^^ [1]
   <BUILTINS>/node.js:1943:16
   1943|   write(chunk: string | Buffer | Uint8Array, callback?: (error?: Error) => void): boolean;
                        ^^^^^^ [2]
   <BUILTINS>/node.js:1944:16
   1944|   write(chunk: string | Buffer | Uint8Array, encoding?: string,  callback?: (error?: Error) => void): boolean;
                        ^^^^^^ [3]


Error ------------------------------------------------------------------------------------------- crypto/crypto.js:26:24

Cannot call `hmac.update` with `'bogus'` bound to `input_encoding` because string [1] is incompatible with literal
union [2]. [incompatible-call]

   crypto/crypto.js:26:24
    26|     hmac.update('foo', 'bogus'); // 1 error
                               ^^^^^^^ [1]

References:
   <BUILTINS>/node.js:511:50
                                                         v----------------------------
   511|   update(data: string | Buffer, input_encoding?: 'utf8' | 'ascii' | 'latin1' |
   512|   'binary'): crypto$Hmac;
          -------^ [2]


Error ------------------------------------------------------------------------------------------- crypto/crypto.js:29:22

Cannot call `hmac.update` with `'bogus'` bound to `input_encoding` because string [1] is incompatible with literal
union [2]. [incompatible-call]

   crypto/crypto.js:29:22
    29|     hmac.update(buf, 'bogus'); // 1 error
                             ^^^^^^^ [1]

References:
   <BUILTINS>/node.js:511:50
                                                         v----------------------------
   511|   update(data: string | Buffer, input_encoding?: 'utf8' | 'ascii' | 'latin1' |
   512|   'binary'): crypto$Hmac;
          -------^ [2]


Error -------------------------------------------------------------------------------------------- crypto/crypto.js:36:6

Cannot cast `hmac.digest(...)` to undefined because string [1] is incompatible with undefined [2]. [incompatible-cast]

   crypto/crypto.js:36:6
    36|     (hmac.digest('hex'): void); // 1 error
             ^^^^^^^^^^^^^^^^^^

References:
   <BUILTINS>/node.js:508:61
   508|   digest(encoding: 'hex' | 'latin1' | 'binary' | 'base64'): string;
                                                                    ^^^^^^ [1]
   crypto/crypto.js:36:26
    36|     (hmac.digest('hex'): void); // 1 error
                                 ^^^^ [2]


Error -------------------------------------------------------------------------------------------- crypto/crypto.js:37:6

Cannot cast `hmac.digest()` to undefined because `Buffer` [1] is incompatible with undefined [2]. [incompatible-cast]

   crypto/crypto.js:37:6
    37|     (hmac.digest(): void); // 1 error
             ^^^^^^^^^^^^^

References:
   <BUILTINS>/node.js:510:27
   510|   digest(encoding: void): Buffer;
                                  ^^^^^^ [1]
   crypto/crypto.js:37:21
    37|     (hmac.digest(): void); // 1 error
                            ^^^^ [2]


Error -------------------------------------------------------------------------------------------------- dns/dns.js:23:5

Cannot call `dns.lookup` because: [incompatible-call]
 - Either function type [1] requires another argument from call of method `lookup` [2].
 - Or function type [3] requires another argument from call of method `lookup` [2].

   dns/dns.js:23:5
    23| dns.lookup(); // error
            ^^^^^^

References:
   <BUILTINS>/node.js:775:26
                                 v
   775|   declare function lookup(
   776|     domain: string,
   777|     options: number | LookupOptions,
   778|     callback: (err: ?Error, address: string, family: number) => void
   779|   ): void;
          ------^ [1]
   dns/dns.js:23:1
    23| dns.lookup(); // error
        ^^^^^^^^^^^^ [2]
   <BUILTINS>/node.js:780:26
                                 v
   780|   declare function lookup(
   781|     domain: string,
   782|     callback: (err: ?Error, address: string, family: number) => void
   783|   ): void;
          ------^ [3]


Error -------------------------------------------------------------------------------------------------- dns/dns.js:25:5

Cannot call `dns.lookup` because: [incompatible-call]
 - Either undefined [1] is incompatible with number [2].
 - Or undefined [1] is incompatible with `LookupOptions` [3].
 - Or function type [4] requires another argument from call of method `lookup` [1].

   dns/dns.js:25:5
    25| dns.lookup("test.com"); // error
            ^^^^^^

References:
   dns/dns.js:25:1
    25| dns.lookup("test.com"); // error
        ^^^^^^^^^^^^^^^^^^^^^^ [1]
   <BUILTINS>/node.js:777:14
   777|     options: number | LookupOptions,
                     ^^^^^^ [2]
   <BUILTINS>/node.js:777:23
   777|     options: number | LookupOptions,
                              ^^^^^^^^^^^^^ [3]
   <BUILTINS>/node.js:780:26
                                 v
   780|   declare function lookup(
   781|     domain: string,
   782|     callback: (err: ?Error, address: string, family: number) => void
   783|   ): void;
          ------^ [4]


Error -------------------------------------------------------------------------------------------------- dns/dns.js:27:5

Cannot call `dns.lookup` because number [1] is incompatible with function type [2]. [incompatible-call]

   dns/dns.js:27:5
    27| dns.lookup("test.com", 4); // error
            ^^^^^^

References:
   dns/dns.js:27:24
    27| dns.lookup("test.com", 4); // error
                               ^ [1]
   <BUILTINS>/node.js:782:15
   782|     callback: (err: ?Error, address: string, family: number) => void
                      ^^^^^^^^^^^^^^^^^^^^^^^^^^^^^^^^^^^^^^^^^^^^^^^^^^^^^^ [2]


Error -------------------------------------------------------------------------------------------------- dns/dns.js:29:5

Cannot call `dns.lookup` because a call signature declaring the expected parameter / return type is missing in object
literal [1] but exists in function type [2]. [incompatible-call]

   dns/dns.js:29:5
    29| dns.lookup("test.com", { family: 6 }); // error
            ^^^^^^

References:
   dns/dns.js:29:24
    29| dns.lookup("test.com", { family: 6 }); // error
                               ^^^^^^^^^^^^^ [1]
   <BUILTINS>/node.js:782:15
   782|     callback: (err: ?Error, address: string, family: number) => void
                      ^^^^^^^^^^^^^^^^^^^^^^^^^^^^^^^^^^^^^^^^^^^^^^^^^^^^^^ [2]


Error -------------------------------------------------------------------------------------------------- dns/dns.js:31:5

Cannot call `dns.lookup` because no more than 2 arguments are expected by function type [1]. [incompatible-call]

   dns/dns.js:31:5
    31| dns.lookup("test.com", null, (err, address, family) => {}); // error
            ^^^^^^

References:
   <BUILTINS>/node.js:780:26
                                 v
   780|   declare function lookup(
   781|     domain: string,
   782|     callback: (err: ?Error, address: string, family: number) => void
   783|   ): void;
          ------^ [1]


Error -------------------------------------------------------------------------------------------------- dns/dns.js:33:5

Cannot call `dns.lookup` because: [incompatible-call]
 - Either function [1] is incompatible with string [2].
 - Or function [1] is incompatible with string [3].

   dns/dns.js:33:5
    33| dns.lookup((err, address, family) => {}); // error
            ^^^^^^

References:
   dns/dns.js:33:12
    33| dns.lookup((err, address, family) => {}); // error
                   ^^^^^^^^^^^^^^^^^^^^^^^^^^^^ [1]
   <BUILTINS>/node.js:776:13
   776|     domain: string,
                    ^^^^^^ [2]
   <BUILTINS>/node.js:781:13
   781|     domain: string,
                    ^^^^^^ [3]


Error --------------------------------------------------------------------------------------------- events/events.js:9:9

Cannot call `emitter.addListener` because function [1] requires another argument. [incompatible-call]

   events/events.js:9:9
     9| emitter.addListener();                    // err: both args are required
                ^^^^^^^^^^^

References:
   <BUILTINS>/node.js:841:3
   841|   addListener(event: string, listener: Function): this;
          ^^^^^^^^^^^^^^^^^^^^^^^^^^^^^^^^^^^^^^^^^^^^^^^^^^^^ [1]


Error ------------------------------------------------------------------------------------------- events/events.js:10:21

Cannot call `emitter.addListener` with `123` bound to `event` because number [1] is incompatible with string [2].
[incompatible-call]

   events/events.js:10:21
    10| emitter.addListener(123, {});             // err: `event` and `handler `type mismatch
                            ^^^ [1]

References:
   <BUILTINS>/node.js:841:22
   841|   addListener(event: string, listener: Function): this;
                             ^^^^^^ [2]


Error ------------------------------------------------------------------------------------------- events/events.js:14:14

Cannot call `emitter.emit` with object literal bound to `event` because object literal [1] is incompatible with
string [2]. [incompatible-call]

   events/events.js:14:14
    14| emitter.emit({});                         // err: `event` must be a string
                     ^^ [1]

References:
   <BUILTINS>/node.js:842:15
   842|   emit(event: string, ...args:Array<any>): boolean;
                      ^^^^^^ [2]


Error ------------------------------------------------------------------------------------------- events/events.js:17:20

Cannot call `emitter.eventNames` because no arguments are expected by function type [1]. [extra-arg]

   events/events.js:17:20
    17| emitter.eventNames('foo')                 // err: does not process args
                           ^^^^^

References:
   <BUILTINS>/node.js:843:3
   843|   eventNames(): Array<string>;
          ^^^^^^^^^^^^^^^^^^^^^^^^^^^ [1]


Error -------------------------------------------------------------------------------------------- events/events.js:20:9

Cannot call `emitter.listeners` because function [1] requires another argument. [incompatible-call]

   events/events.js:20:9
    20| emitter.listeners();                      // err: requires `event`
                ^^^^^^^^^

References:
   <BUILTINS>/node.js:844:3
   844|   listeners(event: string): Array<Function>;
          ^^^^^^^^^^^^^^^^^^^^^^^^^^^^^^^^^^^^^^^^^ [1]


Error -------------------------------------------------------------------------------------------- events/events.js:23:9

Cannot call `emitter.listenerCount` because function [1] requires another argument. [incompatible-call]

   events/events.js:23:9
    23| emitter.listenerCount();                  // err: requires `event`
                ^^^^^^^^^^^^^

References:
   <BUILTINS>/node.js:845:3
   845|   listenerCount(event: string): number;
          ^^^^^^^^^^^^^^^^^^^^^^^^^^^^^^^^^^^^ [1]


Error ------------------------------------------------------------------------------------------- events/events.js:27:12

Cannot call `emitter.on` with `123` bound to `event` because number [1] is incompatible with string [2].
[incompatible-call]

   events/events.js:27:12
    27| emitter.on(123, []);                      // err: `event` and `handler `type mismatch
                   ^^^ [1]

References:
   <BUILTINS>/node.js:846:13
   846|   on(event: string, listener: Function): this;
                    ^^^^^^ [2]


Error ------------------------------------------------------------------------------------------- events/events.js:31:14

Cannot call `emitter.once` with `123` bound to `event` because number [1] is incompatible with string [2].
[incompatible-call]

   events/events.js:31:14
    31| emitter.once(123, []);                    // err: `event` and `handler `type mismatch
                     ^^^ [1]

References:
   <BUILTINS>/node.js:847:15
   847|   once(event: string, listener: Function): this;
                      ^^^^^^ [2]


Error -------------------------------------------------------------------------------------------- events/events.js:35:9

Cannot call `emitter.prependListener` because function [1] requires another argument. [incompatible-call]

   events/events.js:35:9
    35| emitter.prependListener();                // err: both args are required
                ^^^^^^^^^^^^^^^

References:
   <BUILTINS>/node.js:848:3
   848|   prependListener(event: string, listener: Function): this;
          ^^^^^^^^^^^^^^^^^^^^^^^^^^^^^^^^^^^^^^^^^^^^^^^^^^^^^^^^ [1]


Error ------------------------------------------------------------------------------------------- events/events.js:36:25

Cannot call `emitter.prependListener` with `123` bound to `event` because number [1] is incompatible with string [2].
[incompatible-call]

   events/events.js:36:25
    36| emitter.prependListener(123, {});         // err: `event` and `handler `type mismatch
                                ^^^ [1]

References:
   <BUILTINS>/node.js:848:26
   848|   prependListener(event: string, listener: Function): this;
                                 ^^^^^^ [2]


Error -------------------------------------------------------------------------------------------- events/events.js:40:9

Cannot call `emitter.prependOnceListener` because function [1] requires another argument. [incompatible-call]

   events/events.js:40:9
    40| emitter.prependOnceListener();            // err: both args are required
                ^^^^^^^^^^^^^^^^^^^

References:
   <BUILTINS>/node.js:849:3
   849|   prependOnceListener(event: string, listener: Function): this;
          ^^^^^^^^^^^^^^^^^^^^^^^^^^^^^^^^^^^^^^^^^^^^^^^^^^^^^^^^^^^^ [1]


Error ------------------------------------------------------------------------------------------- events/events.js:41:29

Cannot call `emitter.prependOnceListener` with `123` bound to `event` because number [1] is incompatible with
string [2]. [incompatible-call]

   events/events.js:41:29
    41| emitter.prependOnceListener(123, {});     // err: `event` and `handler `type mismatch
                                    ^^^ [1]

References:
   <BUILTINS>/node.js:849:30
   849|   prependOnceListener(event: string, listener: Function): this;
                                     ^^^^^^ [2]


Error ------------------------------------------------------------------------------------------- events/events.js:46:28

Cannot call `emitter.removeAllListeners` with `123` bound to `event` because number [1] is incompatible with string [2].
[incompatible-call]

   events/events.js:46:28
    46| emitter.removeAllListeners(123);          // err: `event` must be a string
                                   ^^^ [1]

References:
   <BUILTINS>/node.js:850:30
   850|   removeAllListeners(event?: string): this;
                                     ^^^^^^ [2]


Error -------------------------------------------------------------------------------------------- events/events.js:50:9

Cannot call `emitter.removeListener` because function [1] requires another argument. [incompatible-call]

   events/events.js:50:9
    50| emitter.removeListener();                 // err: both args are required
                ^^^^^^^^^^^^^^

References:
   <BUILTINS>/node.js:851:3
   851|   removeListener(event: string, listener: Function): this;
          ^^^^^^^^^^^^^^^^^^^^^^^^^^^^^^^^^^^^^^^^^^^^^^^^^^^^^^^ [1]


Error ------------------------------------------------------------------------------------------- events/events.js:51:24

Cannot call `emitter.removeListener` with `123` bound to `event` because number [1] is incompatible with string [2].
[incompatible-call]

   events/events.js:51:24
    51| emitter.removeListener(123, {});          // `event` and `handler `type mismatch
                               ^^^ [1]

References:
   <BUILTINS>/node.js:851:25
   851|   removeListener(event: string, listener: Function): this;
                                ^^^^^^ [2]


Error -------------------------------------------------------------------------------------------- events/events.js:55:9

Cannot call `emitter.off` because function [1] requires another argument. [incompatible-call]

   events/events.js:55:9
    55| emitter.off();                            // err: both args are required
                ^^^

References:
   <BUILTINS>/node.js:852:3
   852|   off(event: string, listener: Function): this;
          ^^^^^^^^^^^^^^^^^^^^^^^^^^^^^^^^^^^^^^^^^^^^ [1]


Error ------------------------------------------------------------------------------------------- events/events.js:56:13

Cannot call `emitter.off` with `123` bound to `event` because number [1] is incompatible with string [2].
[incompatible-call]

   events/events.js:56:13
    56| emitter.off(123, {});                     // `event` and `handler `type mismatch
                    ^^^ [1]

References:
   <BUILTINS>/node.js:852:14
   852|   off(event: string, listener: Function): this;
                     ^^^^^^ [2]


Error ------------------------------------------------------------------------------------------- events/events.js:59:25

Cannot call `emitter.setMaxListeners` with `'foo'` bound to `n` because string [1] is incompatible with number [2].
[incompatible-call]

   events/events.js:59:25
    59| emitter.setMaxListeners('foo');           // err: numeric arg is required
                                ^^^^^ [1]

References:
   <BUILTINS>/node.js:853:22
   853|   setMaxListeners(n: number): this;
                             ^^^^^^ [2]


Error ------------------------------------------------------------------------------------------- events/events.js:62:25

Cannot call `emitter.getMaxListeners` because no arguments are expected by function type [1]. [extra-arg]

   events/events.js:62:25
    62| emitter.getMaxListeners('foo');           // err: does not process args
                                ^^^^^

References:
   <BUILTINS>/node.js:854:3
   854|   getMaxListeners(): number;
          ^^^^^^^^^^^^^^^^^^^^^^^^^ [1]


Error -------------------------------------------------------------------------------------------- events/events.js:65:9

Cannot call `emitter.rawListeners` because function [1] requires another argument. [incompatible-call]

   events/events.js:65:9
    65| emitter.rawListeners();                   // err: requires `event`
                ^^^^^^^^^^^^

References:
   <BUILTINS>/node.js:855:3
   855|   rawListeners(event: string): Array<Function>;
          ^^^^^^^^^^^^^^^^^^^^^^^^^^^^^^^^^^^^^^^^^^^^ [1]


Error ---------------------------------------------------------------------------------------------------- fs/fs.js:13:1

Could not decide which case to select, since case 3 [1] may work but if it doesn't case 4 [2] looks promising too. To
fix add a type annotation to `_` [3] or to `data` [4]. [speculation-ambiguous]

   fs/fs.js:13:1
         v-----------------------------------------------------------
     13| fs.readFile("file.exp", { encoding: "blah" }, (_, data) => {
     14|   (data : string);
     15| });
         -^

References:
   <BUILTINS>/node.js:1127:20
   1127|   declare function readFile(
                            ^^^^^^^^ [1]
   <BUILTINS>/node.js:1136:20
   1136|   declare function readFile(
                            ^^^^^^^^ [2]
   fs/fs.js:13:48
     13| fs.readFile("file.exp", { encoding: "blah" }, (_, data) => {
                                                        ^ [3]
   fs/fs.js:13:51
     13| fs.readFile("file.exp", { encoding: "blah" }, (_, data) => {
                                                           ^^^^ [4]


Error ---------------------------------------------------------------------------------------------------- fs/fs.js:28:2

Cannot cast `fs.readFileSync(...)` to string because `Buffer` [1] is incompatible with string [2]. [incompatible-cast]

   fs/fs.js:28:2
     28| (fs.readFileSync("file.exp") : string); // error
          ^^^^^^^^^^^^^^^^^^^^^^^^^^^

References:
   <BUILTINS>/node.js:1143:6
   1143|   ): Buffer;
              ^^^^^^ [1]
   fs/fs.js:28:32
     28| (fs.readFileSync("file.exp") : string); // error
                                        ^^^^^^ [2]


Error ---------------------------------------------------------------------------------------------------- fs/fs.js:31:2

Cannot cast `fs.readFileSync(...)` to `Buffer` because string [1] is incompatible with `Buffer` [2]. [incompatible-cast]

   fs/fs.js:31:2
     31| (fs.readFileSync("file.exp", "blah") : Buffer); // error
          ^^^^^^^^^^^^^^^^^^^^^^^^^^^^^^^^^^^

References:
   <BUILTINS>/node.js:1147:6
   1147|   ): string;
              ^^^^^^ [1]
   fs/fs.js:31:40
     31| (fs.readFileSync("file.exp", "blah") : Buffer); // error
                                                ^^^^^^ [2]


Error ---------------------------------------------------------------------------------------------------- fs/fs.js:34:2

Cannot cast `fs.readFileSync(...)` to `Buffer` because string [1] is incompatible with `Buffer` [2]. [incompatible-cast]

   fs/fs.js:34:2
     34| (fs.readFileSync("file.exp", { encoding: "blah" }) : Buffer); // error
          ^^^^^^^^^^^^^^^^^^^^^^^^^^^^^^^^^^^^^^^^^^^^^^^^^

References:
   <BUILTINS>/node.js:1152:7
   1152|   }): string;
               ^^^^^^ [1]
   fs/fs.js:34:54
     34| (fs.readFileSync("file.exp", { encoding: "blah" }) : Buffer); // error
                                                              ^^^^^^ [2]


Error ---------------------------------------------------------------------------------------------------- fs/fs.js:37:2

Cannot cast `fs.readFileSync(...)` to string because `Buffer` [1] is incompatible with string [2]. [incompatible-cast]

   fs/fs.js:37:2
     37| (fs.readFileSync("file.exp", {}) : string); // error
          ^^^^^^^^^^^^^^^^^^^^^^^^^^^^^^^

References:
   <BUILTINS>/node.js:1157:7
   1157|   }): Buffer;
               ^^^^^^ [1]
   fs/fs.js:37:36
     37| (fs.readFileSync("file.exp", {}) : string); // error
                                            ^^^^^^ [2]


Error --------------------------------------------------------------------------------------------------- fs/fs.js:118:4

Cannot cast `files` to array type because `Dirent` [1] is incompatible with string [2] in array element.
[incompatible-cast]

   fs/fs.js:118:4
   118|   (files: Array<string>); // error
           ^^^^^

References:
   <BUILTINS>/node.js:996:47
   996|     callback: (err: ?ErrnoError, files: Array<Dirent>) => void
                                                      ^^^^^^ [1]
   fs/fs.js:118:17
   118|   (files: Array<string>); // error
                        ^^^^^^ [2]


Error --------------------------------------------------------------------------------------------------- fs/fs.js:143:2

Cannot cast `fs.readdirSync(...)` to array type because `Dirent` [1] is incompatible with string [2] in array element.
[incompatible-cast]

   fs/fs.js:143:2
    143| (fs.readdirSync("file.exp", { withFileTypes: true }): Array<string>); // error
          ^^^^^^^^^^^^^^^^^^^^^^^^^^^^^^^^^^^^^^^^^^^^^^^^^^^

References:
   <BUILTINS>/node.js:1009:12
   1009|   ): Array<Dirent>;
                    ^^^^^^ [1]
   fs/fs.js:143:61
    143| (fs.readdirSync("file.exp", { withFileTypes: true }): Array<string>); // error
                                                                     ^^^^^^ [2]


Error ------------------------------------------------------------------------------------------------- http/get.js:13:6

Cannot call `http.get` because number [1] is incompatible with string [2]. [incompatible-call]

   http/get.js:13:6
     13| http.get(-1); // error
              ^^^

References:
   http/get.js:13:10
     13| http.get(-1); // error
                  ^^ [1]
   <BUILTINS>/node.js:1559:10
   1559|     url: string,
                  ^^^^^^ [2]


Error ------------------------------------------------------------------------------------------------- http/get.js:14:6

Cannot call `http.get` because string [1] is incompatible with number [2] in property `port`. [incompatible-call]

   http/get.js:14:6
     14| http.get({port: 'expects number'}); // error
              ^^^

References:
   http/get.js:14:17
     14| http.get({port: 'expects number'}); // error
                         ^^^^^^^^^^^^^^^^ [1]
   <BUILTINS>/node.js:1519:10
   1519|   port?: number,
                  ^^^^^^ [2]


Error ------------------------------------------------------------------------------------------------- http/get.js:15:6

Cannot call `http.get` because number [1] is incompatible with function type [2]. [incompatible-call]

   http/get.js:15:6
     15| http.get(url, {}, -1); // error
              ^^^

References:
   http/get.js:15:19
     15| http.get(url, {}, -1); // error
                           ^^ [1]
   <BUILTINS>/node.js:1561:16
   1561|     callback?: (response: IncomingMessage) => void
                        ^^^^^^^^^^^^^^^^^^^^^^^^^^^^^^^^^^^ [2]


Error ------------------------------------------------------------------------------------------------- http/get.js:16:6

Cannot call `http.get` because string [1] is incompatible with number [2] in property `port`. [incompatible-call]

   http/get.js:16:6
     16| http.get(url, {port: 'expects number'}, () => {}); // error
              ^^^

References:
   http/get.js:16:22
     16| http.get(url, {port: 'expects number'}, () => {}); // error
                              ^^^^^^^^^^^^^^^^ [1]
   <BUILTINS>/node.js:1519:10
   1519|   port?: number,
                  ^^^^^^ [2]


Error --------------------------------------------------------------------------------------------- http/request.js:13:6

Cannot call `http.request` because number [1] is incompatible with string [2]. [incompatible-call]

   http/request.js:13:6
     13| http.request(-1); // error
              ^^^^^^^

References:
   http/request.js:13:14
     13| http.request(-1); // error
                      ^^ [1]
   <BUILTINS>/node.js:1550:10
   1550|     url: string,
                  ^^^^^^ [2]


Error --------------------------------------------------------------------------------------------- http/request.js:14:6

Cannot call `http.request` because string [1] is incompatible with number [2] in property `port`. [incompatible-call]

   http/request.js:14:6
     14| http.request({port: 'expects number'}); // error
              ^^^^^^^

References:
   http/request.js:14:21
     14| http.request({port: 'expects number'}); // error
                             ^^^^^^^^^^^^^^^^ [1]
   <BUILTINS>/node.js:1519:10
   1519|   port?: number,
                  ^^^^^^ [2]


Error --------------------------------------------------------------------------------------------- http/request.js:15:6

Cannot call `http.request` because number [1] is incompatible with function type [2]. [incompatible-call]

   http/request.js:15:6
     15| http.request(url, {}, -1); // error
              ^^^^^^^

References:
   http/request.js:15:23
     15| http.request(url, {}, -1); // error
                               ^^ [1]
   <BUILTINS>/node.js:1552:16
   1552|     callback?: (response: IncomingMessage) => void
                        ^^^^^^^^^^^^^^^^^^^^^^^^^^^^^^^^^^^ [2]


Error --------------------------------------------------------------------------------------------- http/request.js:16:6

Cannot call `http.request` because string [1] is incompatible with number [2] in property `port`. [incompatible-call]

   http/request.js:16:6
     16| http.request(url, {port: 'expects number'}, () => {}); // error
              ^^^^^^^

References:
   http/request.js:16:26
     16| http.request(url, {port: 'expects number'}, () => {}); // error
                                  ^^^^^^^^^^^^^^^^ [1]
   <BUILTINS>/node.js:1519:10
   1519|   port?: number,
                  ^^^^^^ [2]


Error ---------------------------------------------------------------------------------------------- http/server.js:69:8

Cannot call `server.listen` because object literal [1] is incompatible with number [2]. [incompatible-call]

   http/server.js:69:8
     69| server.listen({}, () => {}, 'localhost', 123);
                ^^^^^^

References:
   http/server.js:69:15
     69| server.listen({}, () => {}, 'localhost', 123);
                       ^^ [1]
   <BUILTINS>/node.js:1458:17
   1458|   listen(port?: number, hostname?: string, backlog?: number, callback?: Function): this;
                         ^^^^^^ [2]


Error ---------------------------------------------------------------------------------------------- http/server.js:70:8

Cannot call `server.listen` because object literal [1] is incompatible with number [2]. [incompatible-call]

   http/server.js:70:8
     70| server.listen({}, function() {}, 'localhost', 123);
                ^^^^^^

References:
   http/server.js:70:15
     70| server.listen({}, function() {}, 'localhost', 123);
                       ^^ [1]
   <BUILTINS>/node.js:1458:17
   1458|   listen(port?: number, hostname?: string, backlog?: number, callback?: Function): this;
                         ^^^^^^ [2]


Error ---------------------------------------------------------------------------------------------- http/server.js:71:8

Cannot call `server.listen` because: [incompatible-call]
 - Either object literal [1] is incompatible with number [2].
 - Or object literal [1] is incompatible with number [3].
 - Or object literal [1] is incompatible with number [4].

   http/server.js:71:8
     71| server.listen({}, () => {}, 123);
                ^^^^^^

References:
   http/server.js:71:15
     71| server.listen({}, () => {}, 123);
                       ^^ [1]
   <BUILTINS>/node.js:1458:17
   1458|   listen(port?: number, hostname?: string, backlog?: number, callback?: Function): this;
                         ^^^^^^ [2]
   <BUILTINS>/node.js:1460:17
   1460|   listen(port?: number, backlog?: number, callback?: Function): this;
                         ^^^^^^ [3]
   <BUILTINS>/node.js:1461:17
   1461|   listen(port?: number, hostname?: string, callback?: Function): this;
                         ^^^^^^ [4]


Error ---------------------------------------------------------------------------------------------- http/server.js:72:8

Cannot call `server.listen` because: [incompatible-call]
 - Either object literal [1] is incompatible with number [2].
 - Or object literal [1] is incompatible with number [3].
 - Or object literal [1] is incompatible with number [4].

   http/server.js:72:8
     72| server.listen({}, function() {}, 123);
                ^^^^^^

References:
   http/server.js:72:15
     72| server.listen({}, function() {}, 123);
                       ^^ [1]
   <BUILTINS>/node.js:1458:17
   1458|   listen(port?: number, hostname?: string, backlog?: number, callback?: Function): this;
                         ^^^^^^ [2]
   <BUILTINS>/node.js:1460:17
   1460|   listen(port?: number, backlog?: number, callback?: Function): this;
                         ^^^^^^ [3]
   <BUILTINS>/node.js:1461:17
   1461|   listen(port?: number, hostname?: string, callback?: Function): this;
                         ^^^^^^ [4]


Error ---------------------------------------------------------------------------------------------- http/server.js:75:8

Cannot call `server.listen` because: [incompatible-call]
 - Either function [1] is incompatible with number [2].
 - Or function [1] is incompatible with number [3].
 - Or function [1] is incompatible with number [4].

   http/server.js:75:8
     75| server.listen(() => {}, 'localhost', 123);
                ^^^^^^

References:
   http/server.js:75:15
     75| server.listen(() => {}, 'localhost', 123);
                       ^^^^^^^^ [1]
   <BUILTINS>/node.js:1458:17
   1458|   listen(port?: number, hostname?: string, backlog?: number, callback?: Function): this;
                         ^^^^^^ [2]
   <BUILTINS>/node.js:1460:17
   1460|   listen(port?: number, backlog?: number, callback?: Function): this;
                         ^^^^^^ [3]
   <BUILTINS>/node.js:1461:17
   1461|   listen(port?: number, hostname?: string, callback?: Function): this;
                         ^^^^^^ [4]


Error ---------------------------------------------------------------------------------------------- http/server.js:76:8

Cannot call `server.listen` because: [incompatible-call]
 - Either function [1] is incompatible with number [2].
 - Or function [1] is incompatible with number [3].
 - Or function [1] is incompatible with number [4].

   http/server.js:76:8
     76| server.listen(function() {}, 'localhost', 123);
                ^^^^^^

References:
   http/server.js:76:15
     76| server.listen(function() {}, 'localhost', 123);
                       ^^^^^^^^^^ [1]
   <BUILTINS>/node.js:1458:17
   1458|   listen(port?: number, hostname?: string, backlog?: number, callback?: Function): this;
                         ^^^^^^ [2]
   <BUILTINS>/node.js:1460:17
   1460|   listen(port?: number, backlog?: number, callback?: Function): this;
                         ^^^^^^ [3]
   <BUILTINS>/node.js:1461:17
   1461|   listen(port?: number, hostname?: string, callback?: Function): this;
                         ^^^^^^ [4]


Error ---------------------------------------------------------------------------------------------- http/server.js:79:8

Cannot call `server.listen` because function [1] is incompatible with string [2]. [incompatible-call]

   http/server.js:79:8
     79| server.listen(8080, () => {}, 'localhost', 123);
                ^^^^^^

References:
   http/server.js:79:21
     79| server.listen(8080, () => {}, 'localhost', 123);
                             ^^^^^^^^ [1]
   <BUILTINS>/node.js:1458:36
   1458|   listen(port?: number, hostname?: string, backlog?: number, callback?: Function): this;
                                            ^^^^^^ [2]


Error ---------------------------------------------------------------------------------------------- http/server.js:80:8

Cannot call `server.listen` because function [1] is incompatible with string [2]. [incompatible-call]

   http/server.js:80:8
     80| server.listen(8080, function() {}, 'localhost', 123);
                ^^^^^^

References:
   http/server.js:80:21
     80| server.listen(8080, function() {}, 'localhost', 123);
                             ^^^^^^^^^^ [1]
   <BUILTINS>/node.js:1458:36
   1458|   listen(port?: number, hostname?: string, backlog?: number, callback?: Function): this;
                                            ^^^^^^ [2]


Error ---------------------------------------------------------------------------------------------- http/server.js:81:8

Cannot call `server.listen` because: [incompatible-call]
 - Either function [1] is incompatible with string [2].
 - Or function [1] is incompatible with number [3].
 - Or function [1] is incompatible with string [4].

   http/server.js:81:8
     81| server.listen(8080, () => {}, 123);
                ^^^^^^

References:
   http/server.js:81:21
     81| server.listen(8080, () => {}, 123);
                             ^^^^^^^^ [1]
   <BUILTINS>/node.js:1458:36
   1458|   listen(port?: number, hostname?: string, backlog?: number, callback?: Function): this;
                                            ^^^^^^ [2]
   <BUILTINS>/node.js:1460:35
   1460|   listen(port?: number, backlog?: number, callback?: Function): this;
                                           ^^^^^^ [3]
   <BUILTINS>/node.js:1461:36
   1461|   listen(port?: number, hostname?: string, callback?: Function): this;
                                            ^^^^^^ [4]


Error ---------------------------------------------------------------------------------------------- http/server.js:82:8

Cannot call `server.listen` because: [incompatible-call]
 - Either function [1] is incompatible with string [2].
 - Or function [1] is incompatible with number [3].
 - Or function [1] is incompatible with string [4].

   http/server.js:82:8
     82| server.listen(8080, function() {}, 123);
                ^^^^^^

References:
   http/server.js:82:21
     82| server.listen(8080, function() {}, 123);
                             ^^^^^^^^^^ [1]
   <BUILTINS>/node.js:1458:36
   1458|   listen(port?: number, hostname?: string, backlog?: number, callback?: Function): this;
                                            ^^^^^^ [2]
   <BUILTINS>/node.js:1460:35
   1460|   listen(port?: number, backlog?: number, callback?: Function): this;
                                           ^^^^^^ [3]
   <BUILTINS>/node.js:1461:36
   1461|   listen(port?: number, hostname?: string, callback?: Function): this;
                                            ^^^^^^ [4]


Error ---------------------------------------------------------------------------------------------- http/server.js:83:8

Cannot call `server.listen` because: [incompatible-call]
 - Either function [1] is incompatible with string [2].
 - Or function [1] is incompatible with number [3].
 - Or function [1] is incompatible with string [4].

   http/server.js:83:8
     83| server.listen(8080, () => {}, 'localhost');
                ^^^^^^

References:
   http/server.js:83:21
     83| server.listen(8080, () => {}, 'localhost');
                             ^^^^^^^^ [1]
   <BUILTINS>/node.js:1458:36
   1458|   listen(port?: number, hostname?: string, backlog?: number, callback?: Function): this;
                                            ^^^^^^ [2]
   <BUILTINS>/node.js:1460:35
   1460|   listen(port?: number, backlog?: number, callback?: Function): this;
                                           ^^^^^^ [3]
   <BUILTINS>/node.js:1461:36
   1461|   listen(port?: number, hostname?: string, callback?: Function): this;
                                            ^^^^^^ [4]


Error ---------------------------------------------------------------------------------------------- http/server.js:84:8

Cannot call `server.listen` because: [incompatible-call]
 - Either function [1] is incompatible with string [2].
 - Or function [1] is incompatible with number [3].
 - Or function [1] is incompatible with string [4].

   http/server.js:84:8
     84| server.listen(8080, function() {}, 'localhost');
                ^^^^^^

References:
   http/server.js:84:21
     84| server.listen(8080, function() {}, 'localhost');
                             ^^^^^^^^^^ [1]
   <BUILTINS>/node.js:1458:36
   1458|   listen(port?: number, hostname?: string, backlog?: number, callback?: Function): this;
                                            ^^^^^^ [2]
   <BUILTINS>/node.js:1460:35
   1460|   listen(port?: number, backlog?: number, callback?: Function): this;
                                           ^^^^^^ [3]
   <BUILTINS>/node.js:1461:36
   1461|   listen(port?: number, hostname?: string, callback?: Function): this;
                                            ^^^^^^ [4]


Error ------------------------------------------------------------------------------------------------ https/get.js:13:7

Cannot call `https.get` because number [1] is incompatible with string [2]. [incompatible-call]

   https/get.js:13:7
     13| https.get(-1); // error
               ^^^

References:
   https/get.js:13:11
     13| https.get(-1); // error
                   ^^ [1]
   <BUILTINS>/node.js:1606:10
   1606|     url: string,
                  ^^^^^^ [2]


Error ------------------------------------------------------------------------------------------------ https/get.js:14:7

Cannot call `https.get` because string [1] is incompatible with number [2] in property `port`. [incompatible-call]

   https/get.js:14:7
     14| https.get({port: 'expects number'}); // error
               ^^^

References:
   https/get.js:14:18
     14| https.get({port: 'expects number'}); // error
                          ^^^^^^^^^^^^^^^^ [1]
   <BUILTINS>/node.js:1519:10
   1519|   port?: number,
                  ^^^^^^ [2]


Error ------------------------------------------------------------------------------------------------ https/get.js:15:7

Cannot call `https.get` because number [1] is incompatible with function type [2]. [incompatible-call]

   https/get.js:15:7
     15| https.get(url, {}, -1); // error
               ^^^

References:
   https/get.js:15:20
     15| https.get(url, {}, -1); // error
                            ^^ [1]
   <BUILTINS>/node.js:1608:16
   1608|     callback?: (response: IncomingMessage) => void
                        ^^^^^^^^^^^^^^^^^^^^^^^^^^^^^^^^^^^ [2]


Error ------------------------------------------------------------------------------------------------ https/get.js:16:7

Cannot call `https.get` because string [1] is incompatible with number [2] in property `port`. [incompatible-call]

   https/get.js:16:7
     16| https.get(url, {port: 'expects number'}, () => {}); // error
               ^^^

References:
   https/get.js:16:23
     16| https.get(url, {port: 'expects number'}, () => {}); // error
                               ^^^^^^^^^^^^^^^^ [1]
   <BUILTINS>/node.js:1519:10
   1519|   port?: number,
                  ^^^^^^ [2]


Error -------------------------------------------------------------------------------------------- https/request.js:13:7

Cannot call `https.request` because number [1] is incompatible with string [2]. [incompatible-call]

   https/request.js:13:7
     13| https.request(-1); // error
               ^^^^^^^

References:
   https/request.js:13:15
     13| https.request(-1); // error
                       ^^ [1]
   <BUILTINS>/node.js:1597:10
   1597|     url: string,
                  ^^^^^^ [2]


Error -------------------------------------------------------------------------------------------- https/request.js:14:7

Cannot call `https.request` because string [1] is incompatible with number [2] in property `port`. [incompatible-call]

   https/request.js:14:7
     14| https.request({port: 'expects number'}); // error
               ^^^^^^^

References:
   https/request.js:14:22
     14| https.request({port: 'expects number'}); // error
                              ^^^^^^^^^^^^^^^^ [1]
   <BUILTINS>/node.js:1519:10
   1519|   port?: number,
                  ^^^^^^ [2]


Error -------------------------------------------------------------------------------------------- https/request.js:15:7

Cannot call `https.request` because number [1] is incompatible with function type [2]. [incompatible-call]

   https/request.js:15:7
     15| https.request(url, {}, -1); // error
               ^^^^^^^

References:
   https/request.js:15:24
     15| https.request(url, {}, -1); // error
                                ^^ [1]
   <BUILTINS>/node.js:1599:16
   1599|     callback?: (response: IncomingMessage) => void
                        ^^^^^^^^^^^^^^^^^^^^^^^^^^^^^^^^^^^ [2]


Error -------------------------------------------------------------------------------------------- https/request.js:16:7

Cannot call `https.request` because string [1] is incompatible with number [2] in property `port`. [incompatible-call]

   https/request.js:16:7
     16| https.request(url, {port: 'expects number'}, () => {}); // error
               ^^^^^^^

References:
   https/request.js:16:27
     16| https.request(url, {port: 'expects number'}, () => {}); // error
                                   ^^^^^^^^^^^^^^^^ [1]
   <BUILTINS>/node.js:1519:10
   1519|   port?: number,
                  ^^^^^^ [2]


Error --------------------------------------------------------------------------------------------- https/server.js:69:8

Cannot call `server.listen` because object literal [1] is incompatible with number [2]. [incompatible-call]

   https/server.js:69:8
     69| server.listen({}, () => {}, 'localhost', 123);
                ^^^^^^

References:
   https/server.js:69:15
     69| server.listen({}, () => {}, 'localhost', 123);
                       ^^ [1]
   <BUILTINS>/node.js:1485:17
   1485|   listen(port?: number, hostname?: string, backlog?: number, callback?: Function): this;
                         ^^^^^^ [2]


Error --------------------------------------------------------------------------------------------- https/server.js:70:8

Cannot call `server.listen` because object literal [1] is incompatible with number [2]. [incompatible-call]

   https/server.js:70:8
     70| server.listen({}, function() {}, 'localhost', 123);
                ^^^^^^

References:
   https/server.js:70:15
     70| server.listen({}, function() {}, 'localhost', 123);
                       ^^ [1]
   <BUILTINS>/node.js:1485:17
   1485|   listen(port?: number, hostname?: string, backlog?: number, callback?: Function): this;
                         ^^^^^^ [2]


Error --------------------------------------------------------------------------------------------- https/server.js:71:8

Cannot call `server.listen` because: [incompatible-call]
 - Either object literal [1] is incompatible with number [2].
 - Or object literal [1] is incompatible with number [3].
 - Or object literal [1] is incompatible with number [4].

   https/server.js:71:8
     71| server.listen({}, () => {}, 123);
                ^^^^^^

References:
   https/server.js:71:15
     71| server.listen({}, () => {}, 123);
                       ^^ [1]
   <BUILTINS>/node.js:1485:17
   1485|   listen(port?: number, hostname?: string, backlog?: number, callback?: Function): this;
                         ^^^^^^ [2]
   <BUILTINS>/node.js:1487:17
   1487|   listen(port?: number, backlog?: number, callback?: Function): this;
                         ^^^^^^ [3]
   <BUILTINS>/node.js:1488:17
   1488|   listen(port?: number, hostname?: string, callback?: Function): this;
                         ^^^^^^ [4]


Error --------------------------------------------------------------------------------------------- https/server.js:72:8

Cannot call `server.listen` because: [incompatible-call]
 - Either object literal [1] is incompatible with number [2].
 - Or object literal [1] is incompatible with number [3].
 - Or object literal [1] is incompatible with number [4].

   https/server.js:72:8
     72| server.listen({}, function() {}, 123);
                ^^^^^^

References:
   https/server.js:72:15
     72| server.listen({}, function() {}, 123);
                       ^^ [1]
   <BUILTINS>/node.js:1485:17
   1485|   listen(port?: number, hostname?: string, backlog?: number, callback?: Function): this;
                         ^^^^^^ [2]
   <BUILTINS>/node.js:1487:17
   1487|   listen(port?: number, backlog?: number, callback?: Function): this;
                         ^^^^^^ [3]
   <BUILTINS>/node.js:1488:17
   1488|   listen(port?: number, hostname?: string, callback?: Function): this;
                         ^^^^^^ [4]


Error --------------------------------------------------------------------------------------------- https/server.js:75:8

Cannot call `server.listen` because: [incompatible-call]
 - Either function [1] is incompatible with number [2].
 - Or function [1] is incompatible with number [3].
 - Or function [1] is incompatible with number [4].

   https/server.js:75:8
     75| server.listen(() => {}, 'localhost', 123);
                ^^^^^^

References:
   https/server.js:75:15
     75| server.listen(() => {}, 'localhost', 123);
                       ^^^^^^^^ [1]
   <BUILTINS>/node.js:1485:17
   1485|   listen(port?: number, hostname?: string, backlog?: number, callback?: Function): this;
                         ^^^^^^ [2]
   <BUILTINS>/node.js:1487:17
   1487|   listen(port?: number, backlog?: number, callback?: Function): this;
                         ^^^^^^ [3]
   <BUILTINS>/node.js:1488:17
   1488|   listen(port?: number, hostname?: string, callback?: Function): this;
                         ^^^^^^ [4]


Error --------------------------------------------------------------------------------------------- https/server.js:76:8

Cannot call `server.listen` because: [incompatible-call]
 - Either function [1] is incompatible with number [2].
 - Or function [1] is incompatible with number [3].
 - Or function [1] is incompatible with number [4].

   https/server.js:76:8
     76| server.listen(function() {}, 'localhost', 123);
                ^^^^^^

References:
   https/server.js:76:15
     76| server.listen(function() {}, 'localhost', 123);
                       ^^^^^^^^^^ [1]
   <BUILTINS>/node.js:1485:17
   1485|   listen(port?: number, hostname?: string, backlog?: number, callback?: Function): this;
                         ^^^^^^ [2]
   <BUILTINS>/node.js:1487:17
   1487|   listen(port?: number, backlog?: number, callback?: Function): this;
                         ^^^^^^ [3]
   <BUILTINS>/node.js:1488:17
   1488|   listen(port?: number, hostname?: string, callback?: Function): this;
                         ^^^^^^ [4]


Error --------------------------------------------------------------------------------------------- https/server.js:79:8

Cannot call `server.listen` because function [1] is incompatible with string [2]. [incompatible-call]

   https/server.js:79:8
     79| server.listen(8443, () => {}, 'localhost', 123);
                ^^^^^^

References:
   https/server.js:79:21
     79| server.listen(8443, () => {}, 'localhost', 123);
                             ^^^^^^^^ [1]
   <BUILTINS>/node.js:1485:36
   1485|   listen(port?: number, hostname?: string, backlog?: number, callback?: Function): this;
                                            ^^^^^^ [2]


Error --------------------------------------------------------------------------------------------- https/server.js:80:8

Cannot call `server.listen` because function [1] is incompatible with string [2]. [incompatible-call]

   https/server.js:80:8
     80| server.listen(8443, function() {}, 'localhost', 123);
                ^^^^^^

References:
   https/server.js:80:21
     80| server.listen(8443, function() {}, 'localhost', 123);
                             ^^^^^^^^^^ [1]
   <BUILTINS>/node.js:1485:36
   1485|   listen(port?: number, hostname?: string, backlog?: number, callback?: Function): this;
                                            ^^^^^^ [2]


Error --------------------------------------------------------------------------------------------- https/server.js:81:8

Cannot call `server.listen` because: [incompatible-call]
 - Either function [1] is incompatible with string [2].
 - Or function [1] is incompatible with number [3].
 - Or function [1] is incompatible with string [4].

   https/server.js:81:8
     81| server.listen(8443, () => {}, 123);
                ^^^^^^

References:
   https/server.js:81:21
     81| server.listen(8443, () => {}, 123);
                             ^^^^^^^^ [1]
   <BUILTINS>/node.js:1485:36
   1485|   listen(port?: number, hostname?: string, backlog?: number, callback?: Function): this;
                                            ^^^^^^ [2]
   <BUILTINS>/node.js:1487:35
   1487|   listen(port?: number, backlog?: number, callback?: Function): this;
                                           ^^^^^^ [3]
   <BUILTINS>/node.js:1488:36
   1488|   listen(port?: number, hostname?: string, callback?: Function): this;
                                            ^^^^^^ [4]


Error --------------------------------------------------------------------------------------------- https/server.js:82:8

Cannot call `server.listen` because: [incompatible-call]
 - Either function [1] is incompatible with string [2].
 - Or function [1] is incompatible with number [3].
 - Or function [1] is incompatible with string [4].

   https/server.js:82:8
     82| server.listen(8443, function() {}, 123);
                ^^^^^^

References:
   https/server.js:82:21
     82| server.listen(8443, function() {}, 123);
                             ^^^^^^^^^^ [1]
   <BUILTINS>/node.js:1485:36
   1485|   listen(port?: number, hostname?: string, backlog?: number, callback?: Function): this;
                                            ^^^^^^ [2]
   <BUILTINS>/node.js:1487:35
   1487|   listen(port?: number, backlog?: number, callback?: Function): this;
                                           ^^^^^^ [3]
   <BUILTINS>/node.js:1488:36
   1488|   listen(port?: number, hostname?: string, callback?: Function): this;
                                            ^^^^^^ [4]


Error --------------------------------------------------------------------------------------------- https/server.js:83:8

Cannot call `server.listen` because: [incompatible-call]
 - Either function [1] is incompatible with string [2].
 - Or function [1] is incompatible with number [3].
 - Or function [1] is incompatible with string [4].

   https/server.js:83:8
     83| server.listen(8443, () => {}, 'localhost');
                ^^^^^^

References:
   https/server.js:83:21
     83| server.listen(8443, () => {}, 'localhost');
                             ^^^^^^^^ [1]
   <BUILTINS>/node.js:1485:36
   1485|   listen(port?: number, hostname?: string, backlog?: number, callback?: Function): this;
                                            ^^^^^^ [2]
   <BUILTINS>/node.js:1487:35
   1487|   listen(port?: number, backlog?: number, callback?: Function): this;
                                           ^^^^^^ [3]
   <BUILTINS>/node.js:1488:36
   1488|   listen(port?: number, hostname?: string, callback?: Function): this;
                                            ^^^^^^ [4]


Error --------------------------------------------------------------------------------------------- https/server.js:84:8

Cannot call `server.listen` because: [incompatible-call]
 - Either function [1] is incompatible with string [2].
 - Or function [1] is incompatible with number [3].
 - Or function [1] is incompatible with string [4].

   https/server.js:84:8
     84| server.listen(8443, function() {}, 'localhost');
                ^^^^^^

References:
   https/server.js:84:21
     84| server.listen(8443, function() {}, 'localhost');
                             ^^^^^^^^^^ [1]
   <BUILTINS>/node.js:1485:36
   1485|   listen(port?: number, hostname?: string, backlog?: number, callback?: Function): this;
                                            ^^^^^^ [2]
   <BUILTINS>/node.js:1487:35
   1487|   listen(port?: number, backlog?: number, callback?: Function): this;
                                           ^^^^^^ [3]
   <BUILTINS>/node.js:1488:36
   1488|   listen(port?: number, hostname?: string, callback?: Function): this;
                                            ^^^^^^ [4]


Error ---------------------------------------------------------------------------- invalid_package_file/package.json:1:1

Unexpected end of input, expected a valid JSON value

   1|
      


Error ----------------------------------------------------------------------------------------------- os/userInfo.js:7:2

Cannot cast `u1.username` to `Buffer` because string [1] is incompatible with `Buffer` [2]. [incompatible-cast]

   os/userInfo.js:7:2
      7| (u1.username: Buffer); // error
          ^^^^^^^^^^^

References:
   <BUILTINS>/node.js:1749:13
   1749|   username: string,
                     ^^^^^^ [1]
   os/userInfo.js:7:15
      7| (u1.username: Buffer); // error
                       ^^^^^^ [2]


Error ---------------------------------------------------------------------------------------------- os/userInfo.js:11:2

Cannot cast `u2.username` to `Buffer` because string [1] is incompatible with `Buffer` [2]. [incompatible-cast]

   os/userInfo.js:11:2
     11| (u2.username: Buffer); // error
          ^^^^^^^^^^^

References:
   <BUILTINS>/node.js:1749:13
   1749|   username: string,
                     ^^^^^^ [1]
   os/userInfo.js:11:15
     11| (u2.username: Buffer); // error
                       ^^^^^^ [2]


Error ---------------------------------------------------------------------------------------------- os/userInfo.js:14:2

Cannot cast `u3.username` to string because `Buffer` [1] is incompatible with string [2]. [incompatible-cast]

   os/userInfo.js:14:2
     14| (u3.username: string); // error
          ^^^^^^^^^^^

References:
   <BUILTINS>/node.js:1740:13
   1740|   username: Buffer,
                     ^^^^^^ [1]
   os/userInfo.js:14:15
     14| (u3.username: string); // error
                       ^^^^^^ [2]


Error -------------------------------------------------------------------------------------- process/emitWarning.js:10:9

Cannot call `process.emitWarning` because: [incompatible-call]
 - Either undefined [1] is incompatible with string [2].
 - Or undefined [1] is incompatible with `Error` [3].
 - Or function type [4] requires another argument from call of method `emitWarning` [1].
 - Or function type [5] requires another argument from call of method `emitWarning` [1].
 - Or function type [6] requires another argument from call of method `emitWarning` [1].

   process/emitWarning.js:10:9
     10| process.emitWarning(); // error
                 ^^^^^^^^^^^

References:
   process/emitWarning.js:10:1
     10| process.emitWarning(); // error
         ^^^^^^^^^^^^^^^^^^^^^ [1]
<<<<<<< HEAD
   <BUILTINS>/node.js:2635:24
   2635|   emitWarning(warning: string | Error): void;
                                ^^^^^^ [2]
   <BUILTINS>/node.js:2635:33
   2635|   emitWarning(warning: string | Error): void;
                                         ^^^^^ [3]
   <BUILTINS>/node.js:2636:3
   2636|   emitWarning(warning: string, typeOrCtor: string | (...empty) => mixed): void;
           ^^^^^^^^^^^^^^^^^^^^^^^^^^^^^^^^^^^^^^^^^^^^^^^^^^^^^^^^^^^^^^^^^^^^^^^^^^^^ [4]
   <BUILTINS>/node.js:2637:3
   2637|   emitWarning(warning: string, type: string, codeOrCtor: string | (...empty) => mixed): void;
           ^^^^^^^^^^^^^^^^^^^^^^^^^^^^^^^^^^^^^^^^^^^^^^^^^^^^^^^^^^^^^^^^^^^^^^^^^^^^^^^^^^^^^^^^^^ [5]
   <BUILTINS>/node.js:2638:3
           v-----------
   2638|   emitWarning(
   2639|     warning: string,
   2640|     type: string,
   2641|     code: string,
   2642|     ctor?: (...empty) => mixed
   2643|   ): void;
=======
   <BUILTINS>/node.js:2655:24
   2655|   emitWarning(warning: string | Error): void;
                                ^^^^^^ [2]
   <BUILTINS>/node.js:2655:33
   2655|   emitWarning(warning: string | Error): void;
                                         ^^^^^ [3]
   <BUILTINS>/node.js:2656:3
   2656|   emitWarning(warning: string, typeOrCtor: string | (...empty) => mixed): void;
           ^^^^^^^^^^^^^^^^^^^^^^^^^^^^^^^^^^^^^^^^^^^^^^^^^^^^^^^^^^^^^^^^^^^^^^^^^^^^ [4]
   <BUILTINS>/node.js:2657:3
   2657|   emitWarning(warning: string, type: string, codeOrCtor: string | (...empty) => mixed): void;
           ^^^^^^^^^^^^^^^^^^^^^^^^^^^^^^^^^^^^^^^^^^^^^^^^^^^^^^^^^^^^^^^^^^^^^^^^^^^^^^^^^^^^^^^^^^ [5]
   <BUILTINS>/node.js:2658:3
           v-----------
   2658|   emitWarning(
   2659|     warning: string,
   2660|     type: string,
   2661|     code: string,
   2662|     ctor?: (...empty) => mixed
   2663|   ): void;
>>>>>>> eaffc8cd
           ------^ [6]


Error -------------------------------------------------------------------------------------- process/emitWarning.js:11:9

Cannot call `process.emitWarning` because: [incompatible-call]
 - Either number [1] is incompatible with string [2].
 - Or number [1] is incompatible with string [3].
 - Or number [1] is incompatible with string [4].

   process/emitWarning.js:11:9
     11| process.emitWarning(42); // error
                 ^^^^^^^^^^^

References:
   process/emitWarning.js:11:21
     11| process.emitWarning(42); // error
                             ^^ [1]
<<<<<<< HEAD
   <BUILTINS>/node.js:2636:24
   2636|   emitWarning(warning: string, typeOrCtor: string | (...empty) => mixed): void;
                                ^^^^^^ [2]
   <BUILTINS>/node.js:2637:24
   2637|   emitWarning(warning: string, type: string, codeOrCtor: string | (...empty) => mixed): void;
                                ^^^^^^ [3]
   <BUILTINS>/node.js:2639:14
   2639|     warning: string,
=======
   <BUILTINS>/node.js:2656:24
   2656|   emitWarning(warning: string, typeOrCtor: string | (...empty) => mixed): void;
                                ^^^^^^ [2]
   <BUILTINS>/node.js:2657:24
   2657|   emitWarning(warning: string, type: string, codeOrCtor: string | (...empty) => mixed): void;
                                ^^^^^^ [3]
   <BUILTINS>/node.js:2659:14
   2659|     warning: string,
>>>>>>> eaffc8cd
                      ^^^^^^ [4]


Error -------------------------------------------------------------------------------------- process/emitWarning.js:12:9

Cannot call `process.emitWarning` because: [incompatible-call]
 - Either number [1] is incompatible with string [2].
 - Or number [1] is incompatible with string [3].

   process/emitWarning.js:12:9
     12| process.emitWarning("blah", 42); // error
                 ^^^^^^^^^^^

References:
   process/emitWarning.js:12:29
     12| process.emitWarning("blah", 42); // error
                                     ^^ [1]
<<<<<<< HEAD
   <BUILTINS>/node.js:2637:38
   2637|   emitWarning(warning: string, type: string, codeOrCtor: string | (...empty) => mixed): void;
                                              ^^^^^^ [2]
   <BUILTINS>/node.js:2640:11
   2640|     type: string,
=======
   <BUILTINS>/node.js:2657:38
   2657|   emitWarning(warning: string, type: string, codeOrCtor: string | (...empty) => mixed): void;
                                              ^^^^^^ [2]
   <BUILTINS>/node.js:2660:11
   2660|     type: string,
>>>>>>> eaffc8cd
                   ^^^^^^ [3]


Error -------------------------------------------------------------------------------------- process/emitWarning.js:13:9

Cannot call `process.emitWarning` because number [1] is incompatible with string [2]. [incompatible-call]

   process/emitWarning.js:13:9
     13| process.emitWarning("blah", "blah", 42); // error
                 ^^^^^^^^^^^

References:
   process/emitWarning.js:13:37
     13| process.emitWarning("blah", "blah", 42); // error
                                             ^^ [1]
<<<<<<< HEAD
   <BUILTINS>/node.js:2641:11
   2641|     code: string,
=======
   <BUILTINS>/node.js:2661:11
   2661|     code: string,
>>>>>>> eaffc8cd
                   ^^^^^^ [2]


Error -------------------------------------------------------------------------------------- process/emitWarning.js:14:2

Cannot cast `process.emitWarning(...)` to string because undefined [1] is incompatible with string [2].
[incompatible-cast]

   process/emitWarning.js:14:2
     14| (process.emitWarning("blah"): string); // error
          ^^^^^^^^^^^^^^^^^^^^^^^^^^^

References:
<<<<<<< HEAD
   <BUILTINS>/node.js:2635:41
   2635|   emitWarning(warning: string | Error): void;
=======
   <BUILTINS>/node.js:2655:41
   2655|   emitWarning(warning: string | Error): void;
>>>>>>> eaffc8cd
                                                 ^^^^ [1]
   process/emitWarning.js:14:31
     14| (process.emitWarning("blah"): string); // error
                                       ^^^^^^ [2]


Error ----------------------------------------------------------------------------------------- process/nextTick.js:14:3

Cannot call `process.nextTick` because number [1] is incompatible with string [2] in the first argument.
[incompatible-call]

   process/nextTick.js:14:3
   14|   0, // Error: number ~> string
         ^ [1]

References:
   process/nextTick.js:13:7
   13|   (a: string, b: number, c: boolean) => {},
             ^^^^^^ [2]


Error ----------------------------------------------------------------------------------------- process/nextTick.js:16:3

Cannot call `process.nextTick` because null [1] is incompatible with boolean [2] in the third argument.
[incompatible-call]

   process/nextTick.js:16:3
   16|   null // Error: null ~> boolean
         ^^^^ [1]

References:
   process/nextTick.js:13:29
   13|   (a: string, b: number, c: boolean) => {},
                                   ^^^^^^^ [2]


Error ----------------------------------------------------------------------------------------- process/nextTick.js:22:3

Cannot call `process.nextTick` because string [1] is incompatible with number [2] in the second argument.
[incompatible-call]

   process/nextTick.js:22:3
   22|   'y', // Error: string ~> number
         ^^^ [1]

References:
   process/nextTick.js:20:18
   20|   (a: string, b: number, c: boolean) => {},
                        ^^^^^^ [2]


Error ----------------------------------------------------------------------------------------- process/nextTick.js:26:9

Cannot call `process.nextTick` because function [1] requires another argument from function type [2].
[incompatible-call]

   process/nextTick.js:26:9
     26| process.nextTick(
                 ^^^^^^^^

References:
   process/nextTick.js:27:3
     27|   (a: string, b: number, c: boolean) => {} // Error: too few arguments
           ^^^^^^^^^^^^^^^^^^^^^^^^^^^^^^^^^^^^^^^^ [1]
<<<<<<< HEAD
   <BUILTINS>/node.js:2664:21
   2664|   nextTick: <T>(cb: (...T) => mixed, ...T) => void;
=======
   <BUILTINS>/node.js:2684:21
   2684|   nextTick: <T>(cb: (...T) => mixed, ...T) => void;
>>>>>>> eaffc8cd
                             ^^^^^^^^^^^^^^^ [2]


Error ------------------------------------------------------------------------------------------- process/process.js:5:2

Cannot cast `process.allowedNodeEnvironmentFlags` to string because `Set` [1] is incompatible with string [2].
[incompatible-cast]

   process/process.js:5:2
      5| (process.allowedNodeEnvironmentFlags: string); // error
          ^^^^^^^^^^^^^^^^^^^^^^^^^^^^^^^^^^^

References:
<<<<<<< HEAD
   <BUILTINS>/node.js:2624:32
   2624|   allowedNodeEnvironmentFlags: Set<string>;
=======
   <BUILTINS>/node.js:2644:32
   2644|   allowedNodeEnvironmentFlags: Set<string>;
>>>>>>> eaffc8cd
                                        ^^^^^^^^^^^ [1]
   process/process.js:5:39
      5| (process.allowedNodeEnvironmentFlags: string); // error
                                               ^^^^^^ [2]


Error -------------------------------------------------------------------------------------------- stream/stream.js:36:2

Cannot cast `pipe` to `MyDuplex` because `MyWriteStream` [1] is incompatible with `MyDuplex` [2]. [incompatible-cast]

   stream/stream.js:36:2
   36| (pipe: MyDuplex); // error
        ^^^^

References:
   stream/stream.js:32:9
   32|   .pipe(new MyWriteStream());
               ^^^^^^^^^^^^^^^^^^^ [1]
   stream/stream.js:36:8
   36| (pipe: MyDuplex); // error
              ^^^^^^^^ [2]


Error -------------------------------------------------------------------------------------------- stream/stream.js:45:6

Cannot cast `error` to null because `Error` [1] is incompatible with null [2]. [incompatible-cast]

   stream/stream.js:45:6
     45|     (error: null); // error
              ^^^^^

References:
   <BUILTINS>/node.js:2027:18
   2027|     cb: (error?: Error) => void,
                          ^^^^^ [1]
   stream/stream.js:45:13
     45|     (error: null); // error
                     ^^^^ [2]


Error -------------------------------------------------------------------------------------------- stream/stream.js:45:6

Cannot cast `error` to null because undefined [1] is incompatible with null [2]. [incompatible-cast]

   stream/stream.js:45:6
     45|     (error: null); // error
              ^^^^^

References:
   <BUILTINS>/node.js:2027:18
   2027|     cb: (error?: Error) => void,
                          ^^^^^ [1]
   stream/stream.js:45:13
     45|     (error: null); // error
                     ^^^^ [2]


Error -------------------------------------------------------------------------------------------- stream/stream.js:50:2

Cannot cast `pipeline` to `MyDuplex` because `MyWriteStream` [1] is incompatible with `MyDuplex` [2].
[incompatible-cast]

   stream/stream.js:50:2
   50| (pipeline: MyDuplex); // error
        ^^^^^^^^

References:
   stream/stream.js:42:3
   42|   new MyWriteStream(),
         ^^^^^^^^^^^^^^^^^^^ [1]
   stream/stream.js:50:12
   50| (pipeline: MyDuplex); // error
                  ^^^^^^^^ [2]


Error -------------------------------------------------------------------------------------------- stream/stream.js:52:8

Cannot call `stream.pipeline` because: [incompatible-call]
 - Either `MyWriteStream` [1] is incompatible with `stream$Readable` [2].
 - Or `MyWriteStream` [1] is incompatible with `stream$Readable` [3].
 - Or `MyWriteStream` [1] is incompatible with `stream$Readable` [4].
 - Or `MyWriteStream` [1] is incompatible with `stream$Readable` [5].
 - Or `MyWriteStream` [1] is incompatible with `stream$Readable` [6].
 - Or `MyWriteStream` [1] is incompatible with `stream$Readable` [7].

   stream/stream.js:52:8
     52| stream.pipeline(
                ^^^^^^^^

References:
   stream/stream.js:53:3
     53|   new MyWriteStream(), // error - first stream must be Readable
           ^^^^^^^^^^^^^^^^^^^ [1]
   <BUILTINS>/node.js:2012:9
   2012|     s1: stream$Readable,
                 ^^^^^^^^^^^^^^^ [2]
   <BUILTINS>/node.js:2017:9
   2017|     s1: stream$Readable,
                 ^^^^^^^^^^^^^^^ [3]
   <BUILTINS>/node.js:2023:9
   2023|     s1: stream$Readable,
                 ^^^^^^^^^^^^^^^ [4]
   <BUILTINS>/node.js:2030:9
   2030|     s1: stream$Readable,
                 ^^^^^^^^^^^^^^^ [5]
   <BUILTINS>/node.js:2038:9
   2038|     s1: stream$Readable,
                 ^^^^^^^^^^^^^^^ [6]
   <BUILTINS>/node.js:2047:9
   2047|     s1: stream$Readable,
                 ^^^^^^^^^^^^^^^ [7]


Error -------------------------------------------------------------------------------------------- stream/stream.js:58:8

Cannot call `stream.pipeline` because: [incompatible-call]
 - Either `MyWriteStream` [1] is incompatible with `stream$Duplex` [2].
 - Or `MyWriteStream` [1] is incompatible with `stream$Duplex` [3].
 - Or `MyWriteStream` [1] is incompatible with `stream$Duplex` [4].
 - Or `MyWriteStream` [1] is incompatible with `stream$Duplex` [5].
 - Or `MyWriteStream` [1] is incompatible with `stream$Duplex` [6].

   stream/stream.js:58:8
     58| stream.pipeline(
                ^^^^^^^^

References:
   stream/stream.js:60:3
     60|   new MyWriteStream(), // error - middle stream must be Duplex
           ^^^^^^^^^^^^^^^^^^^ [1]
   <BUILTINS>/node.js:2018:9
   2018|     s2: stream$Duplex,
                 ^^^^^^^^^^^^^ [2]
   <BUILTINS>/node.js:2024:9
   2024|     s2: stream$Duplex,
                 ^^^^^^^^^^^^^ [3]
   <BUILTINS>/node.js:2031:9
   2031|     s2: stream$Duplex,
                 ^^^^^^^^^^^^^ [4]
   <BUILTINS>/node.js:2039:9
   2039|     s2: stream$Duplex,
                 ^^^^^^^^^^^^^ [5]
   <BUILTINS>/node.js:2048:9
   2048|     s2: stream$Duplex,
                 ^^^^^^^^^^^^^ [6]


Error -------------------------------------------------------------------------------------------- stream/stream.js:65:8

Cannot call `stream.pipeline` because: [incompatible-call]
 - Either `MyReadStream` [1] is incompatible with `stream$Writable` [2].
 - Or `MyReadStream` [1] is incompatible with `stream$Duplex` [3].
 - Or `MyReadStream` [1] is incompatible with `stream$Duplex` [4].
 - Or `MyReadStream` [1] is incompatible with `stream$Duplex` [5].
 - Or `MyReadStream` [1] is incompatible with `stream$Duplex` [6].

   stream/stream.js:65:8
     65| stream.pipeline(
                ^^^^^^^^

References:
   stream/stream.js:68:3
     68|   new MyReadStream(), // error - last stream must be Writable
           ^^^^^^^^^^^^^^^^^^ [1]
   <BUILTINS>/node.js:2016:32
   2016|   declare function pipeline<T: stream$Writable>(
                                        ^^^^^^^^^^^^^^^ [2]
   <BUILTINS>/node.js:2025:9
   2025|     s3: stream$Duplex,
                 ^^^^^^^^^^^^^ [3]
   <BUILTINS>/node.js:2032:9
   2032|     s3: stream$Duplex,
                 ^^^^^^^^^^^^^ [4]
   <BUILTINS>/node.js:2040:9
   2040|     s3: stream$Duplex,
                 ^^^^^^^^^^^^^ [5]
   <BUILTINS>/node.js:2049:9
   2049|     s3: stream$Duplex,
                 ^^^^^^^^^^^^^ [6]


Error --------------------------------------------------------------------------------------------------- url/url.js:4:2

Cannot cast `url.parse(...).query` to empty because string [1] is incompatible with empty [2]. [incompatible-cast]

   url/url.js:4:2
      4| (url.parse('http://example.com/?foo=bar').query: empty); // error, string | null
          ^^^^^^^^^^^^^^^^^^^^^^^^^^^^^^^^^^^^^^^^^^^^^^

References:
   <BUILTINS>/node.js:2223:12
   2223|     query: string | null
                    ^^^^^^ [1]
   url/url.js:4:50
      4| (url.parse('http://example.com/?foo=bar').query: empty); // error, string | null
                                                          ^^^^^ [2]


Error --------------------------------------------------------------------------------------------------- url/url.js:4:2

Cannot cast `url.parse(...).query` to empty because null [1] is incompatible with empty [2]. [incompatible-cast]

   url/url.js:4:2
      4| (url.parse('http://example.com/?foo=bar').query: empty); // error, string | null
          ^^^^^^^^^^^^^^^^^^^^^^^^^^^^^^^^^^^^^^^^^^^^^^

References:
   <BUILTINS>/node.js:2223:21
   2223|     query: string | null
                             ^^^^ [1]
   url/url.js:4:50
      4| (url.parse('http://example.com/?foo=bar').query: empty); // error, string | null
                                                          ^^^^^ [2]


Error --------------------------------------------------------------------------------------------------- url/url.js:5:2

Cannot cast `url.parse(...).query` to empty because object type [1] is incompatible with empty [2]. [incompatible-cast]

   url/url.js:5:2
      5| (url.parse('http://example.com/?foo=bar', true).query: empty); // error, object
          ^^^^^^^^^^^^^^^^^^^^^^^^^^^^^^^^^^^^^^^^^^^^^^^^^^^^

References:
   <BUILTINS>/node.js:2228:12
   2228|     query: { [string]: string, ... }
                    ^^^^^^^^^^^^^^^^^^^^^^^^^ [1]
   url/url.js:5:56
      5| (url.parse('http://example.com/?foo=bar', true).query: empty); // error, object
                                                                ^^^^^ [2]


Error --------------------------------------------------------------------------------------------------- url/url.js:8:4

Cannot cast `url.parse(...).query` to empty because string [1] is incompatible with empty [2]. [incompatible-cast]

   url/url.js:8:4
      8|   (url.parse('http://example.com/?foo=bar', parseQueryString).query: empty); // error, string | null | object
            ^^^^^^^^^^^^^^^^^^^^^^^^^^^^^^^^^^^^^^^^^^^^^^^^^^^^^^^^^^^^^^^^

References:
   <BUILTINS>/node.js:2215:12
   2215|     query: string | null | { [string]: string, ... },
                    ^^^^^^ [1]
   url/url.js:8:70
      8|   (url.parse('http://example.com/?foo=bar', parseQueryString).query: empty); // error, string | null | object
                                                                              ^^^^^ [2]


Error --------------------------------------------------------------------------------------------------- url/url.js:8:4

Cannot cast `url.parse(...).query` to empty because null [1] is incompatible with empty [2]. [incompatible-cast]

   url/url.js:8:4
      8|   (url.parse('http://example.com/?foo=bar', parseQueryString).query: empty); // error, string | null | object
            ^^^^^^^^^^^^^^^^^^^^^^^^^^^^^^^^^^^^^^^^^^^^^^^^^^^^^^^^^^^^^^^^

References:
   <BUILTINS>/node.js:2215:21
   2215|     query: string | null | { [string]: string, ... },
                             ^^^^ [1]
   url/url.js:8:70
      8|   (url.parse('http://example.com/?foo=bar', parseQueryString).query: empty); // error, string | null | object
                                                                              ^^^^^ [2]


Error --------------------------------------------------------------------------------------------------- url/url.js:8:4

Cannot cast `url.parse(...).query` to empty because object type [1] is incompatible with empty [2]. [incompatible-cast]

   url/url.js:8:4
      8|   (url.parse('http://example.com/?foo=bar', parseQueryString).query: empty); // error, string | null | object
            ^^^^^^^^^^^^^^^^^^^^^^^^^^^^^^^^^^^^^^^^^^^^^^^^^^^^^^^^^^^^^^^^

References:
   <BUILTINS>/node.js:2215:28
   2215|     query: string | null | { [string]: string, ... },
                                    ^^^^^^^^^^^^^^^^^^^^^^^^^ [1]
   url/url.js:8:70
      8|   (url.parse('http://example.com/?foo=bar', parseQueryString).query: empty); // error, string | null | object
                                                                              ^^^^^ [2]



Found 110 errors

Only showing the most relevant union/intersection branches.
To see all branches, re-run Flow with --show-all-branches<|MERGE_RESOLUTION|>--- conflicted
+++ resolved
@@ -1636,28 +1636,6 @@
    process/emitWarning.js:10:1
      10| process.emitWarning(); // error
          ^^^^^^^^^^^^^^^^^^^^^ [1]
-<<<<<<< HEAD
-   <BUILTINS>/node.js:2635:24
-   2635|   emitWarning(warning: string | Error): void;
-                                ^^^^^^ [2]
-   <BUILTINS>/node.js:2635:33
-   2635|   emitWarning(warning: string | Error): void;
-                                         ^^^^^ [3]
-   <BUILTINS>/node.js:2636:3
-   2636|   emitWarning(warning: string, typeOrCtor: string | (...empty) => mixed): void;
-           ^^^^^^^^^^^^^^^^^^^^^^^^^^^^^^^^^^^^^^^^^^^^^^^^^^^^^^^^^^^^^^^^^^^^^^^^^^^^ [4]
-   <BUILTINS>/node.js:2637:3
-   2637|   emitWarning(warning: string, type: string, codeOrCtor: string | (...empty) => mixed): void;
-           ^^^^^^^^^^^^^^^^^^^^^^^^^^^^^^^^^^^^^^^^^^^^^^^^^^^^^^^^^^^^^^^^^^^^^^^^^^^^^^^^^^^^^^^^^^ [5]
-   <BUILTINS>/node.js:2638:3
-           v-----------
-   2638|   emitWarning(
-   2639|     warning: string,
-   2640|     type: string,
-   2641|     code: string,
-   2642|     ctor?: (...empty) => mixed
-   2643|   ): void;
-=======
    <BUILTINS>/node.js:2655:24
    2655|   emitWarning(warning: string | Error): void;
                                 ^^^^^^ [2]
@@ -1678,7 +1656,6 @@
    2661|     code: string,
    2662|     ctor?: (...empty) => mixed
    2663|   ): void;
->>>>>>> eaffc8cd
            ------^ [6]
 
 
@@ -1697,16 +1674,6 @@
    process/emitWarning.js:11:21
      11| process.emitWarning(42); // error
                              ^^ [1]
-<<<<<<< HEAD
-   <BUILTINS>/node.js:2636:24
-   2636|   emitWarning(warning: string, typeOrCtor: string | (...empty) => mixed): void;
-                                ^^^^^^ [2]
-   <BUILTINS>/node.js:2637:24
-   2637|   emitWarning(warning: string, type: string, codeOrCtor: string | (...empty) => mixed): void;
-                                ^^^^^^ [3]
-   <BUILTINS>/node.js:2639:14
-   2639|     warning: string,
-=======
    <BUILTINS>/node.js:2656:24
    2656|   emitWarning(warning: string, typeOrCtor: string | (...empty) => mixed): void;
                                 ^^^^^^ [2]
@@ -1715,7 +1682,6 @@
                                 ^^^^^^ [3]
    <BUILTINS>/node.js:2659:14
    2659|     warning: string,
->>>>>>> eaffc8cd
                       ^^^^^^ [4]
 
 
@@ -1733,19 +1699,11 @@
    process/emitWarning.js:12:29
      12| process.emitWarning("blah", 42); // error
                                      ^^ [1]
-<<<<<<< HEAD
-   <BUILTINS>/node.js:2637:38
-   2637|   emitWarning(warning: string, type: string, codeOrCtor: string | (...empty) => mixed): void;
-                                              ^^^^^^ [2]
-   <BUILTINS>/node.js:2640:11
-   2640|     type: string,
-=======
    <BUILTINS>/node.js:2657:38
    2657|   emitWarning(warning: string, type: string, codeOrCtor: string | (...empty) => mixed): void;
                                               ^^^^^^ [2]
    <BUILTINS>/node.js:2660:11
    2660|     type: string,
->>>>>>> eaffc8cd
                    ^^^^^^ [3]
 
 
@@ -1761,13 +1719,8 @@
    process/emitWarning.js:13:37
      13| process.emitWarning("blah", "blah", 42); // error
                                              ^^ [1]
-<<<<<<< HEAD
-   <BUILTINS>/node.js:2641:11
-   2641|     code: string,
-=======
    <BUILTINS>/node.js:2661:11
    2661|     code: string,
->>>>>>> eaffc8cd
                    ^^^^^^ [2]
 
 
@@ -1781,13 +1734,8 @@
           ^^^^^^^^^^^^^^^^^^^^^^^^^^^
 
 References:
-<<<<<<< HEAD
-   <BUILTINS>/node.js:2635:41
-   2635|   emitWarning(warning: string | Error): void;
-=======
    <BUILTINS>/node.js:2655:41
    2655|   emitWarning(warning: string | Error): void;
->>>>>>> eaffc8cd
                                                  ^^^^ [1]
    process/emitWarning.js:14:31
      14| (process.emitWarning("blah"): string); // error
@@ -1852,13 +1800,8 @@
    process/nextTick.js:27:3
      27|   (a: string, b: number, c: boolean) => {} // Error: too few arguments
            ^^^^^^^^^^^^^^^^^^^^^^^^^^^^^^^^^^^^^^^^ [1]
-<<<<<<< HEAD
-   <BUILTINS>/node.js:2664:21
-   2664|   nextTick: <T>(cb: (...T) => mixed, ...T) => void;
-=======
    <BUILTINS>/node.js:2684:21
    2684|   nextTick: <T>(cb: (...T) => mixed, ...T) => void;
->>>>>>> eaffc8cd
                              ^^^^^^^^^^^^^^^ [2]
 
 
@@ -1872,13 +1815,8 @@
           ^^^^^^^^^^^^^^^^^^^^^^^^^^^^^^^^^^^
 
 References:
-<<<<<<< HEAD
-   <BUILTINS>/node.js:2624:32
-   2624|   allowedNodeEnvironmentFlags: Set<string>;
-=======
    <BUILTINS>/node.js:2644:32
    2644|   allowedNodeEnvironmentFlags: Set<string>;
->>>>>>> eaffc8cd
                                         ^^^^^^^^^^^ [1]
    process/process.js:5:39
       5| (process.allowedNodeEnvironmentFlags: string); // error
