--- conflicted
+++ resolved
@@ -21,13 +21,8 @@
              ^^^^^^^^^^^^^^
 
 References:
-<<<<<<< HEAD
-   <BUILTINS>/react.js:317:36
-   317|   string: React$PropType$Primitive<string>;
-=======
-   <BUILTINS>/react.js:321:36
-   321|   string: React$PropType$Primitive<string>;
->>>>>>> b729d932
+   <BUILTINS>/react.js:323:36
+   323|   string: React$PropType$Primitive<string>;
                                            ^^^^^^ [1]
    create_class.js:7:22
      7|     (this.props.foo: empty); // error: string ~> empty
@@ -43,13 +38,8 @@
              ^^^^^^^^^^^^^^
 
 References:
-<<<<<<< HEAD
-   <BUILTINS>/react.js:315:36
-   315|   number: React$PropType$Primitive<number>;
-=======
-   <BUILTINS>/react.js:319:36
-   319|   number: React$PropType$Primitive<number>;
->>>>>>> b729d932
+   <BUILTINS>/react.js:321:36
+   321|   number: React$PropType$Primitive<number>;
                                            ^^^^^^ [1]
    create_class.js:8:22
      8|     (this.props.bar: empty); // error: number ~> empty
@@ -202,13 +192,8 @@
              ^^^^^^^^^^^^^^
 
 References:
-<<<<<<< HEAD
-   <BUILTINS>/react.js:317:36
-   317|   string: React$PropType$Primitive<string>;
-=======
-   <BUILTINS>/react.js:321:36
-   321|   string: React$PropType$Primitive<string>;
->>>>>>> b729d932
+   <BUILTINS>/react.js:323:36
+   323|   string: React$PropType$Primitive<string>;
                                            ^^^^^^ [1]
    create_class.js:117:22
    117|     (this.props.foo: empty); // string ~> empty
@@ -224,13 +209,8 @@
              ^^^^^^^^^^^^^^
 
 References:
-<<<<<<< HEAD
-   <BUILTINS>/react.js:317:36
-   317|   string: React$PropType$Primitive<string>;
-=======
-   <BUILTINS>/react.js:321:36
-   321|   string: React$PropType$Primitive<string>;
->>>>>>> b729d932
+   <BUILTINS>/react.js:323:36
+   323|   string: React$PropType$Primitive<string>;
                                            ^^^^^^ [1]
    create_class.js:118:22
    118|     (this.state.foo: empty); // string ~> empty
@@ -246,13 +226,8 @@
              ^^^^^^^^^^^^^^
 
 References:
-<<<<<<< HEAD
-   <BUILTINS>/react.js:317:36
-   317|   string: React$PropType$Primitive<string>;
-=======
-   <BUILTINS>/react.js:321:36
-   321|   string: React$PropType$Primitive<string>;
->>>>>>> b729d932
+   <BUILTINS>/react.js:323:36
+   323|   string: React$PropType$Primitive<string>;
                                            ^^^^^^ [1]
    create_class.js:133:22
    133|     (this.props.foo: empty); // string ~> empty
@@ -268,13 +243,8 @@
              ^^^^^^^^^^^^^^
 
 References:
-<<<<<<< HEAD
-   <BUILTINS>/react.js:317:36
-   317|   string: React$PropType$Primitive<string>;
-=======
-   <BUILTINS>/react.js:321:36
-   321|   string: React$PropType$Primitive<string>;
->>>>>>> b729d932
+   <BUILTINS>/react.js:323:36
+   323|   string: React$PropType$Primitive<string>;
                                            ^^^^^^ [1]
    create_class.js:137:22
    137|     (this.props.foo: empty); // string ~> empty
@@ -290,13 +260,8 @@
              ^^^^^^^^^^^^^^
 
 References:
-<<<<<<< HEAD
-   <BUILTINS>/react.js:317:36
-   317|   string: React$PropType$Primitive<string>;
-=======
-   <BUILTINS>/react.js:321:36
-   321|   string: React$PropType$Primitive<string>;
->>>>>>> b729d932
+   <BUILTINS>/react.js:323:36
+   323|   string: React$PropType$Primitive<string>;
                                            ^^^^^^ [1]
    create_class.js:141:22
    141|     (this.props.foo: empty); // string ~> empty
@@ -312,13 +277,8 @@
              ^^^^^^^^^^^^^
 
 References:
-<<<<<<< HEAD
-   <BUILTINS>/react.js:317:36
-   317|   string: React$PropType$Primitive<string>;
-=======
-   <BUILTINS>/react.js:321:36
-   321|   string: React$PropType$Primitive<string>;
->>>>>>> b729d932
+   <BUILTINS>/react.js:323:36
+   323|   string: React$PropType$Primitive<string>;
                                            ^^^^^^ [1]
    create_class.js:142:21
    142|     (nextProps.foo: empty); // string ~> empty
@@ -334,13 +294,8 @@
              ^^^^^^^^^^^^^^
 
 References:
-<<<<<<< HEAD
-   <BUILTINS>/react.js:317:36
-   317|   string: React$PropType$Primitive<string>;
-=======
-   <BUILTINS>/react.js:321:36
-   321|   string: React$PropType$Primitive<string>;
->>>>>>> b729d932
+   <BUILTINS>/react.js:323:36
+   323|   string: React$PropType$Primitive<string>;
                                            ^^^^^^ [1]
    create_class.js:146:22
    146|     (this.props.foo: empty); // string ~> empty
@@ -373,13 +328,8 @@
              ^^^^^^^^^^^^^
 
 References:
-<<<<<<< HEAD
-   <BUILTINS>/react.js:317:36
-   317|   string: React$PropType$Primitive<string>;
-=======
-   <BUILTINS>/react.js:321:36
-   321|   string: React$PropType$Primitive<string>;
->>>>>>> b729d932
+   <BUILTINS>/react.js:323:36
+   323|   string: React$PropType$Primitive<string>;
                                            ^^^^^^ [1]
    create_class.js:148:21
    148|     (nextProps.foo: empty); // string ~> empty
@@ -426,13 +376,8 @@
              ^^^^^^^^^^^^^^
 
 References:
-<<<<<<< HEAD
-   <BUILTINS>/react.js:317:36
-   317|   string: React$PropType$Primitive<string>;
-=======
-   <BUILTINS>/react.js:321:36
-   321|   string: React$PropType$Primitive<string>;
->>>>>>> b729d932
+   <BUILTINS>/react.js:323:36
+   323|   string: React$PropType$Primitive<string>;
                                            ^^^^^^ [1]
    create_class.js:153:22
    153|     (this.props.foo: empty); // string ~> empty
@@ -465,13 +410,8 @@
              ^^^^^^^^^^^^^
 
 References:
-<<<<<<< HEAD
-   <BUILTINS>/react.js:317:36
-   317|   string: React$PropType$Primitive<string>;
-=======
-   <BUILTINS>/react.js:321:36
-   321|   string: React$PropType$Primitive<string>;
->>>>>>> b729d932
+   <BUILTINS>/react.js:323:36
+   323|   string: React$PropType$Primitive<string>;
                                            ^^^^^^ [1]
    create_class.js:155:21
    155|     (nextProps.foo: empty); // string ~> empty
@@ -504,13 +444,8 @@
              ^^^^^^^^^^^^^^
 
 References:
-<<<<<<< HEAD
-   <BUILTINS>/react.js:317:36
-   317|   string: React$PropType$Primitive<string>;
-=======
-   <BUILTINS>/react.js:321:36
-   321|   string: React$PropType$Primitive<string>;
->>>>>>> b729d932
+   <BUILTINS>/react.js:323:36
+   323|   string: React$PropType$Primitive<string>;
                                            ^^^^^^ [1]
    create_class.js:160:22
    160|     (this.props.foo: empty); // string ~> empty
@@ -543,13 +478,8 @@
              ^^^^^^^^^^^^^
 
 References:
-<<<<<<< HEAD
-   <BUILTINS>/react.js:317:36
-   317|   string: React$PropType$Primitive<string>;
-=======
-   <BUILTINS>/react.js:321:36
-   321|   string: React$PropType$Primitive<string>;
->>>>>>> b729d932
+   <BUILTINS>/react.js:323:36
+   323|   string: React$PropType$Primitive<string>;
                                            ^^^^^^ [1]
    create_class.js:162:21
    162|     (nextProps.foo: empty); // string ~> empty
@@ -582,13 +512,8 @@
              ^^^^^^^^^^^^^^
 
 References:
-<<<<<<< HEAD
-   <BUILTINS>/react.js:317:36
-   317|   string: React$PropType$Primitive<string>;
-=======
-   <BUILTINS>/react.js:321:36
-   321|   string: React$PropType$Primitive<string>;
->>>>>>> b729d932
+   <BUILTINS>/react.js:323:36
+   323|   string: React$PropType$Primitive<string>;
                                            ^^^^^^ [1]
    create_class.js:167:22
    167|     (this.props.foo: empty); // string ~> empty
@@ -1920,13 +1845,8 @@
    jsx_spread.js:10:19
     10| var props = {bar: 42};
                           ^^ [1]
-<<<<<<< HEAD
-   <BUILTINS>/react.js:317:36
-   317|   string: React$PropType$Primitive<string>;
-=======
-   <BUILTINS>/react.js:321:36
-   321|   string: React$PropType$Primitive<string>;
->>>>>>> b729d932
+   <BUILTINS>/react.js:323:36
+   323|   string: React$PropType$Primitive<string>;
                                            ^^^^^^ [2]
 
 
@@ -1944,19 +1864,11 @@
    key.js:12:11
     12| <Foo key={true} />; // Error
                   ^^^^ [1]
-<<<<<<< HEAD
-   <BUILTINS>/react.js:180:26
-   180| declare type React$Key = string | number;
+   <BUILTINS>/react.js:186:26
+   186| declare type React$Key = string | number;
                                  ^^^^^^ [2]
-   <BUILTINS>/react.js:180:35
-   180| declare type React$Key = string | number;
-=======
-   <BUILTINS>/react.js:184:26
-   184| declare type React$Key = string | number;
-                                 ^^^^^^ [2]
-   <BUILTINS>/react.js:184:35
-   184| declare type React$Key = string | number;
->>>>>>> b729d932
+   <BUILTINS>/react.js:186:35
+   186| declare type React$Key = string | number;
                                           ^^^^^^ [3]
 
 
@@ -1974,19 +1886,11 @@
    key.js:21:16
     21| <FooExact key={true} />; // Error
                        ^^^^ [1]
-<<<<<<< HEAD
-   <BUILTINS>/react.js:180:26
-   180| declare type React$Key = string | number;
+   <BUILTINS>/react.js:186:26
+   186| declare type React$Key = string | number;
                                  ^^^^^^ [2]
-   <BUILTINS>/react.js:180:35
-   180| declare type React$Key = string | number;
-=======
-   <BUILTINS>/react.js:184:26
-   184| declare type React$Key = string | number;
-                                 ^^^^^^ [2]
-   <BUILTINS>/react.js:184:35
-   184| declare type React$Key = string | number;
->>>>>>> b729d932
+   <BUILTINS>/react.js:186:35
+   186| declare type React$Key = string | number;
                                           ^^^^^^ [3]
 
 
@@ -2055,13 +1959,8 @@
    proptype_arrayOf.js:15:45
     15| var fail_mistyped_elems = <Example arr={[1, "foo"]} />
                                                     ^^^^^ [1]
-<<<<<<< HEAD
-   <BUILTINS>/react.js:315:36
-   315|   number: React$PropType$Primitive<number>;
-=======
-   <BUILTINS>/react.js:319:36
-   319|   number: React$PropType$Primitive<number>;
->>>>>>> b729d932
+   <BUILTINS>/react.js:321:36
+   321|   number: React$PropType$Primitive<number>;
                                            ^^^^^^ [2]
 
 
@@ -2077,13 +1976,8 @@
    proptype_arrayOf.js:20:36
     20| var todo_required = <Example arr={[null]} />
                                            ^^^^ [1]
-<<<<<<< HEAD
-   <BUILTINS>/react.js:315:36
-   315|   number: React$PropType$Primitive<number>;
-=======
-   <BUILTINS>/react.js:319:36
-   319|   number: React$PropType$Primitive<number>;
->>>>>>> b729d932
+   <BUILTINS>/react.js:321:36
+   321|   number: React$PropType$Primitive<number>;
                                            ^^^^^^ [2]
 
 
@@ -2100,13 +1994,8 @@
    proptype_arrayOf.js:30:25
     30| (<OptionalExample arr={[""]} />); // error: string ~> number
                                 ^^ [1]
-<<<<<<< HEAD
-   <BUILTINS>/react.js:315:36
-   315|   number: React$PropType$Primitive<number>;
-=======
-   <BUILTINS>/react.js:319:36
-   319|   number: React$PropType$Primitive<number>;
->>>>>>> b729d932
+   <BUILTINS>/react.js:321:36
+   321|   number: React$PropType$Primitive<number>;
                                            ^^^^^^ [2]
 
 
@@ -2144,13 +2033,8 @@
                ^^^^^^^^
 
 References:
-<<<<<<< HEAD
-   <BUILTINS>/react.js:287:13
-   287|   propName: string,
-=======
-   <BUILTINS>/react.js:291:13
-   291|   propName: string,
->>>>>>> b729d932
+   <BUILTINS>/react.js:293:13
+   293|   propName: string,
                     ^^^^^^ [1]
    proptype_custom_validator.js:8:18
      8|       (propName: empty); // error: propName is a string
@@ -2166,13 +2050,8 @@
                ^^^^^^^^^^^^^
 
 References:
-<<<<<<< HEAD
-   <BUILTINS>/react.js:288:18
-   288|   componentName: string,
-=======
-   <BUILTINS>/react.js:292:18
-   292|   componentName: string,
->>>>>>> b729d932
+   <BUILTINS>/react.js:294:18
+   294|   componentName: string,
                          ^^^^^^ [1]
    proptype_custom_validator.js:9:23
      9|       (componentName: empty); // error: componentName is a string
@@ -2190,13 +2069,8 @@
                ^^^^
 
 References:
-<<<<<<< HEAD
-   <BUILTINS>/react.js:289:10
-   289|   href?: string) => ?Error;
-=======
-   <BUILTINS>/react.js:293:10
-   293|   href?: string) => ?Error;
->>>>>>> b729d932
+   <BUILTINS>/react.js:295:10
+   295|   href?: string) => ?Error;
                  ^^^^^^ [1]
    proptype_custom_validator.js:10:14
     10|       (href: empty); // error: href is an optional string
@@ -2215,13 +2089,8 @@
    proptype_custom_validator.js:11:18
     11|       return (0: mixed); // error: should return ?Error
                          ^^^^^ [1]
-<<<<<<< HEAD
-   <BUILTINS>/react.js:289:22
-   289|   href?: string) => ?Error;
-=======
-   <BUILTINS>/react.js:293:22
-   293|   href?: string) => ?Error;
->>>>>>> b729d932
+   <BUILTINS>/react.js:295:22
+   295|   href?: string) => ?Error;
                              ^^^^^ [2]
 
 
@@ -2237,13 +2106,8 @@
    proptype_func.js:14:36
     14| var fail_mistyped = <Example func={2} />
                                            ^ [1]
-<<<<<<< HEAD
-   <BUILTINS>/react.js:314:34
-   314|   func: React$PropType$Primitive<Function>;
-=======
-   <BUILTINS>/react.js:318:34
-   318|   func: React$PropType$Primitive<Function>;
->>>>>>> b729d932
+   <BUILTINS>/react.js:320:34
+   320|   func: React$PropType$Primitive<Function>;
                                          ^^^^^^^^ [2]
 
 
@@ -2301,13 +2165,8 @@
    proptype_object.js:13:38
     13| var fail_mistyped = <Example object={2} />
                                              ^ [1]
-<<<<<<< HEAD
-   <BUILTINS>/react.js:316:36
-   316|   object: React$PropType$Primitive<Object>;
-=======
-   <BUILTINS>/react.js:320:36
-   320|   object: React$PropType$Primitive<Object>;
->>>>>>> b729d932
+   <BUILTINS>/react.js:322:36
+   322|   object: React$PropType$Primitive<Object>;
                                            ^^^^^^ [2]
 
 
@@ -2358,13 +2217,8 @@
    proptype_objectOf.js:15:47
     15| var fail_mistyped_props = <Example obj={{foo: "foo"}} />
                                                       ^^^^^ [1]
-<<<<<<< HEAD
-   <BUILTINS>/react.js:315:36
-   315|   number: React$PropType$Primitive<number>;
-=======
-   <BUILTINS>/react.js:319:36
-   319|   number: React$PropType$Primitive<number>;
->>>>>>> b729d932
+   <BUILTINS>/react.js:321:36
+   321|   number: React$PropType$Primitive<number>;
                                            ^^^^^^ [2]
 
 
@@ -2380,13 +2234,8 @@
    proptype_objectOf.js:20:38
     20| var todo_required = <Example obj={{p:null}} />
                                              ^^^^ [1]
-<<<<<<< HEAD
-   <BUILTINS>/react.js:315:36
-   315|   number: React$PropType$Primitive<number>;
-=======
-   <BUILTINS>/react.js:319:36
-   319|   number: React$PropType$Primitive<number>;
->>>>>>> b729d932
+   <BUILTINS>/react.js:321:36
+   321|   number: React$PropType$Primitive<number>;
                                            ^^^^^^ [2]
 
 
@@ -2402,13 +2251,8 @@
    proptype_objectOf.js:30:27
     30| (<OptionalExample obj={{p:""}} />); // error: string ~> number
                                   ^^ [1]
-<<<<<<< HEAD
-   <BUILTINS>/react.js:315:36
-   315|   number: React$PropType$Primitive<number>;
-=======
-   <BUILTINS>/react.js:319:36
-   319|   number: React$PropType$Primitive<number>;
->>>>>>> b729d932
+   <BUILTINS>/react.js:321:36
+   321|   number: React$PropType$Primitive<number>;
                                            ^^^^^^ [2]
 
 
@@ -2583,19 +2427,11 @@
    proptype_oneOfType.js:24:32
     24| var fail_bool = <Example prop={true} />;
                                        ^^^^ [1]
-<<<<<<< HEAD
-   <BUILTINS>/react.js:317:36
-   317|   string: React$PropType$Primitive<string>;
+   <BUILTINS>/react.js:323:36
+   323|   string: React$PropType$Primitive<string>;
                                            ^^^^^^ [2]
-   <BUILTINS>/react.js:315:36
-   315|   number: React$PropType$Primitive<number>;
-=======
    <BUILTINS>/react.js:321:36
-   321|   string: React$PropType$Primitive<string>;
-                                           ^^^^^^ [2]
-   <BUILTINS>/react.js:319:36
-   319|   number: React$PropType$Primitive<number>;
->>>>>>> b729d932
+   321|   number: React$PropType$Primitive<number>;
                                            ^^^^^^ [3]
 
 
@@ -2613,19 +2449,11 @@
    proptype_oneOfType.js:29:36
     29| var todo_required = <Example prop={null} />;
                                            ^^^^ [1]
-<<<<<<< HEAD
-   <BUILTINS>/react.js:317:36
-   317|   string: React$PropType$Primitive<string>;
+   <BUILTINS>/react.js:323:36
+   323|   string: React$PropType$Primitive<string>;
                                            ^^^^^^ [2]
-   <BUILTINS>/react.js:315:36
-   315|   number: React$PropType$Primitive<number>;
-=======
    <BUILTINS>/react.js:321:36
-   321|   string: React$PropType$Primitive<string>;
-                                           ^^^^^^ [2]
-   <BUILTINS>/react.js:319:36
-   319|   number: React$PropType$Primitive<number>;
->>>>>>> b729d932
+   321|   number: React$PropType$Primitive<number>;
                                            ^^^^^^ [3]
 
 
@@ -2641,13 +2469,8 @@
    proptype_oneOfType.js:41:22
     41| (<OptionalExample p={0} />); // error: number ~> string
                              ^ [1]
-<<<<<<< HEAD
-   <BUILTINS>/react.js:317:36
-   317|   string: React$PropType$Primitive<string>;
-=======
-   <BUILTINS>/react.js:321:36
-   321|   string: React$PropType$Primitive<string>;
->>>>>>> b729d932
+   <BUILTINS>/react.js:323:36
+   323|   string: React$PropType$Primitive<string>;
                                            ^^^^^^ [2]
 
 
@@ -2729,24 +2552,14 @@
          ^^^^^^^^^^^^^^^^^^^^^^^
 
 References:
-<<<<<<< HEAD
-   <BUILTINS>/react.js:297:17
-   297|   (typeChecker: ReactPropsCheckType) => ReactPropsChainableTypeChecker;
-=======
-   <BUILTINS>/react.js:301:17
-   301|   (typeChecker: ReactPropsCheckType) => ReactPropsChainableTypeChecker;
->>>>>>> b729d932
+   <BUILTINS>/react.js:303:17
+   303|   (typeChecker: ReactPropsCheckType) => ReactPropsChainableTypeChecker;
                         ^^^^^^^^^^^^^^^^^^^ [1]
    proptypes_builtins.js:3:14
      3| type NoFun = mixed => empty;
                      ^^^^^ [2]
-<<<<<<< HEAD
-   <BUILTINS>/react.js:297:41
-   297|   (typeChecker: ReactPropsCheckType) => ReactPropsChainableTypeChecker;
-=======
-   <BUILTINS>/react.js:301:41
-   301|   (typeChecker: ReactPropsCheckType) => ReactPropsChainableTypeChecker;
->>>>>>> b729d932
+   <BUILTINS>/react.js:303:41
+   303|   (typeChecker: ReactPropsCheckType) => ReactPropsChainableTypeChecker;
                                                 ^^^^^^^^^^^^^^^^^^^^^^^^^^^^^^ [3]
    proptypes_builtins.js:3:23
      3| type NoFun = mixed => empty;
@@ -2763,13 +2576,8 @@
          ^^^^^^^^^^^^^^^^^^^^^^^^^^
 
 References:
-<<<<<<< HEAD
-   <BUILTINS>/react.js:299:27
-   299|   (expectedClass: any) => ReactPropsChainableTypeChecker;
-=======
-   <BUILTINS>/react.js:303:27
-   303|   (expectedClass: any) => ReactPropsChainableTypeChecker;
->>>>>>> b729d932
+   <BUILTINS>/react.js:305:27
+   305|   (expectedClass: any) => ReactPropsChainableTypeChecker;
                                   ^^^^^^^^^^^^^^^^^^^^^^^^^^^^^^ [1]
    proptypes_builtins.js:3:23
      3| type NoFun = mixed => empty;
@@ -2787,24 +2595,14 @@
          ^^^^^^^^^^^^^^^^^^^^^^^^
 
 References:
-<<<<<<< HEAD
-   <BUILTINS>/react.js:301:17
-   301|   (typeChecker: ReactPropsCheckType) => ReactPropsChainableTypeChecker;
-=======
-   <BUILTINS>/react.js:305:17
-   305|   (typeChecker: ReactPropsCheckType) => ReactPropsChainableTypeChecker;
->>>>>>> b729d932
+   <BUILTINS>/react.js:307:17
+   307|   (typeChecker: ReactPropsCheckType) => ReactPropsChainableTypeChecker;
                         ^^^^^^^^^^^^^^^^^^^ [1]
    proptypes_builtins.js:3:14
      3| type NoFun = mixed => empty;
                      ^^^^^ [2]
-<<<<<<< HEAD
-   <BUILTINS>/react.js:301:41
-   301|   (typeChecker: ReactPropsCheckType) => ReactPropsChainableTypeChecker;
-=======
-   <BUILTINS>/react.js:305:41
-   305|   (typeChecker: ReactPropsCheckType) => ReactPropsChainableTypeChecker;
->>>>>>> b729d932
+   <BUILTINS>/react.js:307:41
+   307|   (typeChecker: ReactPropsCheckType) => ReactPropsChainableTypeChecker;
                                                 ^^^^^^^^^^^^^^^^^^^^^^^^^^^^^^ [3]
    proptypes_builtins.js:3:23
      3| type NoFun = mixed => empty;
@@ -2822,24 +2620,14 @@
          ^^^^^^^^^^^^^^^^^^^^^
 
 References:
-<<<<<<< HEAD
-   <BUILTINS>/react.js:303:20
-   303|   (expectedValues: Array<any>) => ReactPropsChainableTypeChecker;
-=======
-   <BUILTINS>/react.js:307:20
-   307|   (expectedValues: Array<any>) => ReactPropsChainableTypeChecker;
->>>>>>> b729d932
+   <BUILTINS>/react.js:309:20
+   309|   (expectedValues: Array<any>) => ReactPropsChainableTypeChecker;
                            ^^^^^^^^^^ [1]
    proptypes_builtins.js:3:14
      3| type NoFun = mixed => empty;
                      ^^^^^ [2]
-<<<<<<< HEAD
-   <BUILTINS>/react.js:303:35
-   303|   (expectedValues: Array<any>) => ReactPropsChainableTypeChecker;
-=======
-   <BUILTINS>/react.js:307:35
-   307|   (expectedValues: Array<any>) => ReactPropsChainableTypeChecker;
->>>>>>> b729d932
+   <BUILTINS>/react.js:309:35
+   309|   (expectedValues: Array<any>) => ReactPropsChainableTypeChecker;
                                           ^^^^^^^^^^^^^^^^^^^^^^^^^^^^^^ [3]
    proptypes_builtins.js:3:23
      3| type NoFun = mixed => empty;
@@ -2857,24 +2645,14 @@
          ^^^^^^^^^^^^^^^^^^^^^^^^^
 
 References:
-<<<<<<< HEAD
-   <BUILTINS>/react.js:305:25
-   305|   (arrayOfTypeCheckers: Array<ReactPropsCheckType>) =>
-=======
-   <BUILTINS>/react.js:309:25
-   309|   (arrayOfTypeCheckers: Array<ReactPropsCheckType>) =>
->>>>>>> b729d932
+   <BUILTINS>/react.js:311:25
+   311|   (arrayOfTypeCheckers: Array<ReactPropsCheckType>) =>
                                 ^^^^^^^^^^^^^^^^^^^^^^^^^^ [1]
    proptypes_builtins.js:3:14
      3| type NoFun = mixed => empty;
                      ^^^^^ [2]
-<<<<<<< HEAD
-   <BUILTINS>/react.js:306:5
-   306|     ReactPropsChainableTypeChecker;
-=======
-   <BUILTINS>/react.js:310:5
-   310|     ReactPropsChainableTypeChecker;
->>>>>>> b729d932
+   <BUILTINS>/react.js:312:5
+   312|     ReactPropsChainableTypeChecker;
             ^^^^^^^^^^^^^^^^^^^^^^^^^^^^^^ [3]
    proptypes_builtins.js:3:23
      3| type NoFun = mixed => empty;
@@ -2892,24 +2670,14 @@
          ^^^^^^^^^^^^^^^^^^^^^
 
 References:
-<<<<<<< HEAD
-   <BUILTINS>/react.js:308:16
-   308|   (shapeTypes: { [key: string]: ReactPropsCheckType }) =>
-=======
-   <BUILTINS>/react.js:312:16
-   312|   (shapeTypes: { [key: string]: ReactPropsCheckType }) =>
->>>>>>> b729d932
+   <BUILTINS>/react.js:314:16
+   314|   (shapeTypes: { [key: string]: ReactPropsCheckType }) =>
                        ^^^^^^^^^^^^^^^^^^^^^^^^^^^^^^^^^^^^^^ [1]
    proptypes_builtins.js:3:14
      3| type NoFun = mixed => empty;
                      ^^^^^ [2]
-<<<<<<< HEAD
-   <BUILTINS>/react.js:309:5
-   309|     ReactPropsChainableTypeChecker;
-=======
-   <BUILTINS>/react.js:313:5
-   313|     ReactPropsChainableTypeChecker;
->>>>>>> b729d932
+   <BUILTINS>/react.js:315:5
+   315|     ReactPropsChainableTypeChecker;
             ^^^^^^^^^^^^^^^^^^^^^^^^^^^^^^ [3]
    proptypes_builtins.js:3:23
      3| type NoFun = mixed => empty;
@@ -2976,13 +2744,8 @@
                           ^^^
 
 References:
-<<<<<<< HEAD
-   <BUILTINS>/react.js:187:39
-   187|   | ((React$ElementRef<ElementType> | null) => mixed)
-=======
-   <BUILTINS>/react.js:191:39
-   191|   | ((React$ElementRef<ElementType> | null) => mixed)
->>>>>>> b729d932
+   <BUILTINS>/react.js:193:39
+   193|   | ((React$ElementRef<ElementType> | null) => mixed)
                                               ^^^^ [1]
    ref.js:13:24
     13| <Foo ref={foo => (foo: Foo)} />; // Error: `Foo` may be null.
@@ -3033,13 +2796,8 @@
                                ^^^
 
 References:
-<<<<<<< HEAD
-   <BUILTINS>/react.js:187:39
-   187|   | ((React$ElementRef<ElementType> | null) => mixed)
-=======
-   <BUILTINS>/react.js:191:39
-   191|   | ((React$ElementRef<ElementType> | null) => mixed)
->>>>>>> b729d932
+   <BUILTINS>/react.js:193:39
+   193|   | ((React$ElementRef<ElementType> | null) => mixed)
                                               ^^^^ [1]
    ref.js:24:29
     24| <FooExact ref={foo => (foo: FooExact)} />; // Error: `FooExact` may be null.
