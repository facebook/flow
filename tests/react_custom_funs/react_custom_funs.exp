Error -------------------------------------------------------------------------------------------- clone_element.js:22:1

Cannot call `React.cloneElement` without at least 1 argument.

   22| React.cloneElement(); // Error: Needs a minimum of two arguments.
       ^^^^^^^^^^^^^^^^^^^^


Error ------------------------------------------------------------------------------------------- clone_element.js:23:20

Inexact string [1] is incompatible with exact `React.Element` [1].

   23| React.cloneElement('nope'); // Error: Not a valid element type.
                          ^^^^^^ [1]


Error ------------------------------------------------------------------------------------------- clone_element.js:24:20

Property `key` is missing in object literal [1] but exists in `React.Element` [2].

   clone_element.js:24:20
    24| React.cloneElement({ type: any }); // Error: Not a valid element type.
                           ^^^^^^^^^^^^^ [1]

References:
<<<<<<< HEAD
   <BUILTINS>/react.js:169:63
                                                                      v-
   169| declare type React$Element<+ElementType: React$ElementType> = {|
   170|   +type: ElementType,
   171|   +props: React$ElementProps<ElementType>,
   172|   +key: React$Key | null,
   173|   +ref: any,
   174| |};
=======
   <BUILTINS>/react.js:173:63
                                                                      v-
   173| declare type React$Element<+ElementType: React$ElementType> = {|
   174|   +type: ElementType,
   175|   +props: React$ElementProps<ElementType>,
   176|   +key: React$Key | null,
   177|   +ref: any,
   178| |};
>>>>>>> b729d932
        -^ [2]


Error ------------------------------------------------------------------------------------------- clone_element.js:24:20

Property `props` is missing in object literal [1] but exists in `React.Element` [2].

   clone_element.js:24:20
    24| React.cloneElement({ type: any }); // Error: Not a valid element type.
                           ^^^^^^^^^^^^^ [1]

References:
<<<<<<< HEAD
   <BUILTINS>/react.js:169:63
                                                                      v-
   169| declare type React$Element<+ElementType: React$ElementType> = {|
   170|   +type: ElementType,
   171|   +props: React$ElementProps<ElementType>,
   172|   +key: React$Key | null,
   173|   +ref: any,
   174| |};
=======
   <BUILTINS>/react.js:173:63
                                                                      v-
   173| declare type React$Element<+ElementType: React$ElementType> = {|
   174|   +type: ElementType,
   175|   +props: React$ElementProps<ElementType>,
   176|   +key: React$Key | null,
   177|   +ref: any,
   178| |};
>>>>>>> b729d932
        -^ [2]


Error ------------------------------------------------------------------------------------------- clone_element.js:24:20

Property `ref` is missing in object literal [1] but exists in `React.Element` [2].

   clone_element.js:24:20
    24| React.cloneElement({ type: any }); // Error: Not a valid element type.
                           ^^^^^^^^^^^^^ [1]

References:
<<<<<<< HEAD
   <BUILTINS>/react.js:169:63
                                                                      v-
   169| declare type React$Element<+ElementType: React$ElementType> = {|
   170|   +type: ElementType,
   171|   +props: React$ElementProps<ElementType>,
   172|   +key: React$Key | null,
   173|   +ref: any,
   174| |};
=======
   <BUILTINS>/react.js:173:63
                                                                      v-
   173| declare type React$Element<+ElementType: React$ElementType> = {|
   174|   +type: ElementType,
   175|   +props: React$ElementProps<ElementType>,
   176|   +key: React$Key | null,
   177|   +ref: any,
   178| |};
>>>>>>> b729d932
        -^ [2]


Error -------------------------------------------------------------------------------------------- clone_element.js:28:2

Cannot cast `React.cloneElement(...).type` to statics of `B` because `A` [1] is incompatible with `B` [2].

   clone_element.js:28:2
   28| (React.cloneElement(a).type: Class<B>); // Error: `a` has a type of `A`.
        ^^^^^^^^^^^^^^^^^^^^^^^^^^

References:
   clone_element.js:16:30
   16| declare var a: Element<Class<A>>;
                                    ^ [1]
   clone_element.js:28:36
   28| (React.cloneElement(a).type: Class<B>); // Error: `a` has a type of `A`.
                                          ^ [2]


Error -------------------------------------------------------------------------------------------- clone_element.js:30:2

Cannot get `React.cloneElement(...).props.bar` because property `bar` is missing in object type [1].

   clone_element.js:30:2
   30| (React.cloneElement(a).props.bar: empty); // Error: `bar` does not exist.
        ^^^^^^^^^^^^^^^^^^^^^^^^^^^^^^^

References:
   clone_element.js:8:33
    8| class A extends React.Component<{foo: number}, void> {}
                                       ^^^^^^^^^^^^^ [1]


Error -------------------------------------------------------------------------------------------- clone_element.js:31:2

Cannot cast `React.cloneElement(...).props.foo` to string because number [1] is incompatible with string [2].

   clone_element.js:31:2
   31| (React.cloneElement(a).props.foo: string); // Error: `foo` is number.
        ^^^^^^^^^^^^^^^^^^^^^^^^^^^^^^^

References:
   clone_element.js:8:39
    8| class A extends React.Component<{foo: number}, void> {}
                                             ^^^^^^ [1]
   clone_element.js:31:35
   31| (React.cloneElement(a).props.foo: string); // Error: `foo` is number.
                                         ^^^^^^ [2]


Error -------------------------------------------------------------------------------------------- clone_element.js:34:2

Cannot cast `React.cloneElement(...).props.foo` to string because number [1] is incompatible with string [2].

   clone_element.js:34:2
   34| (React.cloneElement(b).props.foo: string); // Error: `foo` is number.
        ^^^^^^^^^^^^^^^^^^^^^^^^^^^^^^^

References:
   clone_element.js:9:39
    9| class B extends React.Component<{foo: number, bar: number}, void> {}
                                             ^^^^^^ [1]
   clone_element.js:34:35
   34| (React.cloneElement(b).props.foo: string); // Error: `foo` is number.
                                         ^^^^^^ [2]


Error -------------------------------------------------------------------------------------------- clone_element.js:40:1

Cannot call `React.cloneElement` because property `bar` is missing in props [1] but exists in call of method
`cloneElement` [2].

   clone_element.js:40:1
   40| React.cloneElement(a, {foo: 1, bar: 2}); // OK
       ^^^^^^^^^^^^^^^^^^^^^^^^^^^^^^^^^^^^^^^ [2]

References:
   clone_element.js:40:23
   40| React.cloneElement(a, {foo: 1, bar: 2}); // OK
                             ^^^^^^^^^^^^^^^^ [1]


Error -------------------------------------------------------------------------------------------- clone_element.js:41:1

Cannot call `React.cloneElement` because string [1] is incompatible with number [2] in property `foo`.

   clone_element.js:41:1
   41| React.cloneElement(a, {foo: '1'}); // Error: `foo` is a number.
       ^^^^^^^^^^^^^^^^^^^^^^^^^^^^^^^^^

References:
   clone_element.js:41:29
   41| React.cloneElement(a, {foo: '1'}); // Error: `foo` is a number.
                                   ^^^ [1]
   clone_element.js:8:39
    8| class A extends React.Component<{foo: number}, void> {}
                                             ^^^^^^ [2]


Error -------------------------------------------------------------------------------------------- clone_element.js:47:1

Cannot call `React.cloneElement` because string [1] is incompatible with number [2] in property `foo`.

   clone_element.js:47:1
   47| React.cloneElement(b, {foo: '1'}); // Error: `foo` is a number.
       ^^^^^^^^^^^^^^^^^^^^^^^^^^^^^^^^^

References:
   clone_element.js:47:29
   47| React.cloneElement(b, {foo: '1'}); // Error: `foo` is a number.
                                   ^^^ [1]
   clone_element.js:9:39
    9| class B extends React.Component<{foo: number, bar: number}, void> {}
                                             ^^^^^^ [2]


Error -------------------------------------------------------------------------------------------- clone_element.js:53:1

Cannot call `React.cloneElement` because string [1] is incompatible with number [2] in property `children`.

   clone_element.js:53:1
   53| React.cloneElement(c, {children: '42'}); // Error: `children` is a number.
       ^^^^^^^^^^^^^^^^^^^^^^^^^^^^^^^^^^^^^^^

References:
   clone_element.js:53:34
   53| React.cloneElement(c, {children: '42'}); // Error: `children` is a number.
                                        ^^^^ [1]
   clone_element.js:10:44
   10| class C extends React.Component<{children: number}, void> {}
                                                  ^^^^^^ [2]


Error -------------------------------------------------------------------------------------------- clone_element.js:57:1

Cannot call `React.cloneElement` because children array [1] is incompatible with number [2] in property `children`.

   clone_element.js:57:1
   57| React.cloneElement(c, {}, 1, 2, 3); // Error: `children` is not an array.
       ^^^^^^^^^^^^^^^^^^^^^^^^^^^^^^^^^^ [1]

References:
   clone_element.js:10:44
   10| class C extends React.Component<{children: number}, void> {}
                                                  ^^^^^^ [2]


Error -------------------------------------------------------------------------------------------- clone_element.js:58:1

Cannot call `React.cloneElement` because children array [1] is incompatible with number [2] in property `children`.

   clone_element.js:58:1
   58| React.cloneElement(c, undefined, 1, 2, 3); // Error: `children` is not an array.
       ^^^^^^^^^^^^^^^^^^^^^^^^^^^^^^^^^^^^^^^^^ [1]

References:
   clone_element.js:10:44
   10| class C extends React.Component<{children: number}, void> {}
                                                  ^^^^^^ [2]


Error -------------------------------------------------------------------------------------------- clone_element.js:59:1

Cannot call `React.cloneElement` because children array [1] is incompatible with number [2] in property `children`.

   clone_element.js:59:1
   59| React.cloneElement(c, null, 1, 2, 3); // Error: `children` is not an array.
       ^^^^^^^^^^^^^^^^^^^^^^^^^^^^^^^^^^^^ [1]

References:
   clone_element.js:10:44
   10| class C extends React.Component<{children: number}, void> {}
                                                  ^^^^^^ [2]


Error -------------------------------------------------------------------------------------------- clone_element.js:63:1

Cannot call `React.cloneElement` because number [1] is incompatible with array type [2] in property `children`.

   clone_element.js:63:1
   63| React.cloneElement(d, {children: 42}); // Error: `children` is an array.
       ^^^^^^^^^^^^^^^^^^^^^^^^^^^^^^^^^^^^^

References:
   clone_element.js:63:34
   63| React.cloneElement(d, {children: 42}); // Error: `children` is an array.
                                        ^^ [1]
   clone_element.js:11:44
   11| class D extends React.Component<{children: Array<number>}, void> {}
                                                  ^^^^^^^^^^^^^ [2]


Error -------------------------------------------------------------------------------------------- clone_element.js:65:1

Cannot call `React.cloneElement` because number [1] is incompatible with array type [2] in property `children`.

   clone_element.js:65:1
   65| React.cloneElement(d, {}, 42); // Error: `children` is an array.
       ^^^^^^^^^^^^^^^^^^^^^^^^^^^^^

References:
   clone_element.js:65:27
   65| React.cloneElement(d, {}, 42); // Error: `children` is an array.
                                 ^^ [1]
   clone_element.js:11:44
   11| class D extends React.Component<{children: Array<number>}, void> {}
                                                  ^^^^^^^^^^^^^ [2]


Error -------------------------------------------------------------------------------------------- clone_element.js:66:1

Cannot call `React.cloneElement` because number [1] is incompatible with array type [2] in property `children`.

   clone_element.js:66:1
   66| React.cloneElement(d, undefined, 42); // Error: `children` is an array.
       ^^^^^^^^^^^^^^^^^^^^^^^^^^^^^^^^^^^^

References:
   clone_element.js:66:34
   66| React.cloneElement(d, undefined, 42); // Error: `children` is an array.
                                        ^^ [1]
   clone_element.js:11:44
   11| class D extends React.Component<{children: Array<number>}, void> {}
                                                  ^^^^^^^^^^^^^ [2]


Error -------------------------------------------------------------------------------------------- clone_element.js:67:1

Cannot call `React.cloneElement` because number [1] is incompatible with array type [2] in property `children`.

   clone_element.js:67:1
   67| React.cloneElement(d, null, 42); // Error: `children` is an array.
       ^^^^^^^^^^^^^^^^^^^^^^^^^^^^^^^

References:
   clone_element.js:67:29
   67| React.cloneElement(d, null, 42); // Error: `children` is an array.
                                   ^^ [1]
   clone_element.js:11:44
   11| class D extends React.Component<{children: Array<number>}, void> {}
                                                  ^^^^^^^^^^^^^ [2]


Error -------------------------------------------------------------------------------------------- clone_element.js:79:1

Cannot call `React.cloneElement` because string [1] is incompatible with number [2] in property `p`.

   clone_element.js:79:1
   79| React.cloneElement(<SFC p={0} />, { p: "bad" }); // Error: string ~> number
       ^^^^^^^^^^^^^^^^^^^^^^^^^^^^^^^^^^^^^^^^^^^^^^^

References:
   clone_element.js:79:40
   79| React.cloneElement(<SFC p={0} />, { p: "bad" }); // Error: string ~> number
                                              ^^^^^ [1]
   clone_element.js:78:26
   78| function SFC(props: { p: number }) { return null };
                                ^^^^^^ [2]


Error -------------------------------------------------------------------------------------------- create_element.js:7:1

Cannot call `React.createElement` without at least 1 argument.

   7| React.createElement(); // Error: Needs a minimum of two arguments.
      ^^^^^^^^^^^^^^^^^^^^^


Error -------------------------------------------------------------------------------------------- create_element.js:9:1

Cannot call `React.createElement` because number [1] is not a React component.

   create_element.js:9:1
   9| React.createElement(42); // Error: Number is not a valid component type.
      ^^^^^^^^^^^^^^^^^^^^^^^

References:
   create_element.js:9:21
   9| React.createElement(42); // Error: Number is not a valid component type.
                          ^^ [1]


Error ------------------------------------------------------------------------------------------- create_element.js:11:1

Cannot call `React.createElement` because number [1] is not a React component.

   create_element.js:11:1
   11| React.createElement(42, {}); // Error: Number is not a valid component type.
       ^^^^^^^^^^^^^^^^^^^^^^^^^^^

References:
   create_element.js:11:21
   11| React.createElement(42, {}); // Error: Number is not a valid component type.
                           ^^ [1]


Error ------------------------------------------------------------------------------------------- create_element.js:12:1

Cannot call `React.createElement` because object literal [1] is not a React component.

   create_element.js:12:1
   12| React.createElement({}, {}); // Error: Object is not a valid component type.
       ^^^^^^^^^^^^^^^^^^^^^^^^^^^

References:
   create_element.js:12:21
   12| React.createElement({}, {}); // Error: Object is not a valid component type.
                           ^^ [1]


Error ------------------------------------------------------------------------------------------- create_element.js:20:1

Cannot call `React.createElement` because string [1] is incompatible with number [2] in property `bar`.

   create_element.js:20:1
       v-----------------------
   20| React.createElement(A, {
   21|   foo: 42,
   22|   bar: 'Hello, world!', // Error: `bar` is a string.
   23| });
       -^

References:
   create_element.js:22:8
   22|   bar: 'Hello, world!', // Error: `bar` is a string.
              ^^^^^^^^^^^^^^^ [1]
   create_element.js:15:52
   15| class A extends React.Component<{foo: number, bar: number}> {}
                                                          ^^^^^^ [2]


Error ------------------------------------------------------------------------------------------- create_element.js:24:1

Cannot call `React.createElement` because string [1] is incompatible with number [2] in property `bar`.

   create_element.js:24:1
       v-----------------------
   24| React.createElement(B, {
   25|   foo: 42,
   26|   bar: 'Hello, world!', // Error: `bar` is a string.
   27| });
       -^

References:
   create_element.js:26:8
   26|   bar: 'Hello, world!', // Error: `bar` is a string.
              ^^^^^^^^^^^^^^^ [1]
   create_element.js:16:38
   16| function B(props: {foo: number, bar: number}) {}
                                            ^^^^^^ [2]


Error ------------------------------------------------------------------------------------------- create_element.js:28:1

Cannot call `React.createElement` because property `bar` is missing in props [1] but exists in object type [2].

   create_element.js:28:1
   28| React.createElement(A, {foo: 42}); // Error: `bar` is missing.
       ^^^^^^^^^^^^^^^^^^^^^^^^^^^^^^^^^

References:
   create_element.js:28:24
   28| React.createElement(A, {foo: 42}); // Error: `bar` is missing.
                              ^^^^^^^^^ [1]
   create_element.js:15:33
   15| class A extends React.Component<{foo: number, bar: number}> {}
                                       ^^^^^^^^^^^^^^^^^^^^^^^^^^ [2]


Error ------------------------------------------------------------------------------------------- create_element.js:29:1

Cannot call `React.createElement` because property `bar` is missing in props [1] but exists in object type [2].

   create_element.js:29:1
   29| React.createElement(B, {foo: 42}); // Error: `bar` is missing.
       ^^^^^^^^^^^^^^^^^^^^^^^^^^^^^^^^^

References:
   create_element.js:29:24
   29| React.createElement(B, {foo: 42}); // Error: `bar` is missing.
                              ^^^^^^^^^ [1]
   create_element.js:16:19
   16| function B(props: {foo: number, bar: number}) {}
                         ^^^^^^^^^^^^^^^^^^^^^^^^^^ [2]


Error ------------------------------------------------------------------------------------------- create_element.js:30:1

Cannot call `React.createElement` because:
 - property `bar` is missing in props [1] but exists in object type [2].
 - property `foo` is missing in props [1] but exists in object type [2].

   create_element.js:30:1
   30| React.createElement(A, undefined); // Error: `foo` and `bar` are missing.
       ^^^^^^^^^^^^^^^^^^^^^^^^^^^^^^^^^

References:
   create_element.js:30:24
   30| React.createElement(A, undefined); // Error: `foo` and `bar` are missing.
                              ^^^^^^^^^ [1]
   create_element.js:15:33
   15| class A extends React.Component<{foo: number, bar: number}> {}
                                       ^^^^^^^^^^^^^^^^^^^^^^^^^^ [2]


Error ------------------------------------------------------------------------------------------- create_element.js:31:1

Cannot call `React.createElement` because:
 - property `bar` is missing in props [1] but exists in object type [2].
 - property `foo` is missing in props [1] but exists in object type [2].

   create_element.js:31:1
   31| React.createElement(B, undefined); // Error: `foo` and `bar` are missing.
       ^^^^^^^^^^^^^^^^^^^^^^^^^^^^^^^^^

References:
   create_element.js:31:24
   31| React.createElement(B, undefined); // Error: `foo` and `bar` are missing.
                              ^^^^^^^^^ [1]
   create_element.js:16:19
   16| function B(props: {foo: number, bar: number}) {}
                         ^^^^^^^^^^^^^^^^^^^^^^^^^^ [2]


Error ------------------------------------------------------------------------------------------- create_element.js:32:1

Cannot call `React.createElement` because:
 - property `bar` is missing in props [1] but exists in object type [2].
 - property `foo` is missing in props [1] but exists in object type [2].

   create_element.js:32:1
   32| React.createElement(A, null); // Error: `foo` and `bar` are missing.
       ^^^^^^^^^^^^^^^^^^^^^^^^^^^^

References:
   create_element.js:32:24
   32| React.createElement(A, null); // Error: `foo` and `bar` are missing.
                              ^^^^ [1]
   create_element.js:15:33
   15| class A extends React.Component<{foo: number, bar: number}> {}
                                       ^^^^^^^^^^^^^^^^^^^^^^^^^^ [2]


Error ------------------------------------------------------------------------------------------- create_element.js:33:1

Cannot call `React.createElement` because:
 - property `bar` is missing in props [1] but exists in object type [2].
 - property `foo` is missing in props [1] but exists in object type [2].

   create_element.js:33:1
   33| React.createElement(B, null); // Error: `foo` and `bar` are missing.
       ^^^^^^^^^^^^^^^^^^^^^^^^^^^^

References:
   create_element.js:33:24
   33| React.createElement(B, null); // Error: `foo` and `bar` are missing.
                              ^^^^ [1]
   create_element.js:16:19
   16| function B(props: {foo: number, bar: number}) {}
                         ^^^^^^^^^^^^^^^^^^^^^^^^^^ [2]


Error ------------------------------------------------------------------------------------------- create_element.js:38:2

Cannot cast `React.createElement(...).props.foo` to boolean because number [1] is incompatible with boolean [2].

   create_element.js:38:2
   38| (React.createElement(A, {foo: 1, bar: 2}).props.foo: boolean); // Error: `foo`
        ^^^^^^^^^^^^^^^^^^^^^^^^^^^^^^^^^^^^^^^^^^^^^^^^^^

References:
   create_element.js:15:39
   15| class A extends React.Component<{foo: number, bar: number}> {}
                                             ^^^^^^ [1]
   create_element.js:38:54
   38| (React.createElement(A, {foo: 1, bar: 2}).props.foo: boolean); // Error: `foo`
                                                            ^^^^^^^ [2]


Error ------------------------------------------------------------------------------------------- create_element.js:40:2

Cannot cast `React.createElement(...).props.foo` to boolean because number [1] is incompatible with boolean [2].

   create_element.js:40:2
   40| (React.createElement(B, {foo: 1, bar: 2}).props.foo: boolean); // Error: `foo`
        ^^^^^^^^^^^^^^^^^^^^^^^^^^^^^^^^^^^^^^^^^^^^^^^^^^

References:
   create_element.js:16:25
   16| function B(props: {foo: number, bar: number}) {}
                               ^^^^^^ [1]
   create_element.js:40:54
   40| (React.createElement(B, {foo: 1, bar: 2}).props.foo: boolean); // Error: `foo`
                                                            ^^^^^^^ [2]


Error ------------------------------------------------------------------------------------------- create_element.js:42:1

Cannot get `React.createElement(...).nope` because property `nope` is missing in `React.Element` [1].

   create_element.js:42:1
   42| React.createElement(A, {foo: 1, bar: 2}).nope; // Error: `nope` does not exist.
       ^^^^^^^^^^^^^^^^^^^^^^^^^^^^^^^^^^^^^^^^^^^^^

References:
   create_element.js:42:1
   42| React.createElement(A, {foo: 1, bar: 2}).nope; // Error: `nope` does not exist.
       ^^^^^^^^^^^^^^^^^^^^^^^^^^^^^^^^^^^^^^^^ [1]


Error ------------------------------------------------------------------------------------------- create_element.js:43:1

Cannot get `React.createElement(...).nope` because property `nope` is missing in `React.Element` [1].

   create_element.js:43:1
   43| React.createElement(B, {foo: 1, bar: 2}).nope; // Error: `nope` does not exist.
       ^^^^^^^^^^^^^^^^^^^^^^^^^^^^^^^^^^^^^^^^^^^^^

References:
   create_element.js:43:1
   43| React.createElement(B, {foo: 1, bar: 2}).nope; // Error: `nope` does not exist.
       ^^^^^^^^^^^^^^^^^^^^^^^^^^^^^^^^^^^^^^^^ [1]


Error ------------------------------------------------------------------------------------------- create_element.js:44:1

Cannot call `React.createElement` because:
 - property `bar` is missing in props [1] but exists in object type [2].
 - property `foo` is missing in props [1] but exists in object type [2].

   create_element.js:44:1
   44| React.createElement(A); // Error: Missing `foo` and `bar`.
       ^^^^^^^^^^^^^^^^^^^^^^ [1]

References:
   create_element.js:15:33
   15| class A extends React.Component<{foo: number, bar: number}> {}
                                       ^^^^^^^^^^^^^^^^^^^^^^^^^^ [2]


Error ------------------------------------------------------------------------------------------- create_element.js:45:1

Cannot call `React.createElement` because:
 - property `bar` is missing in props [1] but exists in object type [2].
 - property `foo` is missing in props [1] but exists in object type [2].

   create_element.js:45:1
   45| React.createElement(B); // Error: Missing `foo` and `bar`.
       ^^^^^^^^^^^^^^^^^^^^^^ [1]

References:
   create_element.js:16:19
   16| function B(props: {foo: number, bar: number}) {}
                         ^^^^^^^^^^^^^^^^^^^^^^^^^^ [2]


Error ------------------------------------------------------------------------------------------- create_element.js:55:1

Cannot call `React.createElement` because string [1] is incompatible with number [2] in property `bar`.

   create_element.js:55:1
       v-----------------------
   55| React.createElement(C, {
   56|   foo: 42,
   57|   bar: 'Hello, world!', // Error: `bar` is a string.
   58| });
       -^

References:
   create_element.js:57:8
   57|   bar: 'Hello, world!', // Error: `bar` is a string.
              ^^^^^^^^^^^^^^^ [1]
   create_element.js:47:52
   47| class C extends React.Component<{foo: number, bar: number}> {
                                                          ^^^^^^ [2]


Error ------------------------------------------------------------------------------------------- create_element.js:59:1

Cannot call `React.createElement` because string [1] is incompatible with number [2] in property `bar`.

   create_element.js:59:1
       v-----------------------
   59| React.createElement(D, {
   60|   foo: 42,
   61|   bar: 'Hello, world!', // Error: `bar` is a string.
   62| });
       -^

References:
   create_element.js:61:8
   61|   bar: 'Hello, world!', // Error: `bar` is a string.
              ^^^^^^^^^^^^^^^ [1]
   create_element.js:50:38
   50| function D(props: {foo: number, bar: number}) {}
                                            ^^^^^^ [2]


Error ------------------------------------------------------------------------------------------- create_element.js:71:1

Cannot call `React.createElement` because property `children` is missing in props [1] but exists in object type [2].

   create_element.js:71:1
   71| React.createElement(E, {}); // Error
       ^^^^^^^^^^^^^^^^^^^^^^^^^^

References:
   create_element.js:71:24
   71| React.createElement(E, {}); // Error
                              ^^ [1]
   create_element.js:70:33
   70| class E extends React.Component<{children: number}> {}
                                       ^^^^^^^^^^^^^^^^^^ [2]


Error ------------------------------------------------------------------------------------------- create_element.js:72:1

Cannot call `React.createElement` because property `children` is missing in props [1] but exists in object type [2].

   create_element.js:72:1
   72| React.createElement(E, undefined); // Error
       ^^^^^^^^^^^^^^^^^^^^^^^^^^^^^^^^^

References:
   create_element.js:72:24
   72| React.createElement(E, undefined); // Error
                              ^^^^^^^^^ [1]
   create_element.js:70:33
   70| class E extends React.Component<{children: number}> {}
                                       ^^^^^^^^^^^^^^^^^^ [2]


Error ------------------------------------------------------------------------------------------- create_element.js:73:1

Cannot call `React.createElement` because property `children` is missing in props [1] but exists in object type [2].

   create_element.js:73:1
   73| React.createElement(E, null); // Error
       ^^^^^^^^^^^^^^^^^^^^^^^^^^^^

References:
   create_element.js:73:24
   73| React.createElement(E, null); // Error
                              ^^^^ [1]
   create_element.js:70:33
   70| class E extends React.Component<{children: number}> {}
                                       ^^^^^^^^^^^^^^^^^^ [2]


Error ------------------------------------------------------------------------------------------- create_element.js:77:1

Cannot call `React.createElement` because children array [1] is incompatible with number [2] in property `children`.

   create_element.js:77:1
   77| React.createElement(E, {}, 1, 2); // Error
       ^^^^^^^^^^^^^^^^^^^^^^^^^^^^^^^^ [1]

References:
   create_element.js:70:44
   70| class E extends React.Component<{children: number}> {}
                                                  ^^^^^^ [2]


Error ------------------------------------------------------------------------------------------- create_element.js:78:1

Cannot call `React.createElement` because children array [1] is incompatible with number [2] in property `children`.

   create_element.js:78:1
   78| React.createElement(E, undefined, 1, 2); // Error
       ^^^^^^^^^^^^^^^^^^^^^^^^^^^^^^^^^^^^^^^ [1]

References:
   create_element.js:70:44
   70| class E extends React.Component<{children: number}> {}
                                                  ^^^^^^ [2]


Error ------------------------------------------------------------------------------------------- create_element.js:79:1

Cannot call `React.createElement` because children array [1] is incompatible with number [2] in property `children`.

   create_element.js:79:1
   79| React.createElement(E, null, 1, 2); // Error
       ^^^^^^^^^^^^^^^^^^^^^^^^^^^^^^^^^^ [1]

References:
   create_element.js:70:44
   70| class E extends React.Component<{children: number}> {}
                                                  ^^^^^^ [2]


Error ------------------------------------------------------------------------------------------- create_element.js:80:1

Cannot call `React.createElement` because children array [1] is incompatible with number [2] in property `children`.

   create_element.js:80:1
   80| React.createElement(E, {}, 1, 2, 3); // Error
       ^^^^^^^^^^^^^^^^^^^^^^^^^^^^^^^^^^^ [1]

References:
   create_element.js:70:44
   70| class E extends React.Component<{children: number}> {}
                                                  ^^^^^^ [2]


Error ------------------------------------------------------------------------------------------- create_element.js:81:1

Cannot call `React.createElement` because array literal [1] is incompatible with number [2] in property `children`.

   create_element.js:81:1
   81| React.createElement(E, {}, [1, 2]); // Error
       ^^^^^^^^^^^^^^^^^^^^^^^^^^^^^^^^^^

References:
   create_element.js:81:28
   81| React.createElement(E, {}, [1, 2]); // Error
                                  ^^^^^^ [1]
   create_element.js:70:44
   70| class E extends React.Component<{children: number}> {}
                                                  ^^^^^^ [2]


Error ------------------------------------------------------------------------------------------- create_element.js:82:1

Cannot call `React.createElement` because children array [1] is incompatible with number [2] in property `children`.

   create_element.js:82:1
   82| React.createElement(E, {}, [1, 2], [3, 4]); // Error
       ^^^^^^^^^^^^^^^^^^^^^^^^^^^^^^^^^^^^^^^^^^ [1]

References:
   create_element.js:70:44
   70| class E extends React.Component<{children: number}> {}
                                                  ^^^^^^ [2]


Error ------------------------------------------------------------------------------------------- create_element.js:83:1

Cannot call `React.createElement` because property `children` is missing in props [1] but exists in object type [2].

   create_element.js:83:1
   83| React.createElement(E, {}, ...[]); // Error
       ^^^^^^^^^^^^^^^^^^^^^^^^^^^^^^^^^

References:
   create_element.js:83:24
   83| React.createElement(E, {}, ...[]); // Error
                              ^^ [1]
   create_element.js:70:33
   70| class E extends React.Component<{children: number}> {}
                                       ^^^^^^^^^^^^^^^^^^ [2]


Error ------------------------------------------------------------------------------------------- create_element.js:85:1

Cannot call `React.createElement` because children array [1] is incompatible with number [2] in property `children`.

   create_element.js:85:1
   85| React.createElement(E, {}, ...[1, 2]); // Error
       ^^^^^^^^^^^^^^^^^^^^^^^^^^^^^^^^^^^^^ [1]

References:
   create_element.js:70:44
   70| class E extends React.Component<{children: number}> {}
                                                  ^^^^^^ [2]


Error ------------------------------------------------------------------------------------------- create_element.js:86:1

Cannot call `React.createElement` because:
 - children array or array [1] is incompatible with number [2] in property `children`.
 - undefined [1] is incompatible with number [2] in property `children`.

   create_element.js:86:1
   86| React.createElement(E, {}, ...(any: Array<number>)); // Error
       ^^^^^^^^^^^^^^^^^^^^^^^^^^^^^^^^^^^^^^^^^^^^^^^^^^^

References:
   create_element.js:86:37
   86| React.createElement(E, {}, ...(any: Array<number>)); // Error
                                           ^^^^^^^^^^^^^ [1]
   create_element.js:70:44
   70| class E extends React.Component<{children: number}> {}
                                                  ^^^^^^ [2]


Error ------------------------------------------------------------------------------------------- create_element.js:88:1

Cannot call `React.createElement` because children array [1] is incompatible with number [2] in property `children`.

   create_element.js:88:1
   88| React.createElement(E, {}, 1, ...[2]); // Error
       ^^^^^^^^^^^^^^^^^^^^^^^^^^^^^^^^^^^^^ [1]

References:
   create_element.js:70:44
   70| class E extends React.Component<{children: number}> {}
                                                  ^^^^^^ [2]


Error ------------------------------------------------------------------------------------------- create_element.js:89:1

Cannot call `React.createElement` because children array or number [1] is incompatible with number [2] in property
`children`.

   create_element.js:89:1
   89| React.createElement(E, {}, 1, ...(any: Array<number>)); // Error
       ^^^^^^^^^^^^^^^^^^^^^^^^^^^^^^^^^^^^^^^^^^^^^^^^^^^^^^ [1]

References:
   create_element.js:70:44
   70| class E extends React.Component<{children: number}> {}
                                                  ^^^^^^ [2]


Error ------------------------------------------------------------------------------------------- create_element.js:92:1

Cannot call `React.createElement` because property `children` is missing in props [1] but exists in object type [2].

   create_element.js:92:1
   92| React.createElement(F, {}); // Error
       ^^^^^^^^^^^^^^^^^^^^^^^^^^

References:
   create_element.js:92:24
   92| React.createElement(F, {}); // Error
                              ^^ [1]
   create_element.js:91:33
   91| class F extends React.Component<{children: Array<number>}> {}
                                       ^^^^^^^^^^^^^^^^^^^^^^^^^ [2]


Error ------------------------------------------------------------------------------------------- create_element.js:93:1

Cannot call `React.createElement` because property `children` is missing in props [1] but exists in object type [2].

   create_element.js:93:1
   93| React.createElement(F, undefined); // Error
       ^^^^^^^^^^^^^^^^^^^^^^^^^^^^^^^^^

References:
   create_element.js:93:24
   93| React.createElement(F, undefined); // Error
                              ^^^^^^^^^ [1]
   create_element.js:91:33
   91| class F extends React.Component<{children: Array<number>}> {}
                                       ^^^^^^^^^^^^^^^^^^^^^^^^^ [2]


Error ------------------------------------------------------------------------------------------- create_element.js:94:1

Cannot call `React.createElement` because property `children` is missing in props [1] but exists in object type [2].

   create_element.js:94:1
   94| React.createElement(F, null); // Error
       ^^^^^^^^^^^^^^^^^^^^^^^^^^^^

References:
   create_element.js:94:24
   94| React.createElement(F, null); // Error
                              ^^^^ [1]
   create_element.js:91:33
   91| class F extends React.Component<{children: Array<number>}> {}
                                       ^^^^^^^^^^^^^^^^^^^^^^^^^ [2]


Error ------------------------------------------------------------------------------------------- create_element.js:95:1

Cannot call `React.createElement` because number [1] is incompatible with array type [2] in property `children`.

   create_element.js:95:1
   95| React.createElement(F, {}, 1); // Error
       ^^^^^^^^^^^^^^^^^^^^^^^^^^^^^

References:
   create_element.js:95:28
   95| React.createElement(F, {}, 1); // Error
                                  ^ [1]
   create_element.js:91:44
   91| class F extends React.Component<{children: Array<number>}> {}
                                                  ^^^^^^^^^^^^^ [2]


Error ------------------------------------------------------------------------------------------- create_element.js:96:1

Cannot call `React.createElement` because number [1] is incompatible with array type [2] in property `children`.

   create_element.js:96:1
   96| React.createElement(F, undefined, 1); // Error
       ^^^^^^^^^^^^^^^^^^^^^^^^^^^^^^^^^^^^

References:
   create_element.js:96:35
   96| React.createElement(F, undefined, 1); // Error
                                         ^ [1]
   create_element.js:91:44
   91| class F extends React.Component<{children: Array<number>}> {}
                                                  ^^^^^^^^^^^^^ [2]


Error ------------------------------------------------------------------------------------------- create_element.js:97:1

Cannot call `React.createElement` because number [1] is incompatible with array type [2] in property `children`.

   create_element.js:97:1
   97| React.createElement(F, null, 1); // Error
       ^^^^^^^^^^^^^^^^^^^^^^^^^^^^^^^

References:
   create_element.js:97:30
   97| React.createElement(F, null, 1); // Error
                                    ^ [1]
   create_element.js:91:44
   91| class F extends React.Component<{children: Array<number>}> {}
                                                  ^^^^^^^^^^^^^ [2]


Error ------------------------------------------------------------------------------------------ create_element.js:103:1

Cannot call `React.createElement` because:
 - array literal [1] is incompatible with number [2] in array element of property `children`.
 - array literal [3] is incompatible with number [2] in array element of property `children`.

   create_element.js:103:1
   103| React.createElement(F, {}, [1, 2], [3, 4]); // Error
        ^^^^^^^^^^^^^^^^^^^^^^^^^^^^^^^^^^^^^^^^^^

References:
   create_element.js:103:28
   103| React.createElement(F, {}, [1, 2], [3, 4]); // Error
                                   ^^^^^^ [1]
   create_element.js:91:50
    91| class F extends React.Component<{children: Array<number>}> {}
                                                         ^^^^^^ [2]
   create_element.js:103:36
   103| React.createElement(F, {}, [1, 2], [3, 4]); // Error
                                           ^^^^^^ [3]


Error ------------------------------------------------------------------------------------------ create_element.js:104:1

Cannot call `React.createElement` because property `children` is missing in props [1] but exists in object type [2].

   create_element.js:104:1
   104| React.createElement(F, {}, ...[]); // Error
        ^^^^^^^^^^^^^^^^^^^^^^^^^^^^^^^^^

References:
   create_element.js:104:24
   104| React.createElement(F, {}, ...[]); // Error
                               ^^ [1]
   create_element.js:91:33
    91| class F extends React.Component<{children: Array<number>}> {}
                                        ^^^^^^^^^^^^^^^^^^^^^^^^^ [2]


Error ------------------------------------------------------------------------------------------ create_element.js:105:1

Cannot call `React.createElement` because number [1] is incompatible with array type [2] in property `children`.

   create_element.js:105:1
   105| React.createElement(F, {}, ...[1]); // Error
        ^^^^^^^^^^^^^^^^^^^^^^^^^^^^^^^^^^

References:
   create_element.js:105:32
   105| React.createElement(F, {}, ...[1]); // Error
                                       ^ [1]
   create_element.js:91:44
    91| class F extends React.Component<{children: Array<number>}> {}
                                                   ^^^^^^^^^^^^^ [2]


Error ------------------------------------------------------------------------------------------ create_element.js:107:1

Cannot call `React.createElement` because:
 - number [1] is incompatible with array type [2] in property `children`.
 - undefined [3] is incompatible with array type [2] in property `children`.
 - number [4] is incompatible with array type [2] in property `children`.

   create_element.js:107:1
   107| React.createElement(F, {}, ...(any: Array<number>)); // Error
        ^^^^^^^^^^^^^^^^^^^^^^^^^^^^^^^^^^^^^^^^^^^^^^^^^^^

References:
   create_element.js:91:50
    91| class F extends React.Component<{children: Array<number>}> {}
                                                         ^^^^^^ [1]
   create_element.js:91:44
    91| class F extends React.Component<{children: Array<number>}> {}
                                                   ^^^^^^^^^^^^^ [2]
   create_element.js:107:37
   107| React.createElement(F, {}, ...(any: Array<number>)); // Error
                                            ^^^^^^^^^^^^^ [3]
   create_element.js:107:43
   107| React.createElement(F, {}, ...(any: Array<number>)); // Error
                                                  ^^^^^^ [4]


Error ------------------------------------------------------------------------------------------ create_element.js:108:1

Cannot call `React.createElement` because number [1] is incompatible with array type [2] in property `children`.

   create_element.js:108:1
   108| React.createElement(F, {}, 1, ...[]); // Error
        ^^^^^^^^^^^^^^^^^^^^^^^^^^^^^^^^^^^^

References:
   create_element.js:108:28
   108| React.createElement(F, {}, 1, ...[]); // Error
                                   ^ [1]
   create_element.js:91:44
    91| class F extends React.Component<{children: Array<number>}> {}
                                                   ^^^^^^^^^^^^^ [2]


Error ------------------------------------------------------------------------------------------ create_element.js:110:1

Cannot call `React.createElement` because number [1] is incompatible with array type [2] in property `children`.

   create_element.js:110:1
   110| React.createElement(F, {}, 1, ...(any: Array<number>)); // Error
        ^^^^^^^^^^^^^^^^^^^^^^^^^^^^^^^^^^^^^^^^^^^^^^^^^^^^^^

References:
   create_element.js:110:28
   110| React.createElement(F, {}, 1, ...(any: Array<number>)); // Error
                                   ^ [1]
   create_element.js:91:44
    91| class F extends React.Component<{children: Array<number>}> {}
                                                   ^^^^^^^^^^^^^ [2]


Error ------------------------------------------------------------------------------------------ create_element.js:113:1

Cannot call `React.createElement` because property `children` is missing in props [1] but exists in object type [2].

   create_element.js:113:1
   113| React.createElement(G, {}); // Error
        ^^^^^^^^^^^^^^^^^^^^^^^^^^

References:
   create_element.js:113:24
   113| React.createElement(G, {}); // Error
                               ^^ [1]
   create_element.js:112:33
   112| class G extends React.Component<{children: number | Array<number>}> {}
                                        ^^^^^^^^^^^^^^^^^^^^^^^^^^^^^^^^^^ [2]


Error ------------------------------------------------------------------------------------------ create_element.js:118:1

Cannot call `React.createElement` because:
 - array literal [1] is incompatible with number [2] in array element of property `children`.
 - array literal [3] is incompatible with number [2] in array element of property `children`.

   create_element.js:118:1
   118| React.createElement(G, {}, [1, 2], [3, 4]); // Error
        ^^^^^^^^^^^^^^^^^^^^^^^^^^^^^^^^^^^^^^^^^^

References:
   create_element.js:118:28
   118| React.createElement(G, {}, [1, 2], [3, 4]); // Error
                                   ^^^^^^ [1]
   create_element.js:112:59
   112| class G extends React.Component<{children: number | Array<number>}> {}
                                                                  ^^^^^^ [2]
   create_element.js:118:36
   118| React.createElement(G, {}, [1, 2], [3, 4]); // Error
                                           ^^^^^^ [3]


Error ------------------------------------------------------------------------------------------ create_element.js:119:1

Cannot call `React.createElement` because property `children` is missing in props [1] but exists in object type [2].

   create_element.js:119:1
   119| React.createElement(G, {}, ...[]); // Error
        ^^^^^^^^^^^^^^^^^^^^^^^^^^^^^^^^^

References:
   create_element.js:119:24
   119| React.createElement(G, {}, ...[]); // Error
                               ^^ [1]
   create_element.js:112:33
   112| class G extends React.Component<{children: number | Array<number>}> {}
                                        ^^^^^^^^^^^^^^^^^^^^^^^^^^^^^^^^^^ [2]


Error ------------------------------------------------------------------------------------------ create_element.js:122:1

Cannot call `React.createElement` because in property `children`:
 - Either undefined [1] is incompatible with number [2].
 - Or undefined [1] is incompatible with array type [3].

   create_element.js:122:1
   122| React.createElement(G, {}, ...(any: Array<number>)); // Error
        ^^^^^^^^^^^^^^^^^^^^^^^^^^^^^^^^^^^^^^^^^^^^^^^^^^^

References:
   create_element.js:122:37
   122| React.createElement(G, {}, ...(any: Array<number>)); // Error
                                            ^^^^^^^^^^^^^ [1]
   create_element.js:112:44
   112| class G extends React.Component<{children: number | Array<number>}> {}
                                                   ^^^^^^ [2]
   create_element.js:112:53
   112| class G extends React.Component<{children: number | Array<number>}> {}
                                                            ^^^^^^^^^^^^^ [3]


Error ------------------------------------------------------------------------------------------ create_element.js:133:1

Cannot call `React.createElement` because:
 - array literal [1] is incompatible with number [2] in array element of property `children`.
 - array literal [3] is incompatible with number [2] in array element of property `children`.

   create_element.js:133:1
   133| React.createElement(G2, {}, [1, 2], [3, 4]); // Error
        ^^^^^^^^^^^^^^^^^^^^^^^^^^^^^^^^^^^^^^^^^^^

References:
   create_element.js:133:29
   133| React.createElement(G2, {}, [1, 2], [3, 4]); // Error
                                    ^^^^^^ [1]
   create_element.js:127:61
   127| class G2 extends React.Component<{children?: number | Array<number>}> {}
                                                                    ^^^^^^ [2]
   create_element.js:133:37
   133| React.createElement(G2, {}, [1, 2], [3, 4]); // Error
                                            ^^^^^^ [3]


Error ------------------------------------------------------------------------------------------ create_element.js:144:1

Cannot call `React.createElement` because property `children` is missing in props [1] but exists in object type [2].

   create_element.js:144:1
   144| React.createElement(H, {}); // Error
        ^^^^^^^^^^^^^^^^^^^^^^^^^^

References:
   create_element.js:144:24
   144| React.createElement(H, {}); // Error
                               ^^ [1]
   create_element.js:143:33
   143| class H extends React.Component<{children: NumberArrayRecursive}> {}
                                        ^^^^^^^^^^^^^^^^^^^^^^^^^^^^^^^^ [2]


Error ------------------------------------------------------------------------------------------ create_element.js:150:1

Cannot call `React.createElement` because property `children` is missing in props [1] but exists in object type [2].

   create_element.js:150:1
   150| React.createElement(H, {}, ...[]); // Error
        ^^^^^^^^^^^^^^^^^^^^^^^^^^^^^^^^^

References:
   create_element.js:150:24
   150| React.createElement(H, {}, ...[]); // Error
                               ^^ [1]
   create_element.js:143:33
   143| class H extends React.Component<{children: NumberArrayRecursive}> {}
                                        ^^^^^^^^^^^^^^^^^^^^^^^^^^^^^^^^ [2]


Error ------------------------------------------------------------------------------------------ create_element.js:153:1

Cannot call `React.createElement` because in property `children`:
 - Either undefined [1] is incompatible with number [2].
 - Or undefined [1] is incompatible with array type [3].

   create_element.js:153:1
   153| React.createElement(H, {}, ...(any: Array<number>)); // Error
        ^^^^^^^^^^^^^^^^^^^^^^^^^^^^^^^^^^^^^^^^^^^^^^^^^^^

References:
   create_element.js:153:37
   153| React.createElement(H, {}, ...(any: Array<number>)); // Error
                                            ^^^^^^^^^^^^^ [1]
   create_element.js:142:29
   142| type NumberArrayRecursive = number | Array<NumberArrayRecursive>;
                                    ^^^^^^ [2]
   create_element.js:142:38
   142| type NumberArrayRecursive = number | Array<NumberArrayRecursive>;
                                             ^^^^^^^^^^^^^^^^^^^^^^^^^^^ [3]


Error ------------------------------------------------------------------------------------------ create_element.js:161:1

Cannot call `React.createElement` because null [1] is incompatible with number [2] in property `children`.

   create_element.js:161:1
   161| React.createElement(I, {}, null); // Error
        ^^^^^^^^^^^^^^^^^^^^^^^^^^^^^^^^

References:
   create_element.js:161:28
   161| React.createElement(I, {}, null); // Error
                                   ^^^^ [1]
   create_element.js:158:45
   158| class I extends React.Component<{children?: number}> {}
                                                    ^^^^^^ [2]


Error ------------------------------------------------------------------------------------------ create_element.js:163:1

Cannot call `React.createElement` because children array [1] is incompatible with number [2] in property `children`.

   create_element.js:163:1
   163| React.createElement(I, {}, 1, 2); // Error
        ^^^^^^^^^^^^^^^^^^^^^^^^^^^^^^^^ [1]

References:
   create_element.js:158:45
   158| class I extends React.Component<{children?: number}> {}
                                                    ^^^^^^ [2]


Error ------------------------------------------------------------------------------------------ create_element.js:166:1

Cannot call `React.createElement` because children array [1] is incompatible with number [2] in property `children`.

   create_element.js:166:1
   166| React.createElement(I, {}, ...[1, 2]); // Error
        ^^^^^^^^^^^^^^^^^^^^^^^^^^^^^^^^^^^^^ [1]

References:
   create_element.js:158:45
   158| class I extends React.Component<{children?: number}> {}
                                                    ^^^^^^ [2]


Error ------------------------------------------------------------------------------------------ create_element.js:167:1

Cannot call `React.createElement` because children array or array [1] is incompatible with number [2] in property
`children`.

   create_element.js:167:1
   167| React.createElement(I, {}, ...(any: Array<number>)); // Error
        ^^^^^^^^^^^^^^^^^^^^^^^^^^^^^^^^^^^^^^^^^^^^^^^^^^^

References:
   create_element.js:167:37
   167| React.createElement(I, {}, ...(any: Array<number>)); // Error
                                            ^^^^^^^^^^^^^ [1]
   create_element.js:158:45
   158| class I extends React.Component<{children?: number}> {}
                                                    ^^^^^^ [2]


Error ------------------------------------------------------------------------------------------ create_element.js:169:1

Cannot call `React.createElement` because children array [1] is incompatible with number [2] in property `children`.

   create_element.js:169:1
   169| React.createElement(I, {}, 1, ...[2]); // Error
        ^^^^^^^^^^^^^^^^^^^^^^^^^^^^^^^^^^^^^ [1]

References:
   create_element.js:158:45
   158| class I extends React.Component<{children?: number}> {}
                                                    ^^^^^^ [2]


Error ------------------------------------------------------------------------------------------ create_element.js:170:1

Cannot call `React.createElement` because children array or number [1] is incompatible with number [2] in property
`children`.

   create_element.js:170:1
   170| React.createElement(I, {}, 1, ...(any: Array<number>)); // Error
        ^^^^^^^^^^^^^^^^^^^^^^^^^^^^^^^^^^^^^^^^^^^^^^^^^^^^^^ [1]

References:
   create_element.js:158:45
   158| class I extends React.Component<{children?: number}> {}
                                                    ^^^^^^ [2]


Error ------------------------------------------------------------------------------------------ create_element.js:173:1

Cannot call `React.createElement` because property `children` is missing in props [1] but exists in object type [2].

   create_element.js:173:1
   173| React.createElement(J, {}); // Error
        ^^^^^^^^^^^^^^^^^^^^^^^^^^

References:
   create_element.js:173:24
   173| React.createElement(J, {}); // Error
                               ^^ [1]
   create_element.js:172:33
   172| class J extends React.Component<{children: ?number}> {}
                                        ^^^^^^^^^^^^^^^^^^^ [2]


Error ------------------------------------------------------------------------------------------ create_element.js:177:1

Cannot call `React.createElement` because children array [1] is incompatible with number [2] in property `children`.

   create_element.js:177:1
   177| React.createElement(J, {}, 1, 2); // Error
        ^^^^^^^^^^^^^^^^^^^^^^^^^^^^^^^^ [1]

References:
   create_element.js:172:45
   172| class J extends React.Component<{children: ?number}> {}
                                                    ^^^^^^ [2]


Error ------------------------------------------------------------------------------------------ create_element.js:178:1

Cannot call `React.createElement` because property `children` is missing in props [1] but exists in object type [2].

   create_element.js:178:1
   178| React.createElement(J, {}, ...[]); // Error
        ^^^^^^^^^^^^^^^^^^^^^^^^^^^^^^^^^

References:
   create_element.js:178:24
   178| React.createElement(J, {}, ...[]); // Error
                               ^^ [1]
   create_element.js:172:33
   172| class J extends React.Component<{children: ?number}> {}
                                        ^^^^^^^^^^^^^^^^^^^ [2]


Error ------------------------------------------------------------------------------------------ create_element.js:180:1

Cannot call `React.createElement` because children array [1] is incompatible with number [2] in property `children`.

   create_element.js:180:1
   180| React.createElement(J, {}, ...[1, 2]); // Error
        ^^^^^^^^^^^^^^^^^^^^^^^^^^^^^^^^^^^^^ [1]

References:
   create_element.js:172:45
   172| class J extends React.Component<{children: ?number}> {}
                                                    ^^^^^^ [2]


Error ------------------------------------------------------------------------------------------ create_element.js:181:1

Cannot call `React.createElement` because children array or array [1] is incompatible with number [2] in property
`children`.

   create_element.js:181:1
   181| React.createElement(J, {}, ...(any: Array<number>)); // Error
        ^^^^^^^^^^^^^^^^^^^^^^^^^^^^^^^^^^^^^^^^^^^^^^^^^^^

References:
   create_element.js:181:37
   181| React.createElement(J, {}, ...(any: Array<number>)); // Error
                                            ^^^^^^^^^^^^^ [1]
   create_element.js:172:45
   172| class J extends React.Component<{children: ?number}> {}
                                                    ^^^^^^ [2]


Error ------------------------------------------------------------------------------------------ create_element.js:183:1

Cannot call `React.createElement` because children array [1] is incompatible with number [2] in property `children`.

   create_element.js:183:1
   183| React.createElement(J, {}, 1, ...[2]); // Error
        ^^^^^^^^^^^^^^^^^^^^^^^^^^^^^^^^^^^^^ [1]

References:
   create_element.js:172:45
   172| class J extends React.Component<{children: ?number}> {}
                                                    ^^^^^^ [2]


Error ------------------------------------------------------------------------------------------ create_element.js:184:1

Cannot call `React.createElement` because children array or number [1] is incompatible with number [2] in property
`children`.

   create_element.js:184:1
   184| React.createElement(J, {}, 1, ...(any: Array<number>)); // Error
        ^^^^^^^^^^^^^^^^^^^^^^^^^^^^^^^^^^^^^^^^^^^^^^^^^^^^^^ [1]

References:
   create_element.js:172:45
   172| class J extends React.Component<{children: ?number}> {}
                                                    ^^^^^^ [2]


Error ------------------------------------------------------------------------------------------ create_element.js:190:1

Cannot call `React.createElement` because string [1] is incompatible with number [2] in property `children`.

   create_element.js:190:1
   190| React.createElement(K, {}, '42'); // Error
        ^^^^^^^^^^^^^^^^^^^^^^^^^^^^^^^^

References:
   create_element.js:190:28
   190| React.createElement(K, {}, '42'); // Error
                                   ^^^^ [1]
   create_element.js:186:44
   186| class K extends React.Component<{children: number}> {}
                                                   ^^^^^^ [2]


Error ------------------------------------------------------------------------------------------ create_element.js:191:1

Cannot call `React.createElement` because string [1] is incompatible with number [2] in property `children`.

   create_element.js:191:1
   191| React.createElement(K, {children: '42'}); // Error
        ^^^^^^^^^^^^^^^^^^^^^^^^^^^^^^^^^^^^^^^^

References:
   create_element.js:191:35
   191| React.createElement(K, {children: '42'}); // Error
                                          ^^^^ [1]
   create_element.js:186:44
   186| class K extends React.Component<{children: number}> {}
                                                   ^^^^^^ [2]


Error ------------------------------------------------------------------------------------------ create_element.js:193:1

Cannot call `React.createElement` because string [1] is incompatible with number [2] in property `children`.

   create_element.js:193:1
   193| React.createElement(K, {children: 42}, '42'); // Error
        ^^^^^^^^^^^^^^^^^^^^^^^^^^^^^^^^^^^^^^^^^^^^

References:
   create_element.js:193:40
   193| React.createElement(K, {children: 42}, '42'); // Error
                                               ^^^^ [1]
   create_element.js:186:44
   186| class K extends React.Component<{children: number}> {}
                                                   ^^^^^^ [2]


Error ------------------------------------------------------------------------------------------ create_element.js:194:1

Cannot call `React.createElement` because string [1] is incompatible with number [2] in property `children`.

   create_element.js:194:1
   194| React.createElement(K, {children: '42'}, '42'); // Error
        ^^^^^^^^^^^^^^^^^^^^^^^^^^^^^^^^^^^^^^^^^^^^^^

References:
   create_element.js:194:42
   194| React.createElement(K, {children: '42'}, '42'); // Error
                                                 ^^^^ [1]
   create_element.js:186:44
   186| class K extends React.Component<{children: number}> {}
                                                   ^^^^^^ [2]


Error ------------------------------------------------------------------------------------------ create_element.js:207:1

Cannot call `React.createElement` because property `foo` is missing in props [1] but exists in object type [2].

   create_element.js:207:1
   207| React.createElement(L, {}, 1); // Error
        ^^^^^^^^^^^^^^^^^^^^^^^^^^^^^

References:
   create_element.js:207:24
   207| React.createElement(L, {}, 1); // Error
                               ^^ [1]
   create_element.js:196:33
                                        v
   196| class L extends React.Component<{
   197|   foo: number,
   198|   bar: number,
   199|   children: number,
   200| }> {
        ^ [2]


Error ------------------------------------------------------------------------------------------ create_element.js:208:1

Cannot call `React.createElement` because property `foo` is missing in props [1] but exists in object type [2].

   create_element.js:208:1
   208| React.createElement(L, {children: 1}); // Error
        ^^^^^^^^^^^^^^^^^^^^^^^^^^^^^^^^^^^^^

References:
   create_element.js:208:24
   208| React.createElement(L, {children: 1}); // Error
                               ^^^^^^^^^^^^^ [1]
   create_element.js:196:33
                                        v
   196| class L extends React.Component<{
   197|   foo: number,
   198|   bar: number,
   199|   children: number,
   200| }> {
        ^ [2]


Error ------------------------------------------------------------------------------------------ create_element.js:209:1

Cannot call `React.createElement` because property `foo` is missing in props [1] but exists in object type [2].

   create_element.js:209:1
   209| React.createElement(L, {bar: 1}, 2); // Error
        ^^^^^^^^^^^^^^^^^^^^^^^^^^^^^^^^^^^

References:
   create_element.js:209:24
   209| React.createElement(L, {bar: 1}, 2); // Error
                               ^^^^^^^^ [1]
   create_element.js:196:33
                                        v
   196| class L extends React.Component<{
   197|   foo: number,
   198|   bar: number,
   199|   children: number,
   200| }> {
        ^ [2]


Error ------------------------------------------------------------------------------------------ create_element.js:210:1

Cannot call `React.createElement` because property `foo` is missing in props [1] but exists in object type [2].

   create_element.js:210:1
   210| React.createElement(L, {bar: 1, children: 2}); // Error
        ^^^^^^^^^^^^^^^^^^^^^^^^^^^^^^^^^^^^^^^^^^^^^

References:
   create_element.js:210:24
   210| React.createElement(L, {bar: 1, children: 2}); // Error
                               ^^^^^^^^^^^^^^^^^^^^^ [1]
   create_element.js:196:33
                                        v
   196| class L extends React.Component<{
   197|   foo: number,
   198|   bar: number,
   199|   children: number,
   200| }> {
        ^ [2]


Error ------------------------------------------------------------------------------------------ create_element.js:211:1

Cannot call `React.createElement` because string [1] is incompatible with number [2] in property `foo`.

   create_element.js:211:1
   211| React.createElement(L, {foo: '1', bar: 2}, 3); // Error
        ^^^^^^^^^^^^^^^^^^^^^^^^^^^^^^^^^^^^^^^^^^^^^

References:
   create_element.js:211:30
   211| React.createElement(L, {foo: '1', bar: 2}, 3); // Error
                                     ^^^ [1]
   create_element.js:197:8
   197|   foo: number,
               ^^^^^^ [2]


Error ------------------------------------------------------------------------------------------ create_element.js:212:1

Cannot call `React.createElement` because string [1] is incompatible with number [2] in property `foo`.

   create_element.js:212:1
   212| React.createElement(L, {foo: '1', bar: 2, children: 3}); // Error
        ^^^^^^^^^^^^^^^^^^^^^^^^^^^^^^^^^^^^^^^^^^^^^^^^^^^^^^^

References:
   create_element.js:212:30
   212| React.createElement(L, {foo: '1', bar: 2, children: 3}); // Error
                                     ^^^ [1]
   create_element.js:197:8
   197|   foo: number,
               ^^^^^^ [2]


Error ------------------------------------------------------------------------------------------ create_element.js:213:1

Cannot call `React.createElement` because string [1] is incompatible with number [2] in property `bar`.

   create_element.js:213:1
   213| React.createElement(L, {foo: 1, bar: '2'}, 3); // Error
        ^^^^^^^^^^^^^^^^^^^^^^^^^^^^^^^^^^^^^^^^^^^^^

References:
   create_element.js:213:38
   213| React.createElement(L, {foo: 1, bar: '2'}, 3); // Error
                                             ^^^ [1]
   create_element.js:198:8
   198|   bar: number,
               ^^^^^^ [2]


Error ------------------------------------------------------------------------------------------ create_element.js:214:1

Cannot call `React.createElement` because string [1] is incompatible with number [2] in property `bar`.

   create_element.js:214:1
   214| React.createElement(L, {foo: 1, bar: '2', children: 3}); // Error
        ^^^^^^^^^^^^^^^^^^^^^^^^^^^^^^^^^^^^^^^^^^^^^^^^^^^^^^^

References:
   create_element.js:214:38
   214| React.createElement(L, {foo: 1, bar: '2', children: 3}); // Error
                                             ^^^ [1]
   create_element.js:198:8
   198|   bar: number,
               ^^^^^^ [2]


Error ------------------------------------------------------------------------------------------ create_element.js:215:1

Cannot call `React.createElement` because string [1] is incompatible with number [2] in property `children`.

   create_element.js:215:1
   215| React.createElement(L, {foo: 1, bar: 2}, '3'); // Error
        ^^^^^^^^^^^^^^^^^^^^^^^^^^^^^^^^^^^^^^^^^^^^^

References:
   create_element.js:215:42
   215| React.createElement(L, {foo: 1, bar: 2}, '3'); // Error
                                                 ^^^ [1]
   create_element.js:199:13
   199|   children: number,
                    ^^^^^^ [2]


Error ------------------------------------------------------------------------------------------ create_element.js:216:1

Cannot call `React.createElement` because string [1] is incompatible with number [2] in property `children`.

   create_element.js:216:1
   216| React.createElement(L, {foo: 1, bar: 2, children: '3'}); // Error
        ^^^^^^^^^^^^^^^^^^^^^^^^^^^^^^^^^^^^^^^^^^^^^^^^^^^^^^^

References:
   create_element.js:216:51
   216| React.createElement(L, {foo: 1, bar: 2, children: '3'}); // Error
                                                          ^^^ [1]
   create_element.js:199:13
   199|   children: number,
                    ^^^^^^ [2]


Error ------------------------------------------------------------------------------------------ create_element.js:221:2

Cannot cast `React.createElement(...).type` to `typeof N` because `M` [1] is incompatible with `N` [2].

   create_element.js:221:2
   221| (React.createElement(M).type: typeof N); // Error
         ^^^^^^^^^^^^^^^^^^^^^^^^^^^

References:
   create_element.js:218:7
   218| class M extends React.Component<{}> {}
              ^ [1]
   create_element.js:219:7
   219| class N extends React.Component<{}> {}
              ^ [2]


Error ------------------------------------------------------------------------------------------- create_factory.js:20:1

Cannot call `aFactory` because string [1] is incompatible with number [2] in property `bar`.

   create_factory.js:20:1
       v---------
   20| aFactory({
   21|   foo: 42,
   22|   bar: 'Hello, world!', // Error: `bar` is a string.
   23| });
       -^

References:
   create_factory.js:22:8
   22|   bar: 'Hello, world!', // Error: `bar` is a string.
              ^^^^^^^^^^^^^^^ [1]
   create_factory.js:12:52
   12| class A extends React.Component<{foo: number, bar: number}, void> {}
                                                          ^^^^^^ [2]


Error ------------------------------------------------------------------------------------------- create_factory.js:24:1

Cannot call `bFactory` because string [1] is incompatible with number [2] in property `bar`.

   create_factory.js:24:1
       v---------
   24| bFactory({
   25|   foo: 42,
   26|   bar: 'Hello, world!', // Error: `bar` is a string.
   27| });
       -^

References:
   create_factory.js:26:8
   26|   bar: 'Hello, world!', // Error: `bar` is a string.
              ^^^^^^^^^^^^^^^ [1]
   create_factory.js:13:38
   13| function B(props: {foo: number, bar: number}) {}
                                            ^^^^^^ [2]


Error ------------------------------------------------------------------------------------------- create_factory.js:28:1

Cannot call `aFactory` because property `bar` is missing in props [1] but exists in object type [2].

   create_factory.js:28:1
   28| aFactory({foo: 42}); // Error: `bar` is missing.
       ^^^^^^^^^^^^^^^^^^^

References:
   create_factory.js:28:10
   28| aFactory({foo: 42}); // Error: `bar` is missing.
                ^^^^^^^^^ [1]
   create_factory.js:12:33
   12| class A extends React.Component<{foo: number, bar: number}, void> {}
                                       ^^^^^^^^^^^^^^^^^^^^^^^^^^ [2]


Error ------------------------------------------------------------------------------------------- create_factory.js:29:1

Cannot call `bFactory` because property `bar` is missing in props [1] but exists in object type [2].

   create_factory.js:29:1
   29| bFactory({foo: 42}); // Error: `bar` is missing.
       ^^^^^^^^^^^^^^^^^^^

References:
   create_factory.js:29:10
   29| bFactory({foo: 42}); // Error: `bar` is missing.
                ^^^^^^^^^ [1]
   create_factory.js:13:19
   13| function B(props: {foo: number, bar: number}) {}
                         ^^^^^^^^^^^^^^^^^^^^^^^^^^ [2]


Error ------------------------------------------------------------------------------------------- create_factory.js:30:1

Cannot call `aFactory` because:
 - property `bar` is missing in props [1] but exists in object type [2].
 - property `foo` is missing in props [1] but exists in object type [2].

   create_factory.js:30:1
   30| aFactory(undefined); // Error: `foo` and `bar` are missing.
       ^^^^^^^^^^^^^^^^^^^

References:
   create_factory.js:30:10
   30| aFactory(undefined); // Error: `foo` and `bar` are missing.
                ^^^^^^^^^ [1]
   create_factory.js:12:33
   12| class A extends React.Component<{foo: number, bar: number}, void> {}
                                       ^^^^^^^^^^^^^^^^^^^^^^^^^^ [2]


Error ------------------------------------------------------------------------------------------- create_factory.js:31:1

Cannot call `bFactory` because:
 - property `bar` is missing in props [1] but exists in object type [2].
 - property `foo` is missing in props [1] but exists in object type [2].

   create_factory.js:31:1
   31| bFactory(undefined); // Error: `foo` and `bar` are missing.
       ^^^^^^^^^^^^^^^^^^^

References:
   create_factory.js:31:10
   31| bFactory(undefined); // Error: `foo` and `bar` are missing.
                ^^^^^^^^^ [1]
   create_factory.js:13:19
   13| function B(props: {foo: number, bar: number}) {}
                         ^^^^^^^^^^^^^^^^^^^^^^^^^^ [2]


Error ------------------------------------------------------------------------------------------- create_factory.js:32:1

Cannot call `aFactory` because:
 - property `bar` is missing in props [1] but exists in object type [2].
 - property `foo` is missing in props [1] but exists in object type [2].

   create_factory.js:32:1
   32| aFactory(null); // Error: `foo` and `bar` are missing.
       ^^^^^^^^^^^^^^

References:
   create_factory.js:32:10
   32| aFactory(null); // Error: `foo` and `bar` are missing.
                ^^^^ [1]
   create_factory.js:12:33
   12| class A extends React.Component<{foo: number, bar: number}, void> {}
                                       ^^^^^^^^^^^^^^^^^^^^^^^^^^ [2]


Error ------------------------------------------------------------------------------------------- create_factory.js:33:1

Cannot call `bFactory` because:
 - property `bar` is missing in props [1] but exists in object type [2].
 - property `foo` is missing in props [1] but exists in object type [2].

   create_factory.js:33:1
   33| bFactory(null); // Error: `foo` and `bar` are missing.
       ^^^^^^^^^^^^^^

References:
   create_factory.js:33:10
   33| bFactory(null); // Error: `foo` and `bar` are missing.
                ^^^^ [1]
   create_factory.js:13:19
   13| function B(props: {foo: number, bar: number}) {}
                         ^^^^^^^^^^^^^^^^^^^^^^^^^^ [2]


Error ------------------------------------------------------------------------------------------- create_factory.js:38:2

Cannot cast `aFactory(...).props.foo` to boolean because number [1] is incompatible with boolean [2].

   create_factory.js:38:2
   38| (aFactory({foo: 1, bar: 2}).props.foo: boolean); // Error: `foo` is `number`.
        ^^^^^^^^^^^^^^^^^^^^^^^^^^^^^^^^^^^^

References:
   create_factory.js:12:39
   12| class A extends React.Component<{foo: number, bar: number}, void> {}
                                             ^^^^^^ [1]
   create_factory.js:38:40
   38| (aFactory({foo: 1, bar: 2}).props.foo: boolean); // Error: `foo` is `number`.
                                              ^^^^^^^ [2]


Error ------------------------------------------------------------------------------------------- create_factory.js:39:2

Cannot cast `bFactory(...).props.foo` to boolean because number [1] is incompatible with boolean [2].

   create_factory.js:39:2
   39| (bFactory({foo: 1, bar: 2}).props.foo: boolean); // Error: `foo` is `number`.
        ^^^^^^^^^^^^^^^^^^^^^^^^^^^^^^^^^^^^

References:
   create_factory.js:13:25
   13| function B(props: {foo: number, bar: number}) {}
                               ^^^^^^ [1]
   create_factory.js:39:40
   39| (bFactory({foo: 1, bar: 2}).props.foo: boolean); // Error: `foo` is `number`.
                                              ^^^^^^^ [2]


Error ------------------------------------------------------------------------------------------- create_factory.js:40:1

Cannot get `aFactory(...).nope` because property `nope` is missing in `React.Element` [1].

   create_factory.js:40:1
   40| aFactory({foo: 1, bar: 2}).nope; // Error: `nope` does not exist.
       ^^^^^^^^^^^^^^^^^^^^^^^^^^^^^^^

References:
   create_factory.js:40:1
   40| aFactory({foo: 1, bar: 2}).nope; // Error: `nope` does not exist.
       ^^^^^^^^^^^^^^^^^^^^^^^^^^ [1]


Error ------------------------------------------------------------------------------------------- create_factory.js:41:1

Cannot get `bFactory(...).nope` because property `nope` is missing in `React.Element` [1].

   create_factory.js:41:1
   41| bFactory({foo: 1, bar: 2}).nope; // Error: `nope` does not exist.
       ^^^^^^^^^^^^^^^^^^^^^^^^^^^^^^^

References:
   create_factory.js:41:1
   41| bFactory({foo: 1, bar: 2}).nope; // Error: `nope` does not exist.
       ^^^^^^^^^^^^^^^^^^^^^^^^^^ [1]


Error ------------------------------------------------------------------------------------------- create_factory.js:42:1

Cannot call `aFactory` because:
 - property `bar` is missing in props [1] but exists in object type [2].
 - property `foo` is missing in props [1] but exists in object type [2].

   create_factory.js:42:1
   42| aFactory(); // Error: Missing `foo` and `bar`.
       ^^^^^^^^^^ [1]

References:
   create_factory.js:12:33
   12| class A extends React.Component<{foo: number, bar: number}, void> {}
                                       ^^^^^^^^^^^^^^^^^^^^^^^^^^ [2]


Error ------------------------------------------------------------------------------------------- create_factory.js:43:1

Cannot call `bFactory` because:
 - property `bar` is missing in props [1] but exists in object type [2].
 - property `foo` is missing in props [1] but exists in object type [2].

   create_factory.js:43:1
   43| bFactory(); // Error: Missing `foo` and `bar`.
       ^^^^^^^^^^ [1]

References:
   create_factory.js:13:19
   13| function B(props: {foo: number, bar: number}) {}
                         ^^^^^^^^^^^^^^^^^^^^^^^^^^ [2]


Error ------------------------------------------------------------------------------------------- create_factory.js:56:1

Cannot call `cFactory` because string [1] is incompatible with number [2] in property `bar`.

   create_factory.js:56:1
       v---------
   56| cFactory({
   57|   foo: 42,
   58|   bar: 'Hello, world!', // Error: `bar` is a string.
   59| });
       -^

References:
   create_factory.js:58:8
   58|   bar: 'Hello, world!', // Error: `bar` is a string.
              ^^^^^^^^^^^^^^^ [1]
   create_factory.js:45:52
   45| class C extends React.Component<{foo: number, bar: number}, void> {
                                                          ^^^^^^ [2]


Error ------------------------------------------------------------------------------------------- create_factory.js:60:1

Cannot call `dFactory` because string [1] is incompatible with number [2] in property `bar`.

   create_factory.js:60:1
       v---------
   60| dFactory({
   61|   foo: 42,
   62|   bar: 'Hello, world!', // Error: `bar` is a string.
   63| });
       -^

References:
   create_factory.js:62:8
   62|   bar: 'Hello, world!', // Error: `bar` is a string.
              ^^^^^^^^^^^^^^^ [1]
   create_factory.js:48:38
   48| function D(props: {foo: number, bar: number}) {}
                                            ^^^^^^ [2]


Error ------------------------------------------------------------------------------------------- create_factory.js:75:1

Cannot call `eFactory` because property `children` is missing in props [1] but exists in object type [2].

   create_factory.js:75:1
   75| eFactory({}); // Error
       ^^^^^^^^^^^^

References:
   create_factory.js:75:10
   75| eFactory({}); // Error
                ^^ [1]
   create_factory.js:73:33
   73| class E extends React.Component<{children: number}, void> {}
                                       ^^^^^^^^^^^^^^^^^^ [2]


Error ------------------------------------------------------------------------------------------- create_factory.js:76:1

Cannot call `eFactory` because property `children` is missing in props [1] but exists in object type [2].

   create_factory.js:76:1
   76| eFactory(undefined); // Error
       ^^^^^^^^^^^^^^^^^^^

References:
   create_factory.js:76:10
   76| eFactory(undefined); // Error
                ^^^^^^^^^ [1]
   create_factory.js:73:33
   73| class E extends React.Component<{children: number}, void> {}
                                       ^^^^^^^^^^^^^^^^^^ [2]


Error ------------------------------------------------------------------------------------------- create_factory.js:77:1

Cannot call `eFactory` because property `children` is missing in props [1] but exists in object type [2].

   create_factory.js:77:1
   77| eFactory(null); // Error
       ^^^^^^^^^^^^^^

References:
   create_factory.js:77:10
   77| eFactory(null); // Error
                ^^^^ [1]
   create_factory.js:73:33
   73| class E extends React.Component<{children: number}, void> {}
                                       ^^^^^^^^^^^^^^^^^^ [2]


Error ------------------------------------------------------------------------------------------- create_factory.js:81:1

Cannot call `eFactory` because children array [1] is incompatible with number [2] in property `children`.

   create_factory.js:81:1
   81| eFactory({}, 1, 2); // Error
       ^^^^^^^^^^^^^^^^^^ [1]

References:
   create_factory.js:73:44
   73| class E extends React.Component<{children: number}, void> {}
                                                  ^^^^^^ [2]


Error ------------------------------------------------------------------------------------------- create_factory.js:82:1

Cannot call `eFactory` because children array [1] is incompatible with number [2] in property `children`.

   create_factory.js:82:1
   82| eFactory(undefined, 1, 2); // Error
       ^^^^^^^^^^^^^^^^^^^^^^^^^ [1]

References:
   create_factory.js:73:44
   73| class E extends React.Component<{children: number}, void> {}
                                                  ^^^^^^ [2]


Error ------------------------------------------------------------------------------------------- create_factory.js:83:1

Cannot call `eFactory` because children array [1] is incompatible with number [2] in property `children`.

   create_factory.js:83:1
   83| eFactory(null, 1, 2); // Error
       ^^^^^^^^^^^^^^^^^^^^ [1]

References:
   create_factory.js:73:44
   73| class E extends React.Component<{children: number}, void> {}
                                                  ^^^^^^ [2]


Error ------------------------------------------------------------------------------------------- create_factory.js:84:1

Cannot call `eFactory` because children array [1] is incompatible with number [2] in property `children`.

   create_factory.js:84:1
   84| eFactory({}, 1, 2, 3); // Error
       ^^^^^^^^^^^^^^^^^^^^^ [1]

References:
   create_factory.js:73:44
   73| class E extends React.Component<{children: number}, void> {}
                                                  ^^^^^^ [2]


Error ------------------------------------------------------------------------------------------- create_factory.js:85:1

Cannot call `eFactory` because array literal [1] is incompatible with number [2] in property `children`.

   create_factory.js:85:1
   85| eFactory({}, [1, 2]); // Error
       ^^^^^^^^^^^^^^^^^^^^

References:
   create_factory.js:85:14
   85| eFactory({}, [1, 2]); // Error
                    ^^^^^^ [1]
   create_factory.js:73:44
   73| class E extends React.Component<{children: number}, void> {}
                                                  ^^^^^^ [2]


Error ------------------------------------------------------------------------------------------- create_factory.js:86:1

Cannot call `eFactory` because children array [1] is incompatible with number [2] in property `children`.

   create_factory.js:86:1
   86| eFactory({}, [1, 2], [3, 4]); // Error
       ^^^^^^^^^^^^^^^^^^^^^^^^^^^^ [1]

References:
   create_factory.js:73:44
   73| class E extends React.Component<{children: number}, void> {}
                                                  ^^^^^^ [2]


Error ------------------------------------------------------------------------------------------- create_factory.js:87:1

Cannot call `eFactory` because property `children` is missing in props [1] but exists in object type [2].

   create_factory.js:87:1
   87| eFactory({}, ...[]); // Error
       ^^^^^^^^^^^^^^^^^^^

References:
   create_factory.js:87:10
   87| eFactory({}, ...[]); // Error
                ^^ [1]
   create_factory.js:73:33
   73| class E extends React.Component<{children: number}, void> {}
                                       ^^^^^^^^^^^^^^^^^^ [2]


Error ------------------------------------------------------------------------------------------- create_factory.js:89:1

Cannot call `eFactory` because children array [1] is incompatible with number [2] in property `children`.

   create_factory.js:89:1
   89| eFactory({}, ...[1, 2]); // Error
       ^^^^^^^^^^^^^^^^^^^^^^^ [1]

References:
   create_factory.js:73:44
   73| class E extends React.Component<{children: number}, void> {}
                                                  ^^^^^^ [2]


Error ------------------------------------------------------------------------------------------- create_factory.js:90:1

Cannot call `eFactory` because:
 - children array or array [1] is incompatible with number [2] in property `children`.
 - undefined [1] is incompatible with number [2] in property `children`.

   create_factory.js:90:1
   90| eFactory({}, ...(any: Array<number>)); // Error
       ^^^^^^^^^^^^^^^^^^^^^^^^^^^^^^^^^^^^^

References:
   create_factory.js:90:23
   90| eFactory({}, ...(any: Array<number>)); // Error
                             ^^^^^^^^^^^^^ [1]
   create_factory.js:73:44
   73| class E extends React.Component<{children: number}, void> {}
                                                  ^^^^^^ [2]


Error ------------------------------------------------------------------------------------------- create_factory.js:92:1

Cannot call `eFactory` because children array [1] is incompatible with number [2] in property `children`.

   create_factory.js:92:1
   92| eFactory({}, 1, ...[2]); // Error
       ^^^^^^^^^^^^^^^^^^^^^^^ [1]

References:
   create_factory.js:73:44
   73| class E extends React.Component<{children: number}, void> {}
                                                  ^^^^^^ [2]


Error ------------------------------------------------------------------------------------------- create_factory.js:93:1

Cannot call `eFactory` because children array or number [1] is incompatible with number [2] in property `children`.

   create_factory.js:93:1
   93| eFactory({}, 1, ...(any: Array<number>)); // Error
       ^^^^^^^^^^^^^^^^^^^^^^^^^^^^^^^^^^^^^^^^ [1]

References:
   create_factory.js:73:44
   73| class E extends React.Component<{children: number}, void> {}
                                                  ^^^^^^ [2]


Error ------------------------------------------------------------------------------------------- create_factory.js:97:1

Cannot call `fFactory` because property `children` is missing in props [1] but exists in object type [2].

   create_factory.js:97:1
   97| fFactory({}); // Error
       ^^^^^^^^^^^^

References:
   create_factory.js:97:10
   97| fFactory({}); // Error
                ^^ [1]
   create_factory.js:95:33
   95| class F extends React.Component<{children: Array<number>}, void> {}
                                       ^^^^^^^^^^^^^^^^^^^^^^^^^ [2]


Error ------------------------------------------------------------------------------------------- create_factory.js:98:1

Cannot call `fFactory` because property `children` is missing in props [1] but exists in object type [2].

   create_factory.js:98:1
   98| fFactory(undefined); // Error
       ^^^^^^^^^^^^^^^^^^^

References:
   create_factory.js:98:10
   98| fFactory(undefined); // Error
                ^^^^^^^^^ [1]
   create_factory.js:95:33
   95| class F extends React.Component<{children: Array<number>}, void> {}
                                       ^^^^^^^^^^^^^^^^^^^^^^^^^ [2]


Error ------------------------------------------------------------------------------------------- create_factory.js:99:1

Cannot call `fFactory` because property `children` is missing in props [1] but exists in object type [2].

   create_factory.js:99:1
   99| fFactory(null); // Error
       ^^^^^^^^^^^^^^

References:
   create_factory.js:99:10
   99| fFactory(null); // Error
                ^^^^ [1]
   create_factory.js:95:33
   95| class F extends React.Component<{children: Array<number>}, void> {}
                                       ^^^^^^^^^^^^^^^^^^^^^^^^^ [2]


Error ------------------------------------------------------------------------------------------ create_factory.js:100:1

Cannot call `fFactory` because number [1] is incompatible with array type [2] in property `children`.

   create_factory.js:100:1
   100| fFactory({}, 1); // Error
        ^^^^^^^^^^^^^^^

References:
   create_factory.js:100:14
   100| fFactory({}, 1); // Error
                     ^ [1]
   create_factory.js:95:44
    95| class F extends React.Component<{children: Array<number>}, void> {}
                                                   ^^^^^^^^^^^^^ [2]


Error ------------------------------------------------------------------------------------------ create_factory.js:101:1

Cannot call `fFactory` because number [1] is incompatible with array type [2] in property `children`.

   create_factory.js:101:1
   101| fFactory(undefined, 1); // Error
        ^^^^^^^^^^^^^^^^^^^^^^

References:
   create_factory.js:101:21
   101| fFactory(undefined, 1); // Error
                            ^ [1]
   create_factory.js:95:44
    95| class F extends React.Component<{children: Array<number>}, void> {}
                                                   ^^^^^^^^^^^^^ [2]


Error ------------------------------------------------------------------------------------------ create_factory.js:102:1

Cannot call `fFactory` because number [1] is incompatible with array type [2] in property `children`.

   create_factory.js:102:1
   102| fFactory(null, 1); // Error
        ^^^^^^^^^^^^^^^^^

References:
   create_factory.js:102:16
   102| fFactory(null, 1); // Error
                       ^ [1]
   create_factory.js:95:44
    95| class F extends React.Component<{children: Array<number>}, void> {}
                                                   ^^^^^^^^^^^^^ [2]


Error ------------------------------------------------------------------------------------------ create_factory.js:108:1

Cannot call `fFactory` because:
 - array literal [1] is incompatible with number [2] in array element of property `children`.
 - array literal [3] is incompatible with number [2] in array element of property `children`.

   create_factory.js:108:1
   108| fFactory({}, [1, 2], [3, 4]); // Error
        ^^^^^^^^^^^^^^^^^^^^^^^^^^^^

References:
   create_factory.js:108:14
   108| fFactory({}, [1, 2], [3, 4]); // Error
                     ^^^^^^ [1]
   create_factory.js:95:50
    95| class F extends React.Component<{children: Array<number>}, void> {}
                                                         ^^^^^^ [2]
   create_factory.js:108:22
   108| fFactory({}, [1, 2], [3, 4]); // Error
                             ^^^^^^ [3]


Error ------------------------------------------------------------------------------------------ create_factory.js:109:1

Cannot call `fFactory` because property `children` is missing in props [1] but exists in object type [2].

   create_factory.js:109:1
   109| fFactory({}, ...[]); // Error
        ^^^^^^^^^^^^^^^^^^^

References:
   create_factory.js:109:10
   109| fFactory({}, ...[]); // Error
                 ^^ [1]
   create_factory.js:95:33
    95| class F extends React.Component<{children: Array<number>}, void> {}
                                        ^^^^^^^^^^^^^^^^^^^^^^^^^ [2]


Error ------------------------------------------------------------------------------------------ create_factory.js:110:1

Cannot call `fFactory` because number [1] is incompatible with array type [2] in property `children`.

   create_factory.js:110:1
   110| fFactory({}, ...[1]); // Error
        ^^^^^^^^^^^^^^^^^^^^

References:
   create_factory.js:110:18
   110| fFactory({}, ...[1]); // Error
                         ^ [1]
   create_factory.js:95:44
    95| class F extends React.Component<{children: Array<number>}, void> {}
                                                   ^^^^^^^^^^^^^ [2]


Error ------------------------------------------------------------------------------------------ create_factory.js:112:1

Cannot call `fFactory` because:
 - number [1] is incompatible with array type [2] in property `children`.
 - undefined [3] is incompatible with array type [2] in property `children`.
 - number [4] is incompatible with array type [2] in property `children`.

   create_factory.js:112:1
   112| fFactory({}, ...(any: Array<number>)); // Error
        ^^^^^^^^^^^^^^^^^^^^^^^^^^^^^^^^^^^^^

References:
   create_factory.js:95:50
    95| class F extends React.Component<{children: Array<number>}, void> {}
                                                         ^^^^^^ [1]
   create_factory.js:95:44
    95| class F extends React.Component<{children: Array<number>}, void> {}
                                                   ^^^^^^^^^^^^^ [2]
   create_factory.js:112:23
   112| fFactory({}, ...(any: Array<number>)); // Error
                              ^^^^^^^^^^^^^ [3]
   create_factory.js:112:29
   112| fFactory({}, ...(any: Array<number>)); // Error
                                    ^^^^^^ [4]


Error ------------------------------------------------------------------------------------------ create_factory.js:113:1

Cannot call `fFactory` because number [1] is incompatible with array type [2] in property `children`.

   create_factory.js:113:1
   113| fFactory({}, 1, ...[]); // Error
        ^^^^^^^^^^^^^^^^^^^^^^

References:
   create_factory.js:113:14
   113| fFactory({}, 1, ...[]); // Error
                     ^ [1]
   create_factory.js:95:44
    95| class F extends React.Component<{children: Array<number>}, void> {}
                                                   ^^^^^^^^^^^^^ [2]


Error ------------------------------------------------------------------------------------------ create_factory.js:115:1

Cannot call `fFactory` because number [1] is incompatible with array type [2] in property `children`.

   create_factory.js:115:1
   115| fFactory({}, 1, ...(any: Array<number>)); // Error
        ^^^^^^^^^^^^^^^^^^^^^^^^^^^^^^^^^^^^^^^^

References:
   create_factory.js:115:14
   115| fFactory({}, 1, ...(any: Array<number>)); // Error
                     ^ [1]
   create_factory.js:95:44
    95| class F extends React.Component<{children: Array<number>}, void> {}
                                                   ^^^^^^^^^^^^^ [2]


Error ------------------------------------------------------------------------------------------ create_factory.js:119:1

Cannot call `gFactory` because property `children` is missing in props [1] but exists in object type [2].

   create_factory.js:119:1
   119| gFactory({}); // Error
        ^^^^^^^^^^^^

References:
   create_factory.js:119:10
   119| gFactory({}); // Error
                 ^^ [1]
   create_factory.js:117:33
   117| class G extends React.Component<{children: number | Array<number>}, void> {}
                                        ^^^^^^^^^^^^^^^^^^^^^^^^^^^^^^^^^^ [2]


Error ------------------------------------------------------------------------------------------ create_factory.js:124:1

Cannot call `gFactory` because:
 - array literal [1] is incompatible with number [2] in array element of property `children`.
 - array literal [3] is incompatible with number [2] in array element of property `children`.

   create_factory.js:124:1
   124| gFactory({}, [1, 2], [3, 4]); // Error
        ^^^^^^^^^^^^^^^^^^^^^^^^^^^^

References:
   create_factory.js:124:14
   124| gFactory({}, [1, 2], [3, 4]); // Error
                     ^^^^^^ [1]
   create_factory.js:117:59
   117| class G extends React.Component<{children: number | Array<number>}, void> {}
                                                                  ^^^^^^ [2]
   create_factory.js:124:22
   124| gFactory({}, [1, 2], [3, 4]); // Error
                             ^^^^^^ [3]


Error ------------------------------------------------------------------------------------------ create_factory.js:125:1

Cannot call `gFactory` because property `children` is missing in props [1] but exists in object type [2].

   create_factory.js:125:1
   125| gFactory({}, ...[]); // Error
        ^^^^^^^^^^^^^^^^^^^

References:
   create_factory.js:125:10
   125| gFactory({}, ...[]); // Error
                 ^^ [1]
   create_factory.js:117:33
   117| class G extends React.Component<{children: number | Array<number>}, void> {}
                                        ^^^^^^^^^^^^^^^^^^^^^^^^^^^^^^^^^^ [2]


Error ------------------------------------------------------------------------------------------ create_factory.js:128:1

Cannot call `gFactory` because in property `children`:
 - Either undefined [1] is incompatible with number [2].
 - Or undefined [1] is incompatible with array type [3].

   create_factory.js:128:1
   128| gFactory({}, ...(any: Array<number>)); // Error
        ^^^^^^^^^^^^^^^^^^^^^^^^^^^^^^^^^^^^^

References:
   create_factory.js:128:23
   128| gFactory({}, ...(any: Array<number>)); // Error
                              ^^^^^^^^^^^^^ [1]
   create_factory.js:117:44
   117| class G extends React.Component<{children: number | Array<number>}, void> {}
                                                   ^^^^^^ [2]
   create_factory.js:117:53
   117| class G extends React.Component<{children: number | Array<number>}, void> {}
                                                            ^^^^^^^^^^^^^ [3]


Error ------------------------------------------------------------------------------------------ create_factory.js:136:1

Cannot call `hFactory` because property `children` is missing in props [1] but exists in object type [2].

   create_factory.js:136:1
   136| hFactory({}); // Error
        ^^^^^^^^^^^^

References:
   create_factory.js:136:10
   136| hFactory({}); // Error
                 ^^ [1]
   create_factory.js:134:33
   134| class H extends React.Component<{children: NumberArrayRecursive}, void> {}
                                        ^^^^^^^^^^^^^^^^^^^^^^^^^^^^^^^^ [2]


Error ------------------------------------------------------------------------------------------ create_factory.js:142:1

Cannot call `hFactory` because property `children` is missing in props [1] but exists in object type [2].

   create_factory.js:142:1
   142| hFactory({}, ...[]); // Error
        ^^^^^^^^^^^^^^^^^^^

References:
   create_factory.js:142:10
   142| hFactory({}, ...[]); // Error
                 ^^ [1]
   create_factory.js:134:33
   134| class H extends React.Component<{children: NumberArrayRecursive}, void> {}
                                        ^^^^^^^^^^^^^^^^^^^^^^^^^^^^^^^^ [2]


Error ------------------------------------------------------------------------------------------ create_factory.js:145:1

Cannot call `hFactory` because in property `children`:
 - Either undefined [1] is incompatible with number [2].
 - Or undefined [1] is incompatible with array type [3].

   create_factory.js:145:1
   145| hFactory({}, ...(any: Array<number>)); // Error
        ^^^^^^^^^^^^^^^^^^^^^^^^^^^^^^^^^^^^^

References:
   create_factory.js:145:23
   145| hFactory({}, ...(any: Array<number>)); // Error
                              ^^^^^^^^^^^^^ [1]
   create_factory.js:133:29
   133| type NumberArrayRecursive = number | Array<NumberArrayRecursive>;
                                    ^^^^^^ [2]
   create_factory.js:133:38
   133| type NumberArrayRecursive = number | Array<NumberArrayRecursive>;
                                             ^^^^^^^^^^^^^^^^^^^^^^^^^^^ [3]


Error ------------------------------------------------------------------------------------------ create_factory.js:154:1

Cannot call `iFactory` because null [1] is incompatible with number [2] in property `children`.

   create_factory.js:154:1
   154| iFactory({}, null); // Error
        ^^^^^^^^^^^^^^^^^^

References:
   create_factory.js:154:14
   154| iFactory({}, null); // Error
                     ^^^^ [1]
   create_factory.js:150:45
   150| class I extends React.Component<{children?: number}, void> {}
                                                    ^^^^^^ [2]


Error ------------------------------------------------------------------------------------------ create_factory.js:156:1

Cannot call `iFactory` because children array [1] is incompatible with number [2] in property `children`.

   create_factory.js:156:1
   156| iFactory({}, 1, 2); // Error
        ^^^^^^^^^^^^^^^^^^ [1]

References:
   create_factory.js:150:45
   150| class I extends React.Component<{children?: number}, void> {}
                                                    ^^^^^^ [2]


Error ------------------------------------------------------------------------------------------ create_factory.js:159:1

Cannot call `iFactory` because children array [1] is incompatible with number [2] in property `children`.

   create_factory.js:159:1
   159| iFactory({}, ...[1, 2]); // Error
        ^^^^^^^^^^^^^^^^^^^^^^^ [1]

References:
   create_factory.js:150:45
   150| class I extends React.Component<{children?: number}, void> {}
                                                    ^^^^^^ [2]


Error ------------------------------------------------------------------------------------------ create_factory.js:160:1

Cannot call `iFactory` because children array or array [1] is incompatible with number [2] in property `children`.

   create_factory.js:160:1
   160| iFactory({}, ...(any: Array<number>)); // Error
        ^^^^^^^^^^^^^^^^^^^^^^^^^^^^^^^^^^^^^

References:
   create_factory.js:160:23
   160| iFactory({}, ...(any: Array<number>)); // Error
                              ^^^^^^^^^^^^^ [1]
   create_factory.js:150:45
   150| class I extends React.Component<{children?: number}, void> {}
                                                    ^^^^^^ [2]


Error ------------------------------------------------------------------------------------------ create_factory.js:162:1

Cannot call `iFactory` because children array [1] is incompatible with number [2] in property `children`.

   create_factory.js:162:1
   162| iFactory({}, 1, ...[2]); // Error
        ^^^^^^^^^^^^^^^^^^^^^^^ [1]

References:
   create_factory.js:150:45
   150| class I extends React.Component<{children?: number}, void> {}
                                                    ^^^^^^ [2]


Error ------------------------------------------------------------------------------------------ create_factory.js:163:1

Cannot call `iFactory` because children array or number [1] is incompatible with number [2] in property `children`.

   create_factory.js:163:1
   163| iFactory({}, 1, ...(any: Array<number>)); // Error
        ^^^^^^^^^^^^^^^^^^^^^^^^^^^^^^^^^^^^^^^^ [1]

References:
   create_factory.js:150:45
   150| class I extends React.Component<{children?: number}, void> {}
                                                    ^^^^^^ [2]


Error ------------------------------------------------------------------------------------------ create_factory.js:167:1

Cannot call `jFactory` because property `children` is missing in props [1] but exists in object type [2].

   create_factory.js:167:1
   167| jFactory({}); // Error
        ^^^^^^^^^^^^

References:
   create_factory.js:167:10
   167| jFactory({}); // Error
                 ^^ [1]
   create_factory.js:165:33
   165| class J extends React.Component<{children: ?number}, void> {}
                                        ^^^^^^^^^^^^^^^^^^^ [2]


Error ------------------------------------------------------------------------------------------ create_factory.js:171:1

Cannot call `jFactory` because children array [1] is incompatible with number [2] in property `children`.

   create_factory.js:171:1
   171| jFactory({}, 1, 2); // Error
        ^^^^^^^^^^^^^^^^^^ [1]

References:
   create_factory.js:165:45
   165| class J extends React.Component<{children: ?number}, void> {}
                                                    ^^^^^^ [2]


Error ------------------------------------------------------------------------------------------ create_factory.js:172:1

Cannot call `jFactory` because property `children` is missing in props [1] but exists in object type [2].

   create_factory.js:172:1
   172| jFactory({}, ...[]); // Error
        ^^^^^^^^^^^^^^^^^^^

References:
   create_factory.js:172:10
   172| jFactory({}, ...[]); // Error
                 ^^ [1]
   create_factory.js:165:33
   165| class J extends React.Component<{children: ?number}, void> {}
                                        ^^^^^^^^^^^^^^^^^^^ [2]


Error ------------------------------------------------------------------------------------------ create_factory.js:174:1

Cannot call `jFactory` because children array [1] is incompatible with number [2] in property `children`.

   create_factory.js:174:1
   174| jFactory({}, ...[1, 2]); // Error
        ^^^^^^^^^^^^^^^^^^^^^^^ [1]

References:
   create_factory.js:165:45
   165| class J extends React.Component<{children: ?number}, void> {}
                                                    ^^^^^^ [2]


Error ------------------------------------------------------------------------------------------ create_factory.js:175:1

Cannot call `jFactory` because children array or array [1] is incompatible with number [2] in property `children`.

   create_factory.js:175:1
   175| jFactory({}, ...(any: Array<number>)); // Error
        ^^^^^^^^^^^^^^^^^^^^^^^^^^^^^^^^^^^^^

References:
   create_factory.js:175:23
   175| jFactory({}, ...(any: Array<number>)); // Error
                              ^^^^^^^^^^^^^ [1]
   create_factory.js:165:45
   165| class J extends React.Component<{children: ?number}, void> {}
                                                    ^^^^^^ [2]


Error ------------------------------------------------------------------------------------------ create_factory.js:177:1

Cannot call `jFactory` because children array [1] is incompatible with number [2] in property `children`.

   create_factory.js:177:1
   177| jFactory({}, 1, ...[2]); // Error
        ^^^^^^^^^^^^^^^^^^^^^^^ [1]

References:
   create_factory.js:165:45
   165| class J extends React.Component<{children: ?number}, void> {}
                                                    ^^^^^^ [2]


Error ------------------------------------------------------------------------------------------ create_factory.js:178:1

Cannot call `jFactory` because children array or number [1] is incompatible with number [2] in property `children`.

   create_factory.js:178:1
   178| jFactory({}, 1, ...(any: Array<number>)); // Error
        ^^^^^^^^^^^^^^^^^^^^^^^^^^^^^^^^^^^^^^^^ [1]

References:
   create_factory.js:165:45
   165| class J extends React.Component<{children: ?number}, void> {}
                                                    ^^^^^^ [2]


Error ------------------------------------------------------------------------------------------ create_factory.js:185:1

Cannot call `kFactory` because string [1] is incompatible with number [2] in property `children`.

   create_factory.js:185:1
   185| kFactory({}, '42'); // Error
        ^^^^^^^^^^^^^^^^^^

References:
   create_factory.js:185:14
   185| kFactory({}, '42'); // Error
                     ^^^^ [1]
   create_factory.js:180:44
   180| class K extends React.Component<{children: number}, void> {}
                                                   ^^^^^^ [2]


Error ------------------------------------------------------------------------------------------ create_factory.js:186:1

Cannot call `kFactory` because string [1] is incompatible with number [2] in property `children`.

   create_factory.js:186:1
   186| kFactory({children: '42'}); // Error
        ^^^^^^^^^^^^^^^^^^^^^^^^^^

References:
   create_factory.js:186:21
   186| kFactory({children: '42'}); // Error
                            ^^^^ [1]
   create_factory.js:180:44
   180| class K extends React.Component<{children: number}, void> {}
                                                   ^^^^^^ [2]


Error ------------------------------------------------------------------------------------------ create_factory.js:188:1

Cannot call `kFactory` because string [1] is incompatible with number [2] in property `children`.

   create_factory.js:188:1
   188| kFactory({children: 42}, '42'); // Error
        ^^^^^^^^^^^^^^^^^^^^^^^^^^^^^^

References:
   create_factory.js:188:26
   188| kFactory({children: 42}, '42'); // Error
                                 ^^^^ [1]
   create_factory.js:180:44
   180| class K extends React.Component<{children: number}, void> {}
                                                   ^^^^^^ [2]


Error ------------------------------------------------------------------------------------------ create_factory.js:189:1

Cannot call `kFactory` because string [1] is incompatible with number [2] in property `children`.

   create_factory.js:189:1
   189| kFactory({children: '42'}, '42'); // Error
        ^^^^^^^^^^^^^^^^^^^^^^^^^^^^^^^^

References:
   create_factory.js:189:28
   189| kFactory({children: '42'}, '42'); // Error
                                   ^^^^ [1]
   create_factory.js:180:44
   180| class K extends React.Component<{children: number}, void> {}
                                                   ^^^^^^ [2]


Error ------------------------------------------------------------------------------------------ create_factory.js:203:1

Cannot call `lFactory` because property `foo` is missing in props [1] but exists in object type [2].

   create_factory.js:203:1
   203| lFactory({}, 1); // Error
        ^^^^^^^^^^^^^^^

References:
   create_factory.js:203:10
   203| lFactory({}, 1); // Error
                 ^^ [1]
   create_factory.js:191:33
                                        v
   191| class L extends React.Component<{
   192|   foo: number,
   193|   bar: number,
   194|   children: number,
   195| }, void> {
        ^ [2]


Error ------------------------------------------------------------------------------------------ create_factory.js:204:1

Cannot call `lFactory` because property `foo` is missing in props [1] but exists in object type [2].

   create_factory.js:204:1
   204| lFactory({children: 1}); // Error
        ^^^^^^^^^^^^^^^^^^^^^^^

References:
   create_factory.js:204:10
   204| lFactory({children: 1}); // Error
                 ^^^^^^^^^^^^^ [1]
   create_factory.js:191:33
                                        v
   191| class L extends React.Component<{
   192|   foo: number,
   193|   bar: number,
   194|   children: number,
   195| }, void> {
        ^ [2]


Error ------------------------------------------------------------------------------------------ create_factory.js:205:1

Cannot call `lFactory` because property `foo` is missing in props [1] but exists in object type [2].

   create_factory.js:205:1
   205| lFactory({bar: 1}, 2); // Error
        ^^^^^^^^^^^^^^^^^^^^^

References:
   create_factory.js:205:10
   205| lFactory({bar: 1}, 2); // Error
                 ^^^^^^^^ [1]
   create_factory.js:191:33
                                        v
   191| class L extends React.Component<{
   192|   foo: number,
   193|   bar: number,
   194|   children: number,
   195| }, void> {
        ^ [2]


Error ------------------------------------------------------------------------------------------ create_factory.js:206:1

Cannot call `lFactory` because property `foo` is missing in props [1] but exists in object type [2].

   create_factory.js:206:1
   206| lFactory({bar: 1, children: 2}); // Error
        ^^^^^^^^^^^^^^^^^^^^^^^^^^^^^^^

References:
   create_factory.js:206:10
   206| lFactory({bar: 1, children: 2}); // Error
                 ^^^^^^^^^^^^^^^^^^^^^ [1]
   create_factory.js:191:33
                                        v
   191| class L extends React.Component<{
   192|   foo: number,
   193|   bar: number,
   194|   children: number,
   195| }, void> {
        ^ [2]


Error ------------------------------------------------------------------------------------------ create_factory.js:207:1

Cannot call `lFactory` because string [1] is incompatible with number [2] in property `foo`.

   create_factory.js:207:1
   207| lFactory({foo: '1', bar: 2}, 3); // Error
        ^^^^^^^^^^^^^^^^^^^^^^^^^^^^^^^

References:
   create_factory.js:207:16
   207| lFactory({foo: '1', bar: 2}, 3); // Error
                       ^^^ [1]
   create_factory.js:192:8
   192|   foo: number,
               ^^^^^^ [2]


Error ------------------------------------------------------------------------------------------ create_factory.js:208:1

Cannot call `lFactory` because string [1] is incompatible with number [2] in property `foo`.

   create_factory.js:208:1
   208| lFactory({foo: '1', bar: 2, children: 3}); // Error
        ^^^^^^^^^^^^^^^^^^^^^^^^^^^^^^^^^^^^^^^^^

References:
   create_factory.js:208:16
   208| lFactory({foo: '1', bar: 2, children: 3}); // Error
                       ^^^ [1]
   create_factory.js:192:8
   192|   foo: number,
               ^^^^^^ [2]


Error ------------------------------------------------------------------------------------------ create_factory.js:209:1

Cannot call `lFactory` because string [1] is incompatible with number [2] in property `bar`.

   create_factory.js:209:1
   209| lFactory({foo: 1, bar: '2'}, 3); // Error
        ^^^^^^^^^^^^^^^^^^^^^^^^^^^^^^^

References:
   create_factory.js:209:24
   209| lFactory({foo: 1, bar: '2'}, 3); // Error
                               ^^^ [1]
   create_factory.js:193:8
   193|   bar: number,
               ^^^^^^ [2]


Error ------------------------------------------------------------------------------------------ create_factory.js:210:1

Cannot call `lFactory` because string [1] is incompatible with number [2] in property `bar`.

   create_factory.js:210:1
   210| lFactory({foo: 1, bar: '2', children: 3}); // Error
        ^^^^^^^^^^^^^^^^^^^^^^^^^^^^^^^^^^^^^^^^^

References:
   create_factory.js:210:24
   210| lFactory({foo: 1, bar: '2', children: 3}); // Error
                               ^^^ [1]
   create_factory.js:193:8
   193|   bar: number,
               ^^^^^^ [2]


Error ------------------------------------------------------------------------------------------ create_factory.js:211:1

Cannot call `lFactory` because string [1] is incompatible with number [2] in property `children`.

   create_factory.js:211:1
   211| lFactory({foo: 1, bar: 2}, '3'); // Error
        ^^^^^^^^^^^^^^^^^^^^^^^^^^^^^^^

References:
   create_factory.js:211:28
   211| lFactory({foo: 1, bar: 2}, '3'); // Error
                                   ^^^ [1]
   create_factory.js:194:13
   194|   children: number,
                    ^^^^^^ [2]


Error ------------------------------------------------------------------------------------------ create_factory.js:212:1

Cannot call `lFactory` because string [1] is incompatible with number [2] in property `children`.

   create_factory.js:212:1
   212| lFactory({foo: 1, bar: 2, children: '3'}); // Error
        ^^^^^^^^^^^^^^^^^^^^^^^^^^^^^^^^^^^^^^^^^

References:
   create_factory.js:212:37
   212| lFactory({foo: 1, bar: 2, children: '3'}); // Error
                                            ^^^ [1]
   create_factory.js:194:13
   194|   children: number,
                    ^^^^^^ [2]


Error ------------------------------------------------------------------------------------------ create_factory.js:218:2

Cannot cast `mFactory().type` to `typeof N` because `M` [1] is incompatible with `N` [2].

   create_factory.js:218:2
   218| (mFactory().type: typeof N); // Error
         ^^^^^^^^^^^^^^^

References:
   create_factory.js:214:7
   214| class M extends React.Component<{}> {}
              ^ [1]
   create_factory.js:215:7
   215| class N extends React.Component<{}> {}
              ^ [2]



Found 203 errors<|MERGE_RESOLUTION|>--- conflicted
+++ resolved
@@ -23,25 +23,14 @@
                            ^^^^^^^^^^^^^ [1]
 
 References:
-<<<<<<< HEAD
-   <BUILTINS>/react.js:169:63
+   <BUILTINS>/react.js:175:63
                                                                       v-
-   169| declare type React$Element<+ElementType: React$ElementType> = {|
-   170|   +type: ElementType,
-   171|   +props: React$ElementProps<ElementType>,
-   172|   +key: React$Key | null,
-   173|   +ref: any,
-   174| |};
-=======
-   <BUILTINS>/react.js:173:63
-                                                                      v-
-   173| declare type React$Element<+ElementType: React$ElementType> = {|
-   174|   +type: ElementType,
-   175|   +props: React$ElementProps<ElementType>,
-   176|   +key: React$Key | null,
-   177|   +ref: any,
-   178| |};
->>>>>>> b729d932
+   175| declare type React$Element<+ElementType: React$ElementType> = {|
+   176|   +type: ElementType,
+   177|   +props: React$ElementProps<ElementType>,
+   178|   +key: React$Key | null,
+   179|   +ref: any,
+   180| |};
         -^ [2]
 
 
@@ -54,25 +43,14 @@
                            ^^^^^^^^^^^^^ [1]
 
 References:
-<<<<<<< HEAD
-   <BUILTINS>/react.js:169:63
+   <BUILTINS>/react.js:175:63
                                                                       v-
-   169| declare type React$Element<+ElementType: React$ElementType> = {|
-   170|   +type: ElementType,
-   171|   +props: React$ElementProps<ElementType>,
-   172|   +key: React$Key | null,
-   173|   +ref: any,
-   174| |};
-=======
-   <BUILTINS>/react.js:173:63
-                                                                      v-
-   173| declare type React$Element<+ElementType: React$ElementType> = {|
-   174|   +type: ElementType,
-   175|   +props: React$ElementProps<ElementType>,
-   176|   +key: React$Key | null,
-   177|   +ref: any,
-   178| |};
->>>>>>> b729d932
+   175| declare type React$Element<+ElementType: React$ElementType> = {|
+   176|   +type: ElementType,
+   177|   +props: React$ElementProps<ElementType>,
+   178|   +key: React$Key | null,
+   179|   +ref: any,
+   180| |};
         -^ [2]
 
 
@@ -85,25 +63,14 @@
                            ^^^^^^^^^^^^^ [1]
 
 References:
-<<<<<<< HEAD
-   <BUILTINS>/react.js:169:63
+   <BUILTINS>/react.js:175:63
                                                                       v-
-   169| declare type React$Element<+ElementType: React$ElementType> = {|
-   170|   +type: ElementType,
-   171|   +props: React$ElementProps<ElementType>,
-   172|   +key: React$Key | null,
-   173|   +ref: any,
-   174| |};
-=======
-   <BUILTINS>/react.js:173:63
-                                                                      v-
-   173| declare type React$Element<+ElementType: React$ElementType> = {|
-   174|   +type: ElementType,
-   175|   +props: React$ElementProps<ElementType>,
-   176|   +key: React$Key | null,
-   177|   +ref: any,
-   178| |};
->>>>>>> b729d932
+   175| declare type React$Element<+ElementType: React$ElementType> = {|
+   176|   +type: ElementType,
+   177|   +props: React$ElementProps<ElementType>,
+   178|   +key: React$Key | null,
+   179|   +ref: any,
+   180| |};
         -^ [2]
 
 
