--- conflicted
+++ resolved
@@ -695,11 +695,7 @@
 
 
 
-<<<<<<< HEAD
 Found 44 errors
-=======
-Found 48 errors
->>>>>>> c7c8a435
 
 Only showing the most relevant union/intersection branches.
 To see all branches, re-run Flow with --show-all-branches