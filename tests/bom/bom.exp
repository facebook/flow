Error ------------------------------------------------------------------------------------------------- FormData.js:5:14

Cannot call `FormData` with empty string bound to `form` because string [1] is incompatible with `HTMLFormElement` [2].
[incompatible-call]

   FormData.js:5:14
     5| new FormData(''); // incorrect
                     ^^ [1]

References:
   <BUILTINS>/bom.js:528:24
   528|     constructor(form?: HTMLFormElement): void;
                               ^^^^^^^^^^^^^^^ [2]


Error ------------------------------------------------------------------------------------------------- FormData.js:6:14

Cannot call `FormData` with `document.createElement(...)` bound to `form` because `HTMLInputElement` [1] is incompatible
with `HTMLFormElement` [2]. [incompatible-call]

   FormData.js:6:14
     6| new FormData(document.createElement('input')); // incorrect
                     ^^^^^^^^^^^^^^^^^^^^^^^^^^^^^^^

References:
<<<<<<< HEAD
   <BUILTINS>/dom.js:784:70
   784|   createElement(tagName: 'input', options?: ElementCreationOptions): HTMLInputElement;
=======
   <BUILTINS>/dom.js:805:70
   805|   createElement(tagName: 'input', options?: ElementCreationOptions): HTMLInputElement;
>>>>>>> d820c2fd
                                                                             ^^^^^^^^^^^^^^^^ [1]
   <BUILTINS>/bom.js:528:24
   528|     constructor(form?: HTMLFormElement): void;
                               ^^^^^^^^^^^^^^^ [2]


Error ------------------------------------------------------------------------------------------------ FormData.js:14:19

Cannot assign `a.get(...)` to `d` because null or undefined [1] is incompatible with string [2]. [incompatible-type]

   FormData.js:14:19
    14| const d: string = a.get('foo'); // incorrect
                          ^^^^^^^^^^^^

References:
   <BUILTINS>/bom.js:531:24
   531|     get(name: string): ?FormDataEntryValue;
                               ^^^^^^^^^^^^^^^^^^^ [1]
   FormData.js:14:10
    14| const d: string = a.get('foo'); // incorrect
                 ^^^^^^ [2]


Error ------------------------------------------------------------------------------------------------ FormData.js:14:19

Cannot assign `a.get(...)` to `d` because `File` [1] is incompatible with string [2]. [incompatible-type]

   FormData.js:14:19
    14| const d: string = a.get('foo'); // incorrect
                          ^^^^^^^^^^^^

References:
   <BUILTINS>/bom.js:531:25
   531|     get(name: string): ?FormDataEntryValue;
                                ^^^^^^^^^^^^^^^^^^ [1]
   FormData.js:14:10
    14| const d: string = a.get('foo'); // incorrect
                 ^^^^^^ [2]


Error ------------------------------------------------------------------------------------------------ FormData.js:15:17

Cannot assign `a.get(...)` to `e` because null or undefined [1] is incompatible with `Blob` [2]. [incompatible-type]

   FormData.js:15:17
    15| const e: Blob = a.get('foo'); // incorrect
                        ^^^^^^^^^^^^

References:
   <BUILTINS>/bom.js:531:24
   531|     get(name: string): ?FormDataEntryValue;
                               ^^^^^^^^^^^^^^^^^^^ [1]
   FormData.js:15:10
    15| const e: Blob = a.get('foo'); // incorrect
                 ^^^^ [2]


Error ------------------------------------------------------------------------------------------------ FormData.js:15:17

Cannot assign `a.get(...)` to `e` because string [1] is incompatible with `Blob` [2]. [incompatible-type]

   FormData.js:15:17
    15| const e: Blob = a.get('foo'); // incorrect
                        ^^^^^^^^^^^^

References:
   <BUILTINS>/bom.js:531:25
   531|     get(name: string): ?FormDataEntryValue;
                                ^^^^^^^^^^^^^^^^^^ [1]
   FormData.js:15:10
    15| const e: Blob = a.get('foo'); // incorrect
                 ^^^^ [2]


Error ------------------------------------------------------------------------------------------------- FormData.js:17:7

Cannot call `a.get` with `2` bound to `name` because number [1] is incompatible with string [2]. [incompatible-call]

   FormData.js:17:7
    17| a.get(2); // incorrect
              ^ [1]

References:
   <BUILTINS>/bom.js:531:15
   531|     get(name: string): ?FormDataEntryValue;
                      ^^^^^^ [2]


Error ------------------------------------------------------------------------------------------------ FormData.js:21:43

Cannot assign `a.getAll(...)` to `a2` because number [1] is incompatible with string [2] in array element.
[incompatible-type]

   FormData.js:21:43
    21| const a2: Array<string | File | number> = a.getAll('foo'); // incorrect
                                                  ^^^^^^^^^^^^^^^

References:
   FormData.js:21:33
    21| const a2: Array<string | File | number> = a.getAll('foo'); // incorrect
                                        ^^^^^^ [1]
   <BUILTINS>/bom.js:525:27
   525| type FormDataEntryValue = string | File
                                  ^^^^^^ [2]


Error ------------------------------------------------------------------------------------------------ FormData.js:22:41

Cannot assign `a.getAll(...)` to `a3` because `Blob` [1] is incompatible with `File` [2] in array element.
[incompatible-type]

   FormData.js:22:41
    22| const a3: Array<string | Blob | File> = a.getAll('foo'); // incorrect
                                                ^^^^^^^^^^^^^^^

References:
   FormData.js:22:26
    22| const a3: Array<string | Blob | File> = a.getAll('foo'); // incorrect
                                 ^^^^ [1]
   <BUILTINS>/bom.js:525:36
   525| type FormDataEntryValue = string | File
                                           ^^^^ [2]


Error ------------------------------------------------------------------------------------------------ FormData.js:23:10

Cannot call `a.getAll` with `23` bound to `name` because number [1] is incompatible with string [2]. [incompatible-call]

   FormData.js:23:10
    23| a.getAll(23); // incorrect
                 ^^ [1]

References:
   <BUILTINS>/bom.js:532:18
   532|     getAll(name: string): Array<FormDataEntryValue>;
                         ^^^^^^ [2]


Error ------------------------------------------------------------------------------------------------- FormData.js:27:3

Cannot call `a.set` because: [incompatible-call]
 - Either object literal [1] is incompatible with `Blob` [2].
 - Or object literal [1] is incompatible with `File` [3].

   FormData.js:27:3
    27| a.set('foo', {}); // incorrect
          ^^^

References:
   FormData.js:27:14
    27| a.set('foo', {}); // incorrect
                     ^^ [1]
   <BUILTINS>/bom.js:535:30
   535|     set(name: string, value: Blob, filename?: string): void;
                                     ^^^^ [2]
   <BUILTINS>/bom.js:536:30
   536|     set(name: string, value: File, filename?: string): void;
                                     ^^^^ [3]


Error ------------------------------------------------------------------------------------------------- FormData.js:28:3

Cannot call `a.set` because: [incompatible-call]
 - Either number [1] is incompatible with string [2].
 - Or number [1] is incompatible with string [3].
 - Or number [1] is incompatible with string [4].

   FormData.js:28:3
    28| a.set(2, 'bar'); // incorrect
          ^^^

References:
   FormData.js:28:7
    28| a.set(2, 'bar'); // incorrect
              ^ [1]
   <BUILTINS>/bom.js:534:15
   534|     set(name: string, value: string): void;
                      ^^^^^^ [2]
   <BUILTINS>/bom.js:535:15
   535|     set(name: string, value: Blob, filename?: string): void;
                      ^^^^^^ [3]
   <BUILTINS>/bom.js:536:15
   536|     set(name: string, value: File, filename?: string): void;
                      ^^^^^^ [4]


Error ------------------------------------------------------------------------------------------------- FormData.js:29:3

Cannot call `a.set` because: [incompatible-call]
 - Either string [1] is incompatible with `Blob` [2].
 - Or string [1] is incompatible with `File` [3].

   FormData.js:29:3
    29| a.set('foo', 'bar', 'baz'); // incorrect
          ^^^

References:
   FormData.js:29:14
    29| a.set('foo', 'bar', 'baz'); // incorrect
                     ^^^^^ [1]
   <BUILTINS>/bom.js:535:30
   535|     set(name: string, value: Blob, filename?: string): void;
                                     ^^^^ [2]
   <BUILTINS>/bom.js:536:30
   536|     set(name: string, value: File, filename?: string): void;
                                     ^^^^ [3]


Error ------------------------------------------------------------------------------------------------- FormData.js:32:3

Cannot call `a.set` because: [incompatible-call]
 - Either number [1] is incompatible with string [2].
 - Or number [1] is incompatible with string [3].

   FormData.js:32:3
    32| a.set('bar', new File([], 'q'), 2) // incorrect
          ^^^

References:
   FormData.js:32:33
    32| a.set('bar', new File([], 'q'), 2) // incorrect
                                        ^ [1]
   <BUILTINS>/bom.js:535:47
   535|     set(name: string, value: Blob, filename?: string): void;
                                                      ^^^^^^ [2]
   <BUILTINS>/bom.js:536:47
   536|     set(name: string, value: File, filename?: string): void;
                                                      ^^^^^^ [3]


Error ------------------------------------------------------------------------------------------------- FormData.js:35:3

Cannot call `a.set` because number [1] is incompatible with string [2]. [incompatible-call]

   FormData.js:35:3
    35| a.set('bar', new Blob, 2) // incorrect
          ^^^

References:
   FormData.js:35:24
    35| a.set('bar', new Blob, 2) // incorrect
                               ^ [1]
   <BUILTINS>/bom.js:535:47
   535|     set(name: string, value: Blob, filename?: string): void;
                                                      ^^^^^^ [2]


Error ------------------------------------------------------------------------------------------------- FormData.js:39:3

Cannot call `a.append` because: [incompatible-call]
 - Either object literal [1] is incompatible with `Blob` [2].
 - Or object literal [1] is incompatible with `File` [3].

   FormData.js:39:3
    39| a.append('foo', {}); // incorrect
          ^^^^^^

References:
   FormData.js:39:17
    39| a.append('foo', {}); // incorrect
                        ^^ [1]
   <BUILTINS>/bom.js:539:33
   539|     append(name: string, value: Blob, filename?: string): void;
                                        ^^^^ [2]
   <BUILTINS>/bom.js:540:33
   540|     append(name: string, value: File, filename?: string): void;
                                        ^^^^ [3]


Error ------------------------------------------------------------------------------------------------- FormData.js:40:3

Cannot call `a.append` because: [incompatible-call]
 - Either number [1] is incompatible with string [2].
 - Or number [1] is incompatible with string [3].
 - Or number [1] is incompatible with string [4].

   FormData.js:40:3
    40| a.append(2, 'bar'); // incorrect
          ^^^^^^

References:
   FormData.js:40:10
    40| a.append(2, 'bar'); // incorrect
                 ^ [1]
   <BUILTINS>/bom.js:538:18
   538|     append(name: string, value: string): void;
                         ^^^^^^ [2]
   <BUILTINS>/bom.js:539:18
   539|     append(name: string, value: Blob, filename?: string): void;
                         ^^^^^^ [3]
   <BUILTINS>/bom.js:540:18
   540|     append(name: string, value: File, filename?: string): void;
                         ^^^^^^ [4]


Error ------------------------------------------------------------------------------------------------- FormData.js:41:3

Cannot call `a.append` because: [incompatible-call]
 - Either string [1] is incompatible with `Blob` [2].
 - Or string [1] is incompatible with `File` [3].

   FormData.js:41:3
    41| a.append('foo', 'bar', 'baz'); // incorrect
          ^^^^^^

References:
   FormData.js:41:17
    41| a.append('foo', 'bar', 'baz'); // incorrect
                        ^^^^^ [1]
   <BUILTINS>/bom.js:539:33
   539|     append(name: string, value: Blob, filename?: string): void;
                                        ^^^^ [2]
   <BUILTINS>/bom.js:540:33
   540|     append(name: string, value: File, filename?: string): void;
                                        ^^^^ [3]


Error ------------------------------------------------------------------------------------------------- FormData.js:45:3

Cannot call `a.append` because: [incompatible-call]
 - Either number [1] is incompatible with string [2].
 - Or number [1] is incompatible with string [3].

   FormData.js:45:3
    45| a.append('bar', new File([], 'q'), 2) // incorrect
          ^^^^^^

References:
   FormData.js:45:36
    45| a.append('bar', new File([], 'q'), 2) // incorrect
                                           ^ [1]
   <BUILTINS>/bom.js:539:50
   539|     append(name: string, value: Blob, filename?: string): void;
                                                         ^^^^^^ [2]
   <BUILTINS>/bom.js:540:50
   540|     append(name: string, value: File, filename?: string): void;
                                                         ^^^^^^ [3]


Error ------------------------------------------------------------------------------------------------- FormData.js:48:3

Cannot call `a.append` because number [1] is incompatible with string [2]. [incompatible-call]

   FormData.js:48:3
    48| a.append('bar', new Blob, 2) // incorrect
          ^^^^^^

References:
   FormData.js:48:27
    48| a.append('bar', new Blob, 2) // incorrect
                                  ^ [1]
   <BUILTINS>/bom.js:539:50
   539|     append(name: string, value: Blob, filename?: string): void;
                                                         ^^^^^^ [2]


Error ------------------------------------------------------------------------------------------------ FormData.js:52:10

Cannot call `a.delete` with `3` bound to `name` because number [1] is incompatible with string [2]. [incompatible-call]

   FormData.js:52:10
    52| a.delete(3); // incorrect
                 ^ [1]

References:
   <BUILTINS>/bom.js:542:18
   542|     delete(name: string): void;
                         ^^^^^^ [2]


Error ------------------------------------------------------------------------------------------------ FormData.js:56:23

Cannot assign `x` to `x` because string [1] is incompatible with number [2]. [incompatible-type]

   FormData.js:56:23
    56| for (let x: number of a.keys()) {} // incorrect
                              ^^^^^^^^

References:
   <BUILTINS>/bom.js:544:22
   544|     keys(): Iterator<string>;
                             ^^^^^^ [1]
   FormData.js:56:13
    56| for (let x: number of a.keys()) {} // incorrect
                    ^^^^^^ [2]


Error ------------------------------------------------------------------------------------------------ FormData.js:64:52

Cannot assign for-of element to destructuring because `Blob` [1] is incompatible with `File` [2] in index 1.
[incompatible-type]

   FormData.js:64:52
    64| for (let [x, y]: [string, string | File | Blob] of a.entries()) {} // incorrect
                                                           ^^^^^^^^^^^

References:
   FormData.js:64:43
    64| for (let [x, y]: [string, string | File | Blob] of a.entries()) {} // incorrect
                                                  ^^^^ [1]
   <BUILTINS>/bom.js:525:36
   525| type FormDataEntryValue = string | File
                                           ^^^^ [2]


Error ------------------------------------------------------------------------------------------------ FormData.js:65:38

Cannot assign for-of element to destructuring because string [1] is incompatible with number [2] in index 0.
[incompatible-type]

   FormData.js:65:38
    65| for (let [x, y]: [number, string] of a.entries()) {} // incorrect
                                             ^^^^^^^^^^^

References:
   <BUILTINS>/bom.js:546:26
   546|     entries(): Iterator<[string, FormDataEntryValue]>;
                                 ^^^^^^ [1]
   FormData.js:65:19
    65| for (let [x, y]: [number, string] of a.entries()) {} // incorrect
                          ^^^^^^ [2]


Error ------------------------------------------------------------------------------------------------ FormData.js:65:38

Cannot assign for-of element to destructuring because `File` [1] is incompatible with string [2] in index 1.
[incompatible-type]

   FormData.js:65:38
    65| for (let [x, y]: [number, string] of a.entries()) {} // incorrect
                                             ^^^^^^^^^^^

References:
   <BUILTINS>/bom.js:546:34
   546|     entries(): Iterator<[string, FormDataEntryValue]>;
                                         ^^^^^^^^^^^^^^^^^^ [1]
   FormData.js:65:27
    65| for (let [x, y]: [number, string] of a.entries()) {} // incorrect
                                  ^^^^^^ [2]


Error ------------------------------------------------------------------------------------------------ FormData.js:66:38

Cannot assign for-of element to destructuring because `File` [1] is incompatible with number [2] in index 1.
[incompatible-type]

   FormData.js:66:38
    66| for (let [x, y]: [string, number] of a.entries()) {} // incorrect
                                             ^^^^^^^^^^^

References:
   <BUILTINS>/bom.js:546:34
   546|     entries(): Iterator<[string, FormDataEntryValue]>;
                                         ^^^^^^^^^^^^^^^^^^ [1]
   FormData.js:66:27
    66| for (let [x, y]: [string, number] of a.entries()) {} // incorrect
                                  ^^^^^^ [2]


Error ------------------------------------------------------------------------------------------------ FormData.js:66:38

Cannot assign for-of element to destructuring because string [1] is incompatible with number [2] in index 1.
[incompatible-type]

   FormData.js:66:38
    66| for (let [x, y]: [string, number] of a.entries()) {} // incorrect
                                             ^^^^^^^^^^^

References:
   <BUILTINS>/bom.js:546:34
   546|     entries(): Iterator<[string, FormDataEntryValue]>;
                                         ^^^^^^^^^^^^^^^^^^ [1]
   FormData.js:66:27
    66| for (let [x, y]: [string, number] of a.entries()) {} // incorrect
                                  ^^^^^^ [2]


Error ------------------------------------------------------------------------------------------------ FormData.js:66:38

Cannot assign for-of element to destructuring because number [1] is incompatible with string [2] in index 1.
[incompatible-type]

   FormData.js:66:38
    66| for (let [x, y]: [string, number] of a.entries()) {} // incorrect
                                             ^^^^^^^^^^^

References:
   FormData.js:66:27
    66| for (let [x, y]: [string, number] of a.entries()) {} // incorrect
                                  ^^^^^^ [1]
   <BUILTINS>/bom.js:525:27
   525| type FormDataEntryValue = string | File
                                  ^^^^^^ [2]


Error ------------------------------------------------------------------------------------------------ FormData.js:67:38

Cannot assign for-of element to destructuring because string [1] is incompatible with number [2] in index 0.
[incompatible-type]

   FormData.js:67:38
    67| for (let [x, y]: [number, number] of a.entries()) {} // incorrect
                                             ^^^^^^^^^^^

References:
   <BUILTINS>/bom.js:546:26
   546|     entries(): Iterator<[string, FormDataEntryValue]>;
                                 ^^^^^^ [1]
   FormData.js:67:19
    67| for (let [x, y]: [number, number] of a.entries()) {} // incorrect
                          ^^^^^^ [2]


Error ------------------------------------------------------------------------------------------------ FormData.js:67:38

Cannot assign for-of element to destructuring because `File` [1] is incompatible with number [2] in index 1.
[incompatible-type]

   FormData.js:67:38
    67| for (let [x, y]: [number, number] of a.entries()) {} // incorrect
                                             ^^^^^^^^^^^

References:
   <BUILTINS>/bom.js:546:34
   546|     entries(): Iterator<[string, FormDataEntryValue]>;
                                         ^^^^^^^^^^^^^^^^^^ [1]
   FormData.js:67:27
    67| for (let [x, y]: [number, number] of a.entries()) {} // incorrect
                                  ^^^^^^ [2]


Error ------------------------------------------------------------------------------------------------ FormData.js:67:38

Cannot assign for-of element to destructuring because string [1] is incompatible with number [2] in index 1.
[incompatible-type]

   FormData.js:67:38
    67| for (let [x, y]: [number, number] of a.entries()) {} // incorrect
                                             ^^^^^^^^^^^

References:
   <BUILTINS>/bom.js:546:34
   546|     entries(): Iterator<[string, FormDataEntryValue]>;
                                         ^^^^^^^^^^^^^^^^^^ [1]
   FormData.js:67:27
    67| for (let [x, y]: [number, number] of a.entries()) {} // incorrect
                                  ^^^^^^ [2]


Error ------------------------------------------------------------------------------------------------ FormData.js:67:38

Cannot assign for-of element to destructuring because number [1] is incompatible with string [2] in index 1.
[incompatible-type]

   FormData.js:67:38
    67| for (let [x, y]: [number, number] of a.entries()) {} // incorrect
                                             ^^^^^^^^^^^

References:
   FormData.js:67:27
    67| for (let [x, y]: [number, number] of a.entries()) {} // incorrect
                                  ^^^^^^ [1]
   <BUILTINS>/bom.js:525:27
   525| type FormDataEntryValue = string | File
                                  ^^^^^^ [2]


Error -------------------------------------------------------------------------------------------------- Headers.js:8:19

Cannot assign `headers.get(...)` to `b` because null [1] is incompatible with string [2]. [incompatible-type]

   Headers.js:8:19
      8| const b: string = headers.get('foo'); // incorrect
                           ^^^^^^^^^^^^^^^^^^

References:
   <BUILTINS>/bom.js:1413:24
   1413|     get(name: string): null | string;
                                ^^^^ [1]
   Headers.js:8:10
      8| const b: string = headers.get('foo'); // incorrect
                  ^^^^^^ [2]


Error -------------------------------------------------------------------------------------------- MediaDevices.js:11:24

Cannot call `navigator.mediaDevices.getUserMedia` because property `getUserMedia` is missing in undefined [1].
[incompatible-use]

   MediaDevices.js:11:24
    11| navigator.mediaDevices.getUserMedia({ audio: true }); // incorrect
                               ^^^^^^^^^^^^

References:
   <BUILTINS>/bom.js:276:20
   276|     mediaDevices?: MediaDevices;
                           ^^^^^^^^^^^^ [1]


Error ----------------------------------------------------------------------------------------- MutationObserver.js:10:5

Cannot call `MutationObserver` because function [1] requires another argument. [incompatible-call]

   MutationObserver.js:10:5
    10| new MutationObserver(); // incorrect
            ^^^^^^^^^^^^^^^^

References:
   <BUILTINS>/bom.js:575:5
   575|     constructor(callback: (arr: Array<MutationRecord>, observer: MutationObserver) => mixed): void;
            ^^^^^^^^^^^^^^^^^^^^^^^^^^^^^^^^^^^^^^^^^^^^^^^^^^^^^^^^^^^^^^^^^^^^^^^^^^^^^^^^^^^^^^^^^^^^^^ [1]


Error ---------------------------------------------------------------------------------------- MutationObserver.js:11:22

Cannot call `MutationObserver` with `42` bound to `callback` because number [1] is incompatible with function type [2].
[incompatible-call]

   MutationObserver.js:11:22
    11| new MutationObserver(42); // incorrect
                             ^^ [1]

References:
   <BUILTINS>/bom.js:575:27
   575|     constructor(callback: (arr: Array<MutationRecord>, observer: MutationObserver) => mixed): void;
                                  ^^^^^^^^^^^^^^^^^^^^^^^^^^^^^^^^^^^^^^^^^^^^^^^^^^^^^^^^^^^^^^^^^ [2]


Error ---------------------------------------------------------------------------------------- MutationObserver.js:12:26

Cannot call `MutationObserver` with function bound to `callback` because number [1] is incompatible with array type [2]
in the first argument. [incompatible-call]

   MutationObserver.js:12:26
    12| new MutationObserver((n: number) => {}); // incorrect
                                 ^^^^^^ [1]

References:
   <BUILTINS>/bom.js:575:33
   575|     constructor(callback: (arr: Array<MutationRecord>, observer: MutationObserver) => mixed): void;
                                        ^^^^^^^^^^^^^^^^^^^^^ [2]


Error ----------------------------------------------------------------------------------------- MutationObserver.js:18:3

Cannot call `o.observe` because function [1] requires another argument. [incompatible-call]

   MutationObserver.js:18:3
    18| o.observe(); // incorrect
          ^^^^^^^

References:
   <BUILTINS>/bom.js:576:5
   576|     observe(target: Node, options: MutationObserverInit): void;
            ^^^^^^^^^^^^^^^^^^^^^^^^^^^^^^^^^^^^^^^^^^^^^^^^^^^^^^^^^^ [1]


Error ----------------------------------------------------------------------------------------- MutationObserver.js:18:3

Cannot call `o.observe` because: [incompatible-call]
 - Either undefined [1] is incompatible with object type [2].
 - Or undefined [1] is incompatible with object type [3].
 - Or undefined [1] is incompatible with object type [4].

   MutationObserver.js:18:3
    18| o.observe(); // incorrect
          ^^^^^^^

References:
   MutationObserver.js:18:1
    18| o.observe(); // incorrect
        ^^^^^^^^^^^ [1]
   <BUILTINS>/bom.js:562:7
   562|     | { childList: true, ... }
              ^^^^^^^^^^^^^^^^^^^^^^^^ [2]
   <BUILTINS>/bom.js:563:7
   563|     | { attributes: true, ... }
              ^^^^^^^^^^^^^^^^^^^^^^^^^ [3]
   <BUILTINS>/bom.js:564:7
   564|     | { characterData: true, ... }
              ^^^^^^^^^^^^^^^^^^^^^^^^^^^^ [4]


Error ----------------------------------------------------------------------------------------- MutationObserver.js:19:3

Cannot call `o.observe` because function [1] requires another argument. [incompatible-call]

   MutationObserver.js:19:3
    19| o.observe('invalid'); // incorrect
          ^^^^^^^

References:
   <BUILTINS>/bom.js:576:5
   576|     observe(target: Node, options: MutationObserverInit): void;
            ^^^^^^^^^^^^^^^^^^^^^^^^^^^^^^^^^^^^^^^^^^^^^^^^^^^^^^^^^^ [1]


Error ----------------------------------------------------------------------------------------- MutationObserver.js:19:3

Cannot call `o.observe` because: [incompatible-call]
 - Either undefined [1] is incompatible with object type [2].
 - Or undefined [1] is incompatible with object type [3].
 - Or undefined [1] is incompatible with object type [4].

   MutationObserver.js:19:3
    19| o.observe('invalid'); // incorrect
          ^^^^^^^

References:
   MutationObserver.js:19:1
    19| o.observe('invalid'); // incorrect
        ^^^^^^^^^^^^^^^^^^^^ [1]
   <BUILTINS>/bom.js:562:7
   562|     | { childList: true, ... }
              ^^^^^^^^^^^^^^^^^^^^^^^^ [2]
   <BUILTINS>/bom.js:563:7
   563|     | { attributes: true, ... }
              ^^^^^^^^^^^^^^^^^^^^^^^^^ [3]
   <BUILTINS>/bom.js:564:7
   564|     | { characterData: true, ... }
              ^^^^^^^^^^^^^^^^^^^^^^^^^^^^ [4]


Error ---------------------------------------------------------------------------------------- MutationObserver.js:19:11

Cannot call `o.observe` with `'invalid'` bound to `target` because string [1] is incompatible with `Node` [2].
[incompatible-call]

   MutationObserver.js:19:11
    19| o.observe('invalid'); // incorrect
                  ^^^^^^^^^ [1]

References:
   <BUILTINS>/bom.js:576:21
   576|     observe(target: Node, options: MutationObserverInit): void;
                            ^^^^ [2]


Error ----------------------------------------------------------------------------------------- MutationObserver.js:20:3

Cannot call `o.observe` because function [1] requires another argument. [incompatible-call]

   MutationObserver.js:20:3
    20| o.observe(div); // incorrect
          ^^^^^^^

References:
   <BUILTINS>/bom.js:576:5
   576|     observe(target: Node, options: MutationObserverInit): void;
            ^^^^^^^^^^^^^^^^^^^^^^^^^^^^^^^^^^^^^^^^^^^^^^^^^^^^^^^^^^ [1]


Error ----------------------------------------------------------------------------------------- MutationObserver.js:20:3

Cannot call `o.observe` because: [incompatible-call]
 - Either undefined [1] is incompatible with object type [2].
 - Or undefined [1] is incompatible with object type [3].
 - Or undefined [1] is incompatible with object type [4].

   MutationObserver.js:20:3
    20| o.observe(div); // incorrect
          ^^^^^^^

References:
   MutationObserver.js:20:1
    20| o.observe(div); // incorrect
        ^^^^^^^^^^^^^^ [1]
   <BUILTINS>/bom.js:562:7
   562|     | { childList: true, ... }
              ^^^^^^^^^^^^^^^^^^^^^^^^ [2]
   <BUILTINS>/bom.js:563:7
   563|     | { attributes: true, ... }
              ^^^^^^^^^^^^^^^^^^^^^^^^^ [3]
   <BUILTINS>/bom.js:564:7
   564|     | { characterData: true, ... }
              ^^^^^^^^^^^^^^^^^^^^^^^^^^^^ [4]


Error ---------------------------------------------------------------------------------------- MutationObserver.js:21:16

Cannot call `o.observe` with object literal bound to `options` because: [incompatible-call]
 - Either property `childList` is missing in object literal [1] but exists in object type [2].
 - Or property `attributes` is missing in object literal [1] but exists in object type [3].
 - Or property `characterData` is missing in object literal [1] but exists in object type [4].

   MutationObserver.js:21:16
    21| o.observe(div, {}); // incorrect
                       ^^ [1]

References:
   <BUILTINS>/bom.js:562:7
   562|     | { childList: true, ... }
              ^^^^^^^^^^^^^^^^^^^^^^^^ [2]
   <BUILTINS>/bom.js:563:7
   563|     | { attributes: true, ... }
              ^^^^^^^^^^^^^^^^^^^^^^^^^ [3]
   <BUILTINS>/bom.js:564:7
   564|     | { characterData: true, ... }
              ^^^^^^^^^^^^^^^^^^^^^^^^^^^^ [4]


Error ---------------------------------------------------------------------------------------- MutationObserver.js:22:16

Cannot call `o.observe` with object literal bound to `options` because: [incompatible-call]
 - Either property `childList` is missing in object literal [1] but exists in object type [2].
 - Or property `attributes` is missing in object literal [1] but exists in object type [3].
 - Or property `characterData` is missing in object literal [1] but exists in object type [4].

   MutationObserver.js:22:16
    22| o.observe(div, { subtree: true }); // incorrect
                       ^^^^^^^^^^^^^^^^^ [1]

References:
   <BUILTINS>/bom.js:562:7
   562|     | { childList: true, ... }
              ^^^^^^^^^^^^^^^^^^^^^^^^ [2]
   <BUILTINS>/bom.js:563:7
   563|     | { attributes: true, ... }
              ^^^^^^^^^^^^^^^^^^^^^^^^^ [3]
   <BUILTINS>/bom.js:564:7
   564|     | { characterData: true, ... }
              ^^^^^^^^^^^^^^^^^^^^^^^^^^^^ [4]


Error ---------------------------------------------------------------------------------------- MutationObserver.js:23:53

Cannot call `o.observe` with object literal bound to `options` because boolean [1] is incompatible with array type [2]
in property `attributeFilter`. [incompatible-call]

   MutationObserver.js:23:53
    23| o.observe(div, { attributes: true, attributeFilter: true }); // incorrect
                                                            ^^^^ [1]

References:
   <BUILTINS>/bom.js:570:21
   570|   attributeFilter?: Array<string>,
                            ^^^^^^^^^^^^^ [2]


Error ------------------------------------------------------------------------------------------ URLSearchParams.js:8:19

Cannot assign `params.get(...)` to `b` because null [1] is incompatible with string [2]. [incompatible-type]

   URLSearchParams.js:8:19
      8| const b: string = params.get('foo'); // incorrect
                           ^^^^^^^^^^^^^^^^^

References:
   <BUILTINS>/bom.js:1427:24
   1427|     get(name: string): null | string;
                                ^^^^ [1]
   URLSearchParams.js:8:10
      8| const b: string = params.get('foo'); // incorrect
                  ^^^^^^ [2]



Found 48 errors

Only showing the most relevant union/intersection branches.
To see all branches, re-run Flow with --show-all-branches<|MERGE_RESOLUTION|>--- conflicted
+++ resolved
@@ -23,13 +23,8 @@
                      ^^^^^^^^^^^^^^^^^^^^^^^^^^^^^^^
 
 References:
-<<<<<<< HEAD
-   <BUILTINS>/dom.js:784:70
-   784|   createElement(tagName: 'input', options?: ElementCreationOptions): HTMLInputElement;
-=======
-   <BUILTINS>/dom.js:805:70
-   805|   createElement(tagName: 'input', options?: ElementCreationOptions): HTMLInputElement;
->>>>>>> d820c2fd
+   <BUILTINS>/dom.js:806:70
+   806|   createElement(tagName: 'input', options?: ElementCreationOptions): HTMLInputElement;
                                                                              ^^^^^^^^^^^^^^^^ [1]
    <BUILTINS>/bom.js:528:24
    528|     constructor(form?: HTMLFormElement): void;
