Error ------------------------------------------------------------------------------------------------ Suspense.js:12:23

Cannot create `Suspense` element because in property `fallback`: [incompatible-type]
 - Either inexact function [1] is incompatible with exact object type [2].
 - Or function [1] is incompatible with `React.Portal` [3].
 - Or property `@@iterator` is missing in function [1] but exists in `$Iterable` [4].

   Suspense.js:12:23
   12|   <Suspense fallback={Loading} /> // Error: function is incompatible with exact React.Element
                             ^^^^^^^

References:
   Suspense.js:7:1
    7| function Loading() {
       ^^^^^^^^^^^^^^^^^^ [1]
   <BUILTINS>/react.js:18:5
   18|   | React$Element<any>
           ^^^^^^^^^^^^^^^^^^ [2]
   <BUILTINS>/react.js:19:5
   19|   | React$Portal
           ^^^^^^^^^^^^ [3]
   <BUILTINS>/react.js:20:5
   20|   | Iterable<?React$Node>;
           ^^^^^^^^^^^^^^^^^^^^^ [4]


Error ----------------------------------------------------------------------------------------------------- lazy.js:9:18

Cannot call `React.lazy` with function bound to `component` because function [1] is incompatible with `Promise` [2] in
the return value. [incompatible-call]

   lazy.js:9:18
     9| React.lazy(() => FunctionComponent); // Error incompatible with Promise
                         ^^^^^^^^^^^^^^^^^

References:
   lazy.js:6:1
     6| function FunctionComponent(x: Props): React.Node { return null }
        ^^^^^^^^^^^^^^^^^^^^^^^^^^^^^^^^^^^^^^^^^^^^^^^^ [1]
   <BUILTINS>/react.js:316:22
   316|     component: () => Promise<{ default: React$AbstractComponent<Config, Instance>, ... }>,
                             ^^^^^^^^^^^^^^^^^^^^^^^^^^^^^^^^^^^^^^^^^^^^^^^^^^^^^^^^^^^^^^^^^^^^ [2]


Error ---------------------------------------------------------------------------------------------------- lazy.js:10:18

Cannot call `React.lazy` with function bound to `component` because class `ClassComponent` [1] is incompatible with
`Promise` [2] in the return value. [incompatible-call]

   lazy.js:10:18
    10| React.lazy(() => ClassComponent); // Error incompatible with Promise
                         ^^^^^^^^^^^^^^

References:
   lazy.js:7:7
     7| class ClassComponent extends React.Component<Props> {}
              ^^^^^^^^^^^^^^ [1]
   <BUILTINS>/react.js:316:22
   316|     component: () => Promise<{ default: React$AbstractComponent<Config, Instance>, ... }>,
                             ^^^^^^^^^^^^^^^^^^^^^^^^^^^^^^^^^^^^^^^^^^^^^^^^^^^^^^^^^^^^^^^^^^^^ [2]


Error ---------------------------------------------------------------------------------------------------- lazy.js:11:34

Cannot call `React.lazy` with function bound to `component` because property `default` is missing in function [1] but
exists in object type [2] in type argument `R` [3] of the return value. [prop-missing]

   lazy.js:11:34
     11| React.lazy(() => Promise.resolve(FunctionComponent)); // Error property default is missing
                                          ^^^^^^^^^^^^^^^^^

References:
   lazy.js:6:1
<<<<<<< HEAD
     6| function FunctionComponent(x: Props): React.Node { return null }
        ^^^^^^^^^^^^^^^^^^^^^^^^^^^^^^^^^^^^^^^^^^^^^^^^ [1]
   <BUILTINS>/react.js:316:30
   316|     component: () => Promise<{ default: React$AbstractComponent<Config, Instance>, ... }>,
                                     ^^^^^^^^^^^^^^^^^^^^^^^^^^^^^^^^^^^^^^^^^^^^^^^^^^^^^^^^^^^ [2]
   <BUILTINS>/core.js:682:24
   682| declare class Promise<+R> {
                               ^ [3]
=======
      6| function FunctionComponent(x: Props): React.Node { return null }
         ^^^^^^^^^^^^^^^^^^^^^^^^^^^^^^^^^^^^^^^^^^^^^^^^ [1]
   <BUILTINS>/react.js:315:30
    315|     component: () => Promise<{ default: React$AbstractComponent<Config, Instance>, ... }>,
                                      ^^^^^^^^^^^^^^^^^^^^^^^^^^^^^^^^^^^^^^^^^^^^^^^^^^^^^^^^^^^ [2]
   <BUILTINS>/core.js:1798:24
   1798| declare class Promise<+R> {
                                ^ [3]
>>>>>>> b2586243


Error ---------------------------------------------------------------------------------------------------- lazy.js:12:34

Cannot call `React.lazy` with function bound to `component` because property `default` is missing in statics of
`ClassComponent` [1] but exists in object type [2] in type argument `R` [3] of the return value. [prop-missing]

   lazy.js:12:34
     12| React.lazy(() => Promise.resolve(ClassComponent)); // Error property default is missing
                                          ^^^^^^^^^^^^^^

References:
   lazy.js:7:7
<<<<<<< HEAD
     7| class ClassComponent extends React.Component<Props> {}
              ^^^^^^^^^^^^^^ [1]
   <BUILTINS>/react.js:316:30
   316|     component: () => Promise<{ default: React$AbstractComponent<Config, Instance>, ... }>,
                                     ^^^^^^^^^^^^^^^^^^^^^^^^^^^^^^^^^^^^^^^^^^^^^^^^^^^^^^^^^^^ [2]
   <BUILTINS>/core.js:682:24
   682| declare class Promise<+R> {
                               ^ [3]
=======
      7| class ClassComponent extends React.Component<Props> {}
               ^^^^^^^^^^^^^^ [1]
   <BUILTINS>/react.js:315:30
    315|     component: () => Promise<{ default: React$AbstractComponent<Config, Instance>, ... }>,
                                      ^^^^^^^^^^^^^^^^^^^^^^^^^^^^^^^^^^^^^^^^^^^^^^^^^^^^^^^^^^^ [2]
   <BUILTINS>/core.js:1798:24
   1798| declare class Promise<+R> {
                                ^ [3]
>>>>>>> b2586243


Error ---------------------------------------------------------------------------------------------------- lazy.js:19:13

Cannot create `LazyFunctionComponent` element because property `foo` is missing in props [1] but exists in `Props` [2].
[prop-missing]

   lazy.js:19:13
   19| const _b = <LazyFunctionComponent />; // Error missing foo
                   ^^^^^^^^^^^^^^^^^^^^^

References:
   lazy.js:14:31
                                     v----------
   14| const LazyFunctionComponent = React.lazy(
   15|   () => Promise.resolve({default: FunctionComponent})
   16| );
       ^ [1]
   lazy.js:6:31
    6| function FunctionComponent(x: Props): React.Node { return null }
                                     ^^^^^ [2]


Error ---------------------------------------------------------------------------------------------------- lazy.js:20:13

Cannot create `LazyFunctionComponent` element because property `bar` is missing in `Props` [1] but exists in props [2].
[prop-missing]

   lazy.js:20:13
   20| const _c = <LazyFunctionComponent foo={3} bar={3} />; // Error extra bar
                   ^^^^^^^^^^^^^^^^^^^^^

References:
   lazy.js:6:31
    6| function FunctionComponent(x: Props): React.Node { return null }
                                     ^^^^^ [1]
   lazy.js:14:31
                                     v----------
   14| const LazyFunctionComponent = React.lazy(
   15|   () => Promise.resolve({default: FunctionComponent})
   16| );
       ^ [2]


Error ---------------------------------------------------------------------------------------------------- lazy.js:21:13

Cannot create `LazyFunctionComponent` element because string [1] is incompatible with number [2] in property `foo`.
[incompatible-type]

   lazy.js:21:13
   21| const _d = <LazyFunctionComponent foo="string" />; // Error wrong type for foo
                   ^^^^^^^^^^^^^^^^^^^^^

References:
   lazy.js:21:39
   21| const _d = <LazyFunctionComponent foo="string" />; // Error wrong type for foo
                                             ^^^^^^^^ [1]
   lazy.js:5:22
    5| type Props = {| foo: number |};
                            ^^^^^^ [2]


Error ---------------------------------------------------------------------------------------------------- lazy.js:28:13

Cannot create `LazyClassComponent` element because property `foo` is missing in props [1] but exists in `Props` [2].
[prop-missing]

   lazy.js:28:13
   28| const _f = <LazyClassComponent />; // Error missing foo
                   ^^^^^^^^^^^^^^^^^^

References:
   lazy.js:28:12
   28| const _f = <LazyClassComponent />; // Error missing foo
                  ^^^^^^^^^^^^^^^^^^^^^^ [1]
   lazy.js:7:46
    7| class ClassComponent extends React.Component<Props> {}
                                                    ^^^^^ [2]


Error ---------------------------------------------------------------------------------------------------- lazy.js:29:13

Cannot create `LazyClassComponent` element because property `bar` is missing in `Props` [1] but exists in props [2].
[prop-missing]

   lazy.js:29:13
   29| const _g = <LazyClassComponent foo={3} bar={3} />; // Error extra bar
                   ^^^^^^^^^^^^^^^^^^

References:
   lazy.js:7:46
    7| class ClassComponent extends React.Component<Props> {}
                                                    ^^^^^ [1]
   lazy.js:29:12
   29| const _g = <LazyClassComponent foo={3} bar={3} />; // Error extra bar
                  ^^^^^^^^^^^^^^^^^^^^^^^^^^^^^^^^^^^^^^ [2]


Error ---------------------------------------------------------------------------------------------------- lazy.js:30:36

Cannot create `LazyClassComponent` element because string [1] is incompatible with number [2] in property `foo`.
[incompatible-type]

   lazy.js:30:36
   30| const _h = <LazyClassComponent foo="string" />; // Error wrong type for foo
                                          ^^^^^^^^ [1]

References:
   lazy.js:5:22
    5| type Props = {| foo: number |};
                            ^^^^^^ [2]


Error ------------------------------------------------------------------------------------------------ lazy_ref.js:21:40

Cannot call `ref.moo` with `0` bound to `x` because number [1] is incompatible with string [2]. [incompatible-call]

   lazy_ref.js:21:40
   21|       <Lazy ref={ref => ref && ref.moo(0)} />;
                                              ^ [1]

References:
   lazy_ref.js:8:12
    8|     moo(x: string) {},
                  ^^^^^^ [2]


Error ---------------------------------------------------------------------------------------------------- memo.js:12:13

Cannot create `MemoComponent` element because property `foo` is missing in props [1] but exists in `Props` [2].
[prop-missing]

   memo.js:12:13
   12| const _b = <MemoComponent />; // Error missing foo
                   ^^^^^^^^^^^^^

References:
   memo.js:9:23
    9| const MemoComponent = React.memo(Component);
                             ^^^^^^^^^^^^^^^^^^^^^ [1]
   memo.js:7:23
    7| function Component(x: Props): React.Node { return null }
                             ^^^^^ [2]


Error ---------------------------------------------------------------------------------------------------- memo.js:13:13

Cannot create `MemoComponent` element because property `bar` is missing in `Props` [1] but exists in props [2].
[prop-missing]

   memo.js:13:13
   13| const _c = <MemoComponent foo={3} bar={3} />; // Error extra bar
                   ^^^^^^^^^^^^^

References:
   memo.js:7:23
    7| function Component(x: Props): React.Node { return null }
                             ^^^^^ [1]
   memo.js:9:23
    9| const MemoComponent = React.memo(Component);
                             ^^^^^^^^^^^^^^^^^^^^^ [2]


Error ---------------------------------------------------------------------------------------------------- memo.js:14:13

Cannot create `MemoComponent` element because string [1] is incompatible with number [2] in property `foo`.
[incompatible-type]

   memo.js:14:13
   14| const _d = <MemoComponent foo="string" />; // Error wrong type for foo
                   ^^^^^^^^^^^^^

References:
   memo.js:14:31
   14| const _d = <MemoComponent foo="string" />; // Error wrong type for foo
                                     ^^^^^^^^ [1]
   memo.js:5:22
    5| type Props = {| foo: number |};
                            ^^^^^^ [2]


Error ---------------------------------------------------------------------------------------------------- memo.js:19:13

Cannot create `MemoComponentWithEqual` element because property `foo` is missing in props [1] but exists in `Props` [2].
[prop-missing]

   memo.js:19:13
   19| const _f = <MemoComponentWithEqual />; // Error missing foo
                   ^^^^^^^^^^^^^^^^^^^^^^

References:
   memo.js:16:32
   16| const MemoComponentWithEqual = React.memo(Component, (props1, props2) => props1 === props2);
                                      ^^^^^^^^^^^^^^^^^^^^^^^^^^^^^^^^^^^^^^^^^^^^^^^^^^^^^^^^^^^^ [1]
   memo.js:7:23
    7| function Component(x: Props): React.Node { return null }
                             ^^^^^ [2]


Error ---------------------------------------------------------------------------------------------------- memo.js:20:13

Cannot create `MemoComponentWithEqual` element because property `bar` is missing in `Props` [1] but exists in props [2].
[prop-missing]

   memo.js:20:13
   20| const _g = <MemoComponentWithEqual foo={3} bar={3} />; // Error extra bar
                   ^^^^^^^^^^^^^^^^^^^^^^

References:
   memo.js:7:23
    7| function Component(x: Props): React.Node { return null }
                             ^^^^^ [1]
   memo.js:16:32
   16| const MemoComponentWithEqual = React.memo(Component, (props1, props2) => props1 === props2);
                                      ^^^^^^^^^^^^^^^^^^^^^^^^^^^^^^^^^^^^^^^^^^^^^^^^^^^^^^^^^^^^ [2]


Error ---------------------------------------------------------------------------------------------------- memo.js:21:13

Cannot create `MemoComponentWithEqual` element because string [1] is incompatible with number [2] in property `foo`.
[incompatible-type]

   memo.js:21:13
   21| const _h = <MemoComponentWithEqual foo="string" />; // Error wrong type for foo
                   ^^^^^^^^^^^^^^^^^^^^^^

References:
   memo.js:21:40
   21| const _h = <MemoComponentWithEqual foo="string" />; // Error wrong type for foo
                                              ^^^^^^^^ [1]
   memo.js:5:22
    5| type Props = {| foo: number |};
                            ^^^^^^ [2]


Error ------------------------------------------------------------------------------------------------ memo_ref.js:17:43

Cannot call `ref.moo` with `0` bound to `x` because number [1] is incompatible with string [2]. [incompatible-call]

   memo_ref.js:17:43
   17|   return <Memo ref={ref => ref && ref.moo(0)} />;
                                                 ^ [1]

References:
   memo_ref.js:8:12
    8|     moo(x: string) {},
                  ^^^^^^ [2]



Found 19 errors

Only showing the most relevant union/intersection branches.
To see all branches, re-run Flow with --show-all-branches<|MERGE_RESOLUTION|>--- conflicted
+++ resolved
@@ -71,25 +71,14 @@
 
 References:
    lazy.js:6:1
-<<<<<<< HEAD
-     6| function FunctionComponent(x: Props): React.Node { return null }
-        ^^^^^^^^^^^^^^^^^^^^^^^^^^^^^^^^^^^^^^^^^^^^^^^^ [1]
-   <BUILTINS>/react.js:316:30
-   316|     component: () => Promise<{ default: React$AbstractComponent<Config, Instance>, ... }>,
-                                     ^^^^^^^^^^^^^^^^^^^^^^^^^^^^^^^^^^^^^^^^^^^^^^^^^^^^^^^^^^^ [2]
-   <BUILTINS>/core.js:682:24
-   682| declare class Promise<+R> {
-                               ^ [3]
-=======
       6| function FunctionComponent(x: Props): React.Node { return null }
          ^^^^^^^^^^^^^^^^^^^^^^^^^^^^^^^^^^^^^^^^^^^^^^^^ [1]
-   <BUILTINS>/react.js:315:30
-    315|     component: () => Promise<{ default: React$AbstractComponent<Config, Instance>, ... }>,
+   <BUILTINS>/react.js:316:30
+    316|     component: () => Promise<{ default: React$AbstractComponent<Config, Instance>, ... }>,
                                       ^^^^^^^^^^^^^^^^^^^^^^^^^^^^^^^^^^^^^^^^^^^^^^^^^^^^^^^^^^^ [2]
    <BUILTINS>/core.js:1798:24
    1798| declare class Promise<+R> {
                                 ^ [3]
->>>>>>> b2586243
 
 
 Error ---------------------------------------------------------------------------------------------------- lazy.js:12:34
@@ -103,25 +92,14 @@
 
 References:
    lazy.js:7:7
-<<<<<<< HEAD
-     7| class ClassComponent extends React.Component<Props> {}
-              ^^^^^^^^^^^^^^ [1]
-   <BUILTINS>/react.js:316:30
-   316|     component: () => Promise<{ default: React$AbstractComponent<Config, Instance>, ... }>,
-                                     ^^^^^^^^^^^^^^^^^^^^^^^^^^^^^^^^^^^^^^^^^^^^^^^^^^^^^^^^^^^ [2]
-   <BUILTINS>/core.js:682:24
-   682| declare class Promise<+R> {
-                               ^ [3]
-=======
       7| class ClassComponent extends React.Component<Props> {}
                ^^^^^^^^^^^^^^ [1]
-   <BUILTINS>/react.js:315:30
-    315|     component: () => Promise<{ default: React$AbstractComponent<Config, Instance>, ... }>,
+   <BUILTINS>/react.js:316:30
+    316|     component: () => Promise<{ default: React$AbstractComponent<Config, Instance>, ... }>,
                                       ^^^^^^^^^^^^^^^^^^^^^^^^^^^^^^^^^^^^^^^^^^^^^^^^^^^^^^^^^^^ [2]
    <BUILTINS>/core.js:1798:24
    1798| declare class Promise<+R> {
                                 ^ [3]
->>>>>>> b2586243
 
 
 Error ---------------------------------------------------------------------------------------------------- lazy.js:19:13
