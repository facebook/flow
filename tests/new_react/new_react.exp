--- conflicted
+++ resolved
@@ -189,13 +189,8 @@
                             ^^^^^^^^^^^^
 
 References:
-<<<<<<< HEAD
-   <BUILTINS>/react.js:321:36
-   321|   number: React$PropType$Primitive<number>;
-=======
-   <BUILTINS>/react.js:326:36
-   326|   number: React$PropType$Primitive<number>;
->>>>>>> 75ad65aa
+   <BUILTINS>/react.js:328:36
+   328|   number: React$PropType$Primitive<number>;
                                            ^^^^^^ [1]
    classes.js:57:12
     57|     var _: string = this.props.x;
@@ -393,13 +388,8 @@
                                   ^^^^^^^^^^^^
 
 References:
-<<<<<<< HEAD
-   <BUILTINS>/react.js:321:36
-   321|   number: React$PropType$Primitive<number>;
-=======
-   <BUILTINS>/react.js:326:36
-   326|   number: React$PropType$Primitive<number>;
->>>>>>> 75ad65aa
+   <BUILTINS>/react.js:328:36
+   328|   number: React$PropType$Primitive<number>;
                                            ^^^^^^ [1]
    new_react.js:19:18
     19|         var qux: string = this.props.z;
@@ -415,13 +405,8 @@
                                ^^^^^^^^^^^^
 
 References:
-<<<<<<< HEAD
-   <BUILTINS>/react.js:323:36
-   323|   string: React$PropType$Primitive<string>;
-=======
-   <BUILTINS>/react.js:328:36
-   328|   string: React$PropType$Primitive<string>;
->>>>>>> 75ad65aa
+   <BUILTINS>/react.js:330:36
+   330|   string: React$PropType$Primitive<string>;
                                            ^^^^^^ [1]
    new_react.js:20:15
     20|         var w:number = this.props.x;
@@ -454,13 +439,8 @@
    new_react.js:29:23
     29| var element = <C x = {0}/>;
                               ^ [1]
-<<<<<<< HEAD
-   <BUILTINS>/react.js:323:36
-   323|   string: React$PropType$Primitive<string>;
-=======
-   <BUILTINS>/react.js:328:36
-   328|   string: React$PropType$Primitive<string>;
->>>>>>> 75ad65aa
+   <BUILTINS>/react.js:330:36
+   330|   string: React$PropType$Primitive<string>;
                                            ^^^^^^ [2]
 
 
@@ -565,13 +545,8 @@
                                 ^^^^^^^^^^^^
 
 References:
-<<<<<<< HEAD
-   <BUILTINS>/react.js:323:36
-   323|   string: React$PropType$Primitive<string>;
-=======
-   <BUILTINS>/react.js:328:36
-   328|   string: React$PropType$Primitive<string>;
->>>>>>> 75ad65aa
+   <BUILTINS>/react.js:330:36
+   330|   string: React$PropType$Primitive<string>;
                                            ^^^^^^ [1]
    props.js:14:16
     14|         var a: number = this.props.x; // error
@@ -607,13 +582,8 @@
                                 ^^^^^^^^^^^^
 
 References:
-<<<<<<< HEAD
-   <BUILTINS>/react.js:321:36
-   321|   number: React$PropType$Primitive<number>;
-=======
-   <BUILTINS>/react.js:326:36
-   326|   number: React$PropType$Primitive<number>;
->>>>>>> 75ad65aa
+   <BUILTINS>/react.js:328:36
+   328|   number: React$PropType$Primitive<number>;
                                            ^^^^^^ [1]
    props.js:16:16
     16|         var c: string = this.props.z; // error
@@ -634,24 +604,14 @@
    props.js:20:29
     20| var element = <TestProps x={false} y={false} z={false} />; // 3 errors
                                     ^^^^^ [1]
-<<<<<<< HEAD
-   <BUILTINS>/react.js:323:36
-   323|   string: React$PropType$Primitive<string>;
-=======
-   <BUILTINS>/react.js:328:36
-   328|   string: React$PropType$Primitive<string>;
->>>>>>> 75ad65aa
+   <BUILTINS>/react.js:330:36
+   330|   string: React$PropType$Primitive<string>;
                                            ^^^^^^ [2]
    props.js:20:49
     20| var element = <TestProps x={false} y={false} z={false} />; // 3 errors
                                                         ^^^^^ [3]
-<<<<<<< HEAD
-   <BUILTINS>/react.js:321:36
-   321|   number: React$PropType$Primitive<number>;
-=======
-   <BUILTINS>/react.js:326:36
-   326|   number: React$PropType$Primitive<number>;
->>>>>>> 75ad65aa
+   <BUILTINS>/react.js:328:36
+   328|   number: React$PropType$Primitive<number>;
                                            ^^^^^^ [4]
 
 
@@ -708,13 +668,8 @@
    props2.js:9:41
      9|     getInitialState: function(): { bar: number } {
                                                 ^^^^^^ [1]
-<<<<<<< HEAD
-   <BUILTINS>/react.js:323:36
-   323|   string: React$PropType$Primitive<string>;
-=======
-   <BUILTINS>/react.js:328:36
-   328|   string: React$PropType$Primitive<string>;
->>>>>>> 75ad65aa
+   <BUILTINS>/react.js:330:36
+   330|   string: React$PropType$Primitive<string>;
                                            ^^^^^^ [2]
    props2.js:15:42
     15|         return <C {...this.state} foo = {0} />;
@@ -730,13 +685,8 @@
                        ^^^^^^^^^^^^^^^^^^^^^^^^^^^^^
 
 References:
-<<<<<<< HEAD
-   <BUILTINS>/react.js:204:33
-   204|   declare export var PropTypes: ReactPropTypes;
-=======
-   <BUILTINS>/react.js:211:33
-   211|   declare export var PropTypes: ReactPropTypes;
->>>>>>> 75ad65aa
+   <BUILTINS>/react.js:213:33
+   213|   declare export var PropTypes: ReactPropTypes;
                                         ^^^^^^^^^^^^^^ [1]
 
 
@@ -750,21 +700,12 @@
                        ^^^^^^^^^^^^^^^^^^^^^^^^^^^^^^^^^
 
 References:
-<<<<<<< HEAD
-   <BUILTINS>/react.js:297:39
+   <BUILTINS>/react.js:304:39
                                               v
-   297| type ReactPropsChainableTypeChecker = {
-   298|   isRequired: ReactPropsCheckType;
-   299|   (props: any, propName: string, componentName: string, href?: string): ?Error;
-   300| };
-=======
-   <BUILTINS>/react.js:302:39
-                                              v
-   302| type ReactPropsChainableTypeChecker = {
-   303|   isRequired: ReactPropsCheckType;
-   304|   (props: any, propName: string, componentName: string, href?: string): ?Error;
-   305| };
->>>>>>> 75ad65aa
+   304| type ReactPropsChainableTypeChecker = {
+   305|   isRequired: ReactPropsCheckType;
+   306|   (props: any, propName: string, componentName: string, href?: string): ?Error;
+   307| };
         ^ [1]
 
 
