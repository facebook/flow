--- conflicted
+++ resolved
@@ -175,13 +175,8 @@
    classes.js:39:15
     39| var foo: $jsx<number> = <Foo/>;
                       ^^^^^^ [1]
-<<<<<<< HEAD
-   <BUILTINS>/react.js:161:5
-   161|   | string
-=======
-   <BUILTINS>/react.js:165:5
-   165|   | string
->>>>>>> b729d932
+   <BUILTINS>/react.js:167:5
+   167|   | string
             ^^^^^^ [2]
 
 
@@ -194,13 +189,8 @@
                             ^^^^^^^^^^^^
 
 References:
-<<<<<<< HEAD
-   <BUILTINS>/react.js:315:36
-   315|   number: React$PropType$Primitive<number>;
-=======
-   <BUILTINS>/react.js:319:36
-   319|   number: React$PropType$Primitive<number>;
->>>>>>> b729d932
+   <BUILTINS>/react.js:321:36
+   321|   number: React$PropType$Primitive<number>;
                                            ^^^^^^ [1]
    classes.js:57:12
     57|     var _: string = this.props.x;
@@ -326,13 +316,8 @@
    classes.js:79:22
     79| var foo_legacy: $jsx<number> = <FooLegacy/>;
                              ^^^^^^ [1]
-<<<<<<< HEAD
-   <BUILTINS>/react.js:161:5
-   161|   | string
-=======
-   <BUILTINS>/react.js:165:5
-   165|   | string
->>>>>>> b729d932
+   <BUILTINS>/react.js:167:5
+   167|   | string
             ^^^^^^ [2]
 
 
@@ -403,13 +388,8 @@
                                   ^^^^^^^^^^^^
 
 References:
-<<<<<<< HEAD
-   <BUILTINS>/react.js:315:36
-   315|   number: React$PropType$Primitive<number>;
-=======
-   <BUILTINS>/react.js:319:36
-   319|   number: React$PropType$Primitive<number>;
->>>>>>> b729d932
+   <BUILTINS>/react.js:321:36
+   321|   number: React$PropType$Primitive<number>;
                                            ^^^^^^ [1]
    new_react.js:19:18
     19|         var qux: string = this.props.z;
@@ -425,13 +405,8 @@
                                ^^^^^^^^^^^^
 
 References:
-<<<<<<< HEAD
-   <BUILTINS>/react.js:317:36
-   317|   string: React$PropType$Primitive<string>;
-=======
-   <BUILTINS>/react.js:321:36
-   321|   string: React$PropType$Primitive<string>;
->>>>>>> b729d932
+   <BUILTINS>/react.js:323:36
+   323|   string: React$PropType$Primitive<string>;
                                            ^^^^^^ [1]
    new_react.js:20:15
     20|         var w:number = this.props.x;
@@ -464,13 +439,8 @@
    new_react.js:29:23
     29| var element = <C x = {0}/>;
                               ^ [1]
-<<<<<<< HEAD
-   <BUILTINS>/react.js:317:36
-   317|   string: React$PropType$Primitive<string>;
-=======
-   <BUILTINS>/react.js:321:36
-   321|   string: React$PropType$Primitive<string>;
->>>>>>> b729d932
+   <BUILTINS>/react.js:323:36
+   323|   string: React$PropType$Primitive<string>;
                                            ^^^^^^ [2]
 
 
@@ -505,24 +475,14 @@
                        ^^^^^^^^^^^^^
 
 References:
-<<<<<<< HEAD
-   <BUILTINS>/react.js:85:24
-   85|   static displayName?: ?string;
-=======
-   <BUILTINS>/react.js:89:24
-   89|   static displayName?: ?string;
->>>>>>> b729d932
+   <BUILTINS>/react.js:91:24
+   91|   static displayName?: ?string;
                               ^^^^^^^ [1]
    new_react.js:32:8
    32| var x: number = C.displayName;
               ^^^^^^ [2]
-<<<<<<< HEAD
-   <BUILTINS>/react.js:85:25
-   85|   static displayName?: ?string;
-=======
-   <BUILTINS>/react.js:89:25
-   89|   static displayName?: ?string;
->>>>>>> b729d932
+   <BUILTINS>/react.js:91:25
+   91|   static displayName?: ?string;
                                ^^^^^^ [3]
 
 
@@ -585,13 +545,8 @@
                                 ^^^^^^^^^^^^
 
 References:
-<<<<<<< HEAD
-   <BUILTINS>/react.js:317:36
-   317|   string: React$PropType$Primitive<string>;
-=======
-   <BUILTINS>/react.js:321:36
-   321|   string: React$PropType$Primitive<string>;
->>>>>>> b729d932
+   <BUILTINS>/react.js:323:36
+   323|   string: React$PropType$Primitive<string>;
                                            ^^^^^^ [1]
    props.js:14:16
     14|         var a: number = this.props.x; // error
@@ -627,13 +582,8 @@
                                 ^^^^^^^^^^^^
 
 References:
-<<<<<<< HEAD
-   <BUILTINS>/react.js:315:36
-   315|   number: React$PropType$Primitive<number>;
-=======
-   <BUILTINS>/react.js:319:36
-   319|   number: React$PropType$Primitive<number>;
->>>>>>> b729d932
+   <BUILTINS>/react.js:321:36
+   321|   number: React$PropType$Primitive<number>;
                                            ^^^^^^ [1]
    props.js:16:16
     16|         var c: string = this.props.z; // error
@@ -654,24 +604,14 @@
    props.js:20:29
     20| var element = <TestProps x={false} y={false} z={false} />; // 3 errors
                                     ^^^^^ [1]
-<<<<<<< HEAD
-   <BUILTINS>/react.js:317:36
-   317|   string: React$PropType$Primitive<string>;
-=======
-   <BUILTINS>/react.js:321:36
-   321|   string: React$PropType$Primitive<string>;
->>>>>>> b729d932
+   <BUILTINS>/react.js:323:36
+   323|   string: React$PropType$Primitive<string>;
                                            ^^^^^^ [2]
    props.js:20:49
     20| var element = <TestProps x={false} y={false} z={false} />; // 3 errors
                                                         ^^^^^ [3]
-<<<<<<< HEAD
-   <BUILTINS>/react.js:315:36
-   315|   number: React$PropType$Primitive<number>;
-=======
-   <BUILTINS>/react.js:319:36
-   319|   number: React$PropType$Primitive<number>;
->>>>>>> b729d932
+   <BUILTINS>/react.js:321:36
+   321|   number: React$PropType$Primitive<number>;
                                            ^^^^^^ [4]
 
 
@@ -728,13 +668,8 @@
    props2.js:9:41
      9|     getInitialState: function(): { bar: number } {
                                                 ^^^^^^ [1]
-<<<<<<< HEAD
-   <BUILTINS>/react.js:317:36
-   317|   string: React$PropType$Primitive<string>;
-=======
-   <BUILTINS>/react.js:321:36
-   321|   string: React$PropType$Primitive<string>;
->>>>>>> b729d932
+   <BUILTINS>/react.js:323:36
+   323|   string: React$PropType$Primitive<string>;
                                            ^^^^^^ [2]
    props2.js:15:42
     15|         return <C {...this.state} foo = {0} />;
@@ -750,13 +685,8 @@
                        ^^^^^^^^^^^^^^^^^^^^^^^^^^^^^
 
 References:
-<<<<<<< HEAD
-   <BUILTINS>/react.js:198:33
-   198|   declare export var PropTypes: ReactPropTypes;
-=======
-   <BUILTINS>/react.js:202:33
-   202|   declare export var PropTypes: ReactPropTypes;
->>>>>>> b729d932
+   <BUILTINS>/react.js:204:33
+   204|   declare export var PropTypes: ReactPropTypes;
                                         ^^^^^^^^^^^^^^ [1]
 
 
@@ -770,21 +700,12 @@
                        ^^^^^^^^^^^^^^^^^^^^^^^^^^^^^^^^^
 
 References:
-<<<<<<< HEAD
-   <BUILTINS>/react.js:291:39
+   <BUILTINS>/react.js:297:39
                                               v
-   291| type ReactPropsChainableTypeChecker = {
-   292|   isRequired: ReactPropsCheckType;
-   293|   (props: any, propName: string, componentName: string, href?: string): ?Error;
-   294| };
-=======
-   <BUILTINS>/react.js:295:39
-                                              v
-   295| type ReactPropsChainableTypeChecker = {
-   296|   isRequired: ReactPropsCheckType;
-   297|   (props: any, propName: string, componentName: string, href?: string): ?Error;
-   298| };
->>>>>>> b729d932
+   297| type ReactPropsChainableTypeChecker = {
+   298|   isRequired: ReactPropsCheckType;
+   299|   (props: any, propName: string, componentName: string, href?: string): ?Error;
+   300| };
         ^ [1]
 
 
