(**
 * Copyright (c) Facebook, Inc. and its affiliates.
 *
 * This source code is licensed under the MIT license found in the
 * LICENSE file in the root directory of this source tree.
 *)

(************** file filter utils ***************)

type options = {
  default_lib_dir: Path.t option;
  ignores: (string * Str.regexp) list;
  untyped: (string * Str.regexp) list;
  declarations: (string * Str.regexp) list;
  includes: Path_matcher.t;
  lib_paths: Path.t list;
  module_file_exts: SSet.t;
  module_resource_exts: SSet.t;
  node_resolver_dirnames: string list;
  node_resolver_aliases: string list;
}

let default_lib_dir options = options.default_lib_dir

let ignores options = options.ignores

let untyped options = options.untyped

let declarations options = options.declarations

let includes options = options.includes

let lib_paths options = options.lib_paths

let module_file_exts options = options.module_file_exts

let module_resource_exts options = options.module_resource_exts

let node_resolver_dirnames options = options.node_resolver_dirnames

let node_resolver_aliases options = options.node_resolver_aliases

(* During node module resolution, we need to look for node_modules/ directories
 * as we walk up the path. But checking each directory for them would be expensive.
 * So instead we memorize which directories contain node_modules/ directories.
 *
 * This is complicated by the node_resolver_dirnames option, which means
 * node_modules/ directories might go by other names. So we need to keep track
 * of which directories contain node_modules/ directories and which aliases we've
 * seen *)
let node_modules_containers = ref SMap.empty

let global_file_name = "(global)"

let flow_ext = ".flow"

let has_flow_ext file = File_key.check_suffix file flow_ext

let chop_flow_ext file =
  if has_flow_ext file then
    Some (File_key.chop_suffix file flow_ext)
  else
    None

let is_directory path = (try Sys.is_directory path with Sys_error _ -> false)

let is_prefix prefix =
  let prefix_with_sep =
    if String_utils.string_ends_with prefix Filename.dir_sep then
      prefix
    else
      prefix ^ Filename.dir_sep
  in
  (fun path -> path = prefix || String_utils.string_starts_with path prefix_with_sep)

let is_json_file filename = Utils_js.extension_of_filename filename = Some ".json"

(* This is the set of file extensions which we watch for changes *)
let get_all_watched_extensions options =
  SSet.union options.module_file_exts options.module_resource_exts

let is_valid_path =
  (* Given a file foo.bar.baz.bat, checks the extensions .bat, .baz.bat, and .bar.baz.bat *)
  let check_ext =
    (*    helper file_exts "foo.bar.baz" "" ".bat"
     * -> helper file_exts "foo.bar" ".bat" ".baz"
     * -> helper file_exts "foo" ".baz.bat" ".bar"
     * -> helper file_exts "" ".bar.baz.bat" ""
     * -> false
     *)
    let rec helper file_exts basename acc ext =
      ext <> ""
      &&
      let acc = ext ^ acc in
      SSet.mem acc file_exts
      ||
      let basename = Filename.chop_suffix basename ext in
      let ext = Filename.extension basename in
      helper file_exts basename acc ext
    in
    fun file_exts basename ->
      let extension = Filename.extension basename in
      let acc = "" in
      if extension = flow_ext then
        (* We treat bar.foo.flow like bar.foo *)
        let basename = Filename.chop_suffix basename flow_ext in
        helper file_exts basename acc (Filename.extension basename)
      else
        helper file_exts basename acc extension
  in
  let is_dot_file basename = basename <> "" && basename.[0] = '.' in
  fun ~options ->
    let file_exts = get_all_watched_extensions options in
    fun path ->
      let basename = Filename.basename path in
      (not (is_dot_file basename)) && (check_ext file_exts basename || basename = "package.json")

let is_node_module options path = List.mem (Filename.basename path) options.node_resolver_dirnames

let is_module_alias options path = List.mem (Filename.basename path) options.node_resolver_aliases

let is_flow_file ~options =
  let is_valid_path = is_valid_path ~options in
  (fun path -> is_valid_path path && not (is_directory path))

let realpath path =
  match Sys_utils.realpath path with
  | Some path -> path
  | None -> path

(* perhaps this should error? *)

let make_path_absolute root path =
  if Filename.is_relative path then
    Path.concat root path
  else
    Path.make path

type file_kind =
  | Reg of string
  | Dir of string * bool
  | StatError of string
  | Other

(* Determines whether a path is a regular file, a directory, or something else
   like a pipe, socket or device. If `path` is a symbolic link, then it returns
   the type of the target of the symlink, and the target's real path. *)
let kind_of_path path =
  Unix.(
    try
      match (Sys_utils.lstat path).st_kind with
      | S_REG -> Reg path
      | S_LNK ->
        (try
           match (stat path).st_kind with
           | S_REG -> Reg (realpath path)
           | S_DIR -> Dir (realpath path, true)
           | _ -> Other
           (* Don't spew errors on broken symlinks *)
         with Unix_error (ENOENT, _, _) -> Other)
      | S_DIR -> Dir (path, false)
      | _ -> Other
    with
    | Unix_error (ENOENT, _, _) when Sys.win32 && String.length path >= 248 ->
      StatError
        (Utils_js.spf
           "On Windows, paths must be less than 248 characters for directories and 260 characters for files. This path has %d characters. Skipping %s"
           (String.length path)
           path)
    | Unix_error (e, _, _) ->
      StatError (Utils_js.spf "Skipping %s: %s\n%!" path (Unix.error_message e)))

let can_read path =
  try
    let () = Unix.access path [Unix.R_OK] in
    true
  with Unix.Unix_error (e, _, _) ->
    Printf.eprintf "Skipping %s: %s\n%!" path (Unix.error_message e);
    false

let try_readdir path =
  try Sys.readdir path
  with Sys_error msg ->
    Printf.eprintf "Skipping %s\n%!" msg;
    [||]

type stack =
  | S_Nil
  | S_Dir of string list * string * stack

let max_files = 1000

(* Calls out to `find <paths>` and immediately returns a closure. Running that
   closure will return a List of up to 1000 files whose paths match
   `path_filter`, and if the path is a symlink then whose real path matches
   `realpath_filter`; it also returns an SSet of all of the symlinks that
    point to _directories_ outside of `paths`.

    If kind_of_path fails, then we only emit a warning if error_filter passes *)
let make_next_files_and_symlinks
<<<<<<< HEAD
    ~node_module_filter ~module_alias_filter ~path_filter ~realpath_filter ~error_filter paths =
  let prefix_checkers = Core_list.map ~f:is_prefix paths in
=======
    ~node_module_filter ~path_filter ~realpath_filter ~error_filter paths =
  let prefix_checkers = Base.List.map ~f:is_prefix paths in
>>>>>>> 8130bf68
  let rec process sz (acc, symlinks) files dir stack =
    if sz >= max_files then
      ((acc, symlinks), S_Dir (files, dir, stack))
    else
      match files with
      | [] -> process_stack sz (acc, symlinks) stack
      | file :: files ->
        let file =
          if dir = "" then
            file
          else
            Filename.concat dir file
        in
        (match kind_of_path file with
        | Reg real ->
          if path_filter file && (file = real || realpath_filter real) && can_read real then
            process (sz + 1) (real :: acc, symlinks) files dir stack
          else
            process sz (acc, symlinks) files dir stack
        | Dir (path, is_symlink) ->
          if node_module_filter file || module_alias_filter file then
            node_modules_containers :=
              SMap.add
                ~combine:SSet.union
                (Filename.dirname file)
                (file |> Filename.basename |> SSet.singleton)
                !node_modules_containers;
          let dirfiles = Array.to_list @@ try_readdir path in
          let symlinks =
            (* accumulates all of the symlinks that point to
               directories outside of `paths`; symlinks that point to
               directories already covered by `paths` will be found on
               their own, so they are skipped. *)
            if not (List.exists (fun check -> check path) prefix_checkers) then
              SSet.add path symlinks
            else
              symlinks
          in
          if is_symlink then
            process sz (acc, symlinks) files dir stack
          else
            process sz (acc, symlinks) dirfiles file (S_Dir (files, dir, stack))
        | StatError msg ->
          if error_filter file then prerr_endline msg;
          process sz (acc, symlinks) files dir stack
        | Other -> process sz (acc, symlinks) files dir stack)
  and process_stack sz accs = function
    | S_Nil -> (accs, S_Nil)
    | S_Dir (files, dir, stack) -> process sz accs files dir stack
  in
  let state = ref (S_Dir (paths, "", S_Nil)) in
  fun () ->
    let ((res, symlinks), st) = process_stack 0 ([], SSet.empty) !state in
    state := st;
    (res, symlinks)

(* Returns a closure that returns batches of files matching `path_filter` and/or
   `realpath_filter` (see `make_next_files_and_symlinks`), starting from `paths`
   and including any directories that are symlinked to even if they are outside
   of `paths`. *)
let make_next_files_following_symlinks
<<<<<<< HEAD
    ~node_module_filter ~module_alias_filter ~path_filter ~realpath_filter ~error_filter paths =
  let paths = Core_list.map ~f:Path.to_string paths in
=======
    ~node_module_filter ~path_filter ~realpath_filter ~error_filter paths =
  let paths = Base.List.map ~f:Path.to_string paths in
>>>>>>> 8130bf68
  let cb =
    ref
      (make_next_files_and_symlinks
         ~node_module_filter
         ~module_alias_filter
         ~path_filter
         ~realpath_filter
         ~error_filter
         paths)
  in
  let symlinks = ref SSet.empty in
  let seen_symlinks = ref SSet.empty in
  let rec rec_cb () =
    let (files, new_symlinks) = !cb () in
    symlinks :=
      SSet.fold
        (fun symlink accum ->
          if SSet.mem symlink !seen_symlinks then
            accum
          else
            SSet.add symlink accum)
        new_symlinks
        !symlinks;
    seen_symlinks := SSet.union new_symlinks !seen_symlinks;
    let num_files = List.length files in
    if num_files > 0 then
      files
    else if SSet.is_empty !symlinks then
      []
    else
      let paths = SSet.elements !symlinks in
      symlinks := SSet.empty;

      (* since we're following a symlink, use realpath_filter for both *)
      cb :=
        make_next_files_and_symlinks
          ~node_module_filter
          ~module_alias_filter
          ~path_filter:realpath_filter
          ~realpath_filter
          ~error_filter
          paths;
      rec_cb ()
  in
  rec_cb

(* Calls `next` repeatedly until it is resolved, returning a SSet of results *)
let get_all =
  let rec get_all_rec next accum =
    match next () with
    | [] -> accum
    | result ->
      let accum = List.fold_left (fun set x -> SSet.add x set) accum result in
      get_all_rec next accum
  in
  (fun next -> get_all_rec next SSet.empty)

let init ?(flowlibs_only = false) (options : options) =
  let node_module_filter = is_node_module options in
  let module_alias_filter = is_module_alias options in
  let libs =
    if flowlibs_only then
      []
    else
      options.lib_paths
  in
  let (libs, filter) =
    match options.default_lib_dir with
    | None -> (libs, is_valid_path ~options)
    | Some root ->
      let is_in_flowlib = is_prefix (Path.to_string root) in
      let is_valid_path = is_valid_path ~options in
      let filter path = is_in_flowlib path || is_valid_path path in
      (root :: libs, filter)
  in
  (* preserve enumeration order *)
  let libs =
    if libs = [] then
      []
    else
      let get_next lib =
        let lib_str = Path.to_string lib in
        (* TODO: better to parse json files, not ignore them *)
        let filter' path = (path = lib_str || filter path) && not (is_json_file path) in
        make_next_files_following_symlinks
          ~node_module_filter
          ~module_alias_filter
          ~path_filter:filter'
          ~realpath_filter:filter'
          ~error_filter:(fun _ -> true)
          [lib]
      in
      libs |> Base.List.map ~f:(fun lib -> SSet.elements (get_all (get_next lib))) |> List.flatten
  in
  (libs, SSet.of_list libs)

(* Local reference to the module exported by a file. Like other local references
   to modules imported by the file, it is a member of Context.module_map. *)
let module_ref file = File_key.to_string file

let lib_module_ref = ""

let dir_sep = Str.regexp "[/\\\\]"

let current_dir_name = Str.regexp_string Filename.current_dir_name

let parent_dir_name = Str.regexp_string Filename.parent_dir_name

let absolute_path_regexp = Str.regexp "^\\(/\\|[A-Za-z]:[/\\\\]\\)"

let project_root_token = Str.regexp_string "<PROJECT_ROOT>"

let is_matching path pattern_list =
  List.fold_left
    (fun current (pattern, rx) ->
      if String_utils.string_starts_with pattern "!" then
        current && not (Str.string_match rx path 0)
      else
        current || Str.string_match rx path 0)
    false
    pattern_list

(* true if a file path matches an [ignore] entry in config *)
let is_ignored (options : options) path =
  (* On Windows, the path may use \ instead of /, but let's standardize the
   * ignore regex to use / *)
  let path = Sys_utils.normalize_filename_dir_sep path in
  is_matching path options.ignores

(* true if a file path matches an [untyped] entry in config *)
let is_untyped (options : options) path =
  (* On Windows, the path may use \ instead of /, but let's standardize the
   * ignore regex to use / *)
  let path = Sys_utils.normalize_filename_dir_sep path in
  is_matching path options.untyped

(* true if a file path matches a [declarations] entry in config *)
let is_declaration (options : options) path =
  (* On Windows, the path may use \ instead of /, but let's standardize the
   * ignore regex to use / *)
  let path = Sys_utils.normalize_filename_dir_sep path in
  is_matching path options.declarations

(* true if a file path matches an [include] path in config *)
let is_included options f = Path_matcher.matches options.includes f

let wanted ~options lib_fileset =
  let is_ignored_ = is_ignored options in
  (fun path -> (not (is_ignored_ path)) && not (SSet.mem path lib_fileset))

let watched_paths options = Path_matcher.stems options.includes

(**
 * Creates a "next" function (see also: `get_all`) for finding the files in a
 * given FlowConfig root. This means all the files under the root and all the
 * included files, minus the ignored files and the libs.
 *
 * If `all` is true, ignored files and libs are also returned.
 * If subdir is set, then we return the subset of files under subdir
 *)
let make_next_files ~root ~all ~subdir ~options ~libs =
  let node_module_filter = is_node_module options in
  let module_alias_filter = is_module_alias options in
  let filter =
    if all then
      fun _ ->
    true
    else
      wanted ~options libs
  in
  (* The directories from which we start our search *)
  let starting_points =
    match subdir with
    | None -> watched_paths options
    | Some subdir -> [subdir]
  in
  let root_str = Path.to_string root in
  let is_valid_path = is_valid_path ~options in
  let realpath_filter path = is_valid_path path && filter path in
  let path_filter =
    (*
     * This function is very hot on large codebases, so specialize it up front
     * to minimize work.
     *)
    match subdir with
    | None ->
      fun path ->
        (String_utils.string_starts_with path root_str || is_included options path)
        && realpath_filter path
    | Some subdir ->
      (* The subdir might contain symlinks outside of the subdir. To prevent
       * these files from being returned, we modify the path filter to check
       * that the realpath starts with the subdir *)
      let subdir_str = Path.to_string subdir in
      fun path ->
        String_utils.string_starts_with path subdir_str
        && (String_utils.string_starts_with path root_str || is_included options path)
        && realpath_filter path
  in
  make_next_files_following_symlinks
    ~node_module_filter
    ~module_alias_filter
    ~path_filter
    ~realpath_filter
    ~error_filter:filter
    starting_points

let is_windows_root root =
  Sys.win32
  && String.length root = 2
  && root.[1] = ':'
  &&
  match root.[0] with
  | 'a' .. 'z'
  | 'A' .. 'Z' ->
    true
  | _ -> false

let rec normalize_path dir file = normalize_path_ dir (Str.split_delim dir_sep file)

and normalize_path_ dir names =
  match names with
  | dot :: names when dot = Filename.current_dir_name ->
    (* ./<names> => dir/names *)
    normalize_path_ dir names
  | dots :: names when dots = Filename.parent_dir_name ->
    (* ../<names> => parent(dir)/<names> *)
    normalize_path_ (Filename.dirname dir) names
  | "" :: names when names <> [] ->
    (* /<names> => /<names> *)
    construct_path Filename.dir_sep names
  | root :: names when is_windows_root root ->
    (* C:\<names> => C:\<names> *)
    construct_path (root ^ Filename.dir_sep) names
  | _ ->
    (* <names> => dir/<names> *)
    construct_path dir names

and construct_path = List.fold_left Filename.concat

(* relative_path: (/path/to/foo, /path/to/bar/baz) -> ../bar/baz
 * absolute_path (/path/to/foo, ../bar/baz) -> /path/to/bar/baz
 *
 * Both of these are designed to avoid using Path and realpath so that we don't actually read the
 * file system *)
let (relative_path, absolute_path) =
  let split_path =
    let rec f acc rest =
      let dir = Filename.dirname rest in
      if rest = dir then
        if Filename.is_relative dir (* True for things like ".", false for "/", "C:/" *) then
          acc
        (* "path/to/foo.js" becomes ["path"; "to"; "foo.js"] *)
        else
          match acc with
          | [] -> [dir] (* "/" becomes ["/"] *)
          | last_dir :: rest ->
            (* "/path/to/foo.js" becomes ["/path"; "to"; "foo.js"] *)
            Filename.concat dir last_dir :: rest
      else
        f (Filename.basename rest :: acc) dir
    in
    (fun path -> f [] path)
  in
  let rec make_relative = function
    | (dir1 :: root, dir2 :: file) when dir1 = dir2 -> make_relative (root, file)
    | (root, file) -> List.fold_left (fun path _ -> Filename.parent_dir_name :: path) file root
  in
  let make_relative root file =
    (* This functions is only used for displaying error location or creating saved state.
       We use '/' as file separator even on Windows. This simplify the test-suite script... *)
    make_relative (split_path root, split_path file) |> String.concat "/"
  in
  let rec absolute_path = function
    | (_ :: root, dir2 :: file) when dir2 = Filename.parent_dir_name -> absolute_path (root, file)
    | (root, file) -> List.rev_append root file
  in
  let absolute_path root file =
    (* Let's avoid creating paths like "/path/to/foo/." *)
    if file = Filename.current_dir_name || file = "" then
      root
    else
      absolute_path (List.rev @@ split_path root, split_path file)
      (* We may actually use these paths, so use the correct directory sep *)
      |> String.concat Filename.dir_sep
  in
  (make_relative, absolute_path)

(* helper to get the full path to the "flow-typed" library dir *)
let get_flowtyped_path root = make_path_absolute root "flow-typed"

(* helper: make different kinds of File_key.t from a path string *)
let filename_from_string ~options p =
  let resource_file_exts = options.module_resource_exts in
  match Utils_js.extension_of_filename p with
  | Some ".json" -> File_key.JsonFile p
  | Some ext when SSet.mem ext resource_file_exts -> File_key.ResourceFile p
  | _ -> File_key.SourceFile p

let mkdirp path_str perm =
  let parts = Str.split dir_sep path_str in
  (* If path_str is absolute, then path_prefix will be something like C:\ on
   * Windows and / on Linux *)
  let path_prefix =
    if Str.string_match absolute_path_regexp path_str 0 then
      Str.matched_string path_str
    else
      ""
  in
  (* On Windows, the Str.split above will mean the first part of an absolute
   * path will be something like C:, so let's remove that *)
  let parts =
    match parts with
    | first_part :: rest when first_part ^ Filename.dir_sep = path_prefix -> rest
    | parts -> parts
  in
  ignore
    (List.fold_left
       (fun path_str part ->
         let new_path_str = Filename.concat path_str part in
         Unix.((try mkdir new_path_str perm with Unix_error (EEXIST, "mkdir", _) -> ()));
         new_path_str)
       path_prefix
       parts)

(* Given a path, we want to know if it's in a node_modules/ directory or not. *)
let is_within_node_modules ~root ~options path =
  (* We use paths that are relative to the root, so that we ignore ancestor directories *)
  let path = relative_path (Path.to_string root) path in
  let directories = Str.split dir_sep path |> SSet.of_list in
  let node_resolver_dirnames = node_resolver_dirnames options |> SSet.of_list in
  not (SSet.inter directories node_resolver_dirnames |> SSet.is_empty)

(* Given a path, we want to know if it's a resolve alias. *)
let is_within_alias_directory ~root ~options path =
  (* We use paths that are relative to the root, so that we ignore ancestor directories *)
  let path = relative_path (Path.to_string root) path in
  let directories = Str.split dir_sep path |> SSet.of_list in
  let node_resolver_aliases = node_resolver_aliases options |> SSet.of_list in
  not (SSet.inter directories node_resolver_aliases |> SSet.is_empty)

(* realpath doesn't work for non-existent paths. So let's find the longest existent prefix, run
 * realpath on that, and then append the rest to it
 *)
let imaginary_realpath =
  (* Realpath fails on non-existent paths. So let's find the longest prefix which exists. We
   * recurse using Sys.file_exists, which is just a single stat, as opposed to realpath which
   * stats /foo, then /foo/bar, then /foo/bar/baz, etc *)
  let rec find_real_prefix path rev_suffix =
    let rev_suffix = Filename.basename path :: rev_suffix in
    let prefix = Filename.dirname path in
    (* Sys.file_exists should always return true for / and for . so we should never get into
     * infinite recursion. Let's assert that *)
    assert (prefix <> path);
    if Sys.file_exists prefix then
      (prefix, rev_suffix)
    else
      find_real_prefix prefix rev_suffix
  in
  fun path ->
    let (real_prefix, rev_suffix) = find_real_prefix path [] in
    match Sys_utils.realpath real_prefix with
    | None -> failwith (Utils_js.spf "Realpath failed for existent path %s" real_prefix)
    | Some abs -> List.fold_left Filename.concat abs rev_suffix

let canonicalize_filenames ~cwd ~handle_imaginary filenames =
  Base.List.map
    ~f:(fun filename ->
      let filename = Sys_utils.expanduser filename in
      (* normalize ~ *)
      let filename = normalize_path cwd filename in
      (* normalize ./ and ../ *)
      match Sys_utils.realpath filename with
      (* normalize symlinks *)
      | Some abs -> abs
      | None -> handle_imaginary filename)
    filenames

let expand_project_root_token_to_string ~root str =
  let root = Path.to_string root |> Sys_utils.normalize_filename_dir_sep in
  str |> Str.split_delim project_root_token |> String.concat root

let expand_project_root_token_to_regexp ~root str =
  expand_project_root_token_to_string ~root str |> Str.regexp<|MERGE_RESOLUTION|>--- conflicted
+++ resolved
@@ -198,13 +198,8 @@
 
     If kind_of_path fails, then we only emit a warning if error_filter passes *)
 let make_next_files_and_symlinks
-<<<<<<< HEAD
     ~node_module_filter ~module_alias_filter ~path_filter ~realpath_filter ~error_filter paths =
-  let prefix_checkers = Core_list.map ~f:is_prefix paths in
-=======
-    ~node_module_filter ~path_filter ~realpath_filter ~error_filter paths =
   let prefix_checkers = Base.List.map ~f:is_prefix paths in
->>>>>>> 8130bf68
   let rec process sz (acc, symlinks) files dir stack =
     if sz >= max_files then
       ((acc, symlinks), S_Dir (files, dir, stack))
@@ -266,13 +261,8 @@
    and including any directories that are symlinked to even if they are outside
    of `paths`. *)
 let make_next_files_following_symlinks
-<<<<<<< HEAD
     ~node_module_filter ~module_alias_filter ~path_filter ~realpath_filter ~error_filter paths =
-  let paths = Core_list.map ~f:Path.to_string paths in
-=======
-    ~node_module_filter ~path_filter ~realpath_filter ~error_filter paths =
   let paths = Base.List.map ~f:Path.to_string paths in
->>>>>>> 8130bf68
   let cb =
     ref
       (make_next_files_and_symlinks
