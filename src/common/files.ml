(**
 * Copyright (c) Facebook, Inc. and its affiliates.
 *
 * This source code is licensed under the MIT license found in the
 * LICENSE file in the root directory of this source tree.
 *)

(************** file filter utils ***************)

type options = {
  default_lib_dir: Path.t option;
  ignores: (string * Str.regexp) list;
  untyped: (string * Str.regexp) list;
  declarations: (string * Str.regexp) list;
  includes: Path_matcher.t;
  lib_paths: Path.t list;
  module_file_exts: SSet.t;
  module_resource_exts: SSet.t;
  node_resolver_dirnames: string list;
  node_resolver_aliases: string list;
}

let default_lib_dir options = options.default_lib_dir

let ignores options = options.ignores

let untyped options = options.untyped

let declarations options = options.declarations

let includes options = options.includes

let lib_paths options = options.lib_paths

let module_file_exts options = options.module_file_exts

let module_resource_exts options = options.module_resource_exts

let node_resolver_dirnames options = options.node_resolver_dirnames

<<<<<<< HEAD
let node_resolver_aliases options = options.node_resolver_aliases

let node_modules_containers = ref SSet.empty
=======
(* During node module resolution, we need to look for node_modules/ directories
 * as we walk up the path. But checking each directory for them would be expensive.
 * So instead we memorize which directories contain node_modules/ directories.
 *
 * This is complicated by the node_resolver_dirnames option, which means
 * node_modules/ directories might go by other names. So we need to keep track
 * of which directories contain node_modules/ directories and which aliases we've
 * seen *)
let node_modules_containers = ref SMap.empty
>>>>>>> 4fe42265

let global_file_name = "(global)"

let flow_ext = ".flow"

let has_flow_ext file = File_key.check_suffix file flow_ext

let chop_flow_ext file =
  if has_flow_ext file then
    Some (File_key.chop_suffix file flow_ext)
  else
    None

let is_directory path = (try Sys.is_directory path with Sys_error _ -> false)

let is_prefix prefix =
  let prefix_with_sep =
    if String_utils.string_ends_with prefix Filename.dir_sep then
      prefix
    else
      prefix ^ Filename.dir_sep
  in
  (fun path -> path = prefix || String_utils.string_starts_with path prefix_with_sep)

let is_json_file filename = Utils_js.extension_of_filename filename = Some ".json"

(* This is the set of file extensions which we watch for changes *)
let get_all_watched_extensions options =
  SSet.union options.module_file_exts options.module_resource_exts

let is_valid_path =
  (* Given a file foo.bar.baz.bat, checks the extensions .bat, .baz.bat, and .bar.baz.bat *)
  let check_ext =
    (*    helper file_exts "foo.bar.baz" "" ".bat"
     * -> helper file_exts "foo.bar" ".bat" ".baz"
     * -> helper file_exts "foo" ".baz.bat" ".bar"
     * -> helper file_exts "" ".bar.baz.bat" ""
     * -> false
     *)
    let rec helper file_exts basename acc ext =
      ext <> ""
      &&
      let acc = ext ^ acc in
      SSet.mem acc file_exts
      ||
      let basename = Filename.chop_suffix basename ext in
      let ext = Filename.extension basename in
      helper file_exts basename acc ext
    in
    fun file_exts basename ->
      let extension = Filename.extension basename in
      let acc = "" in
      if extension = flow_ext then
        (* We treat bar.foo.flow like bar.foo *)
        let basename = Filename.chop_suffix basename flow_ext in
        helper file_exts basename acc (Filename.extension basename)
      else
        helper file_exts basename acc extension
  in
  let is_dot_file basename = basename <> "" && basename.[0] = '.' in
  fun ~options ->
    let file_exts = get_all_watched_extensions options in
    fun path ->
      let basename = Filename.basename path in
      (not (is_dot_file basename)) && (check_ext file_exts basename || basename = "package.json")

let is_node_module options path = List.mem (Filename.basename path) options.node_resolver_dirnames

let is_module_alias options path = List.mem (Filename.basename path) options.node_resolver_aliases

let is_flow_file ~options =
  let is_valid_path = is_valid_path ~options in
  (fun path -> is_valid_path path && not (is_directory path))

let realpath path =
  match Sys_utils.realpath path with
  | Some path -> path
  | None -> path

(* perhaps this should error? *)

let make_path_absolute root path =
  if Filename.is_relative path then
    Path.concat root path
  else
    Path.make path

type file_kind =
  | Reg of string
  | Dir of string * bool
  | StatError of string
  | Other

(* Determines whether a path is a regular file, a directory, or something else
   like a pipe, socket or device. If `path` is a symbolic link, then it returns
   the type of the target of the symlink, and the target's real path. *)
let kind_of_path path =
  Unix.(
    try
      match (Sys_utils.lstat path).st_kind with
      | S_REG -> Reg path
      | S_LNK ->
        (try
           match (stat path).st_kind with
           | S_REG -> Reg (realpath path)
           | S_DIR -> Dir (realpath path, true)
           | _ -> Other
           (* Don't spew errors on broken symlinks *)
         with Unix_error (ENOENT, _, _) -> Other)
      | S_DIR -> Dir (path, false)
      | _ -> Other
    with
    | Unix_error (ENOENT, _, _) when Sys.win32 && String.length path >= 248 ->
      StatError
        (Utils_js.spf
           "On Windows, paths must be less than 248 characters for directories and 260 characters for files. This path has %d characters. Skipping %s"
           (String.length path)
           path)
    | Unix_error (e, _, _) ->
      StatError (Utils_js.spf "Skipping %s: %s\n%!" path (Unix.error_message e)))

let can_read path =
  try
    let () = Unix.access path [Unix.R_OK] in
    true
  with Unix.Unix_error (e, _, _) ->
    Printf.eprintf "Skipping %s: %s\n%!" path (Unix.error_message e);
    false

let try_readdir path =
  try Sys.readdir path
  with Sys_error msg ->
    Printf.eprintf "Skipping %s\n%!" msg;
    [||]

type stack =
  | S_Nil
  | S_Dir of string list * string * stack

let max_files = 1000

(* Calls out to `find <paths>` and immediately returns a closure. Running that
   closure will return a List of up to 1000 files whose paths match
   `path_filter`, and if the path is a symlink then whose real path matches
   `realpath_filter`; it also returns an SSet of all of the symlinks that
    point to _directories_ outside of `paths`.

    If kind_of_path fails, then we only emit a warning if error_filter passes *)
let make_next_files_and_symlinks
    ~node_module_filter ~module_alias_filter ~path_filter ~realpath_filter ~error_filter paths =
  let prefix_checkers = Core_list.map ~f:is_prefix paths in
  let rec process sz (acc, symlinks) files dir stack =
    if sz >= max_files then
      ((acc, symlinks), S_Dir (files, dir, stack))
    else
      match files with
      | [] -> process_stack sz (acc, symlinks) stack
      | file :: files ->
        let file =
          if dir = "" then
            file
          else
            Filename.concat dir file
        in
        (match kind_of_path file with
        | Reg real ->
          if path_filter file && (file = real || realpath_filter real) && can_read real then
            process (sz + 1) (real :: acc, symlinks) files dir stack
          else
            process sz (acc, symlinks) files dir stack
        | Dir (path, is_symlink) ->
<<<<<<< HEAD
          if node_module_filter file || module_alias_filter file then
            node_modules_containers := SSet.add (Filename.dirname file) !node_modules_containers;
=======
          if node_module_filter file then
            node_modules_containers :=
              SMap.add
                ~combine:SSet.union
                (Filename.dirname file)
                (file |> Filename.basename |> SSet.singleton)
                !node_modules_containers;
>>>>>>> 4fe42265
          let dirfiles = Array.to_list @@ try_readdir path in
          let symlinks =
            (* accumulates all of the symlinks that point to
               directories outside of `paths`; symlinks that point to
               directories already covered by `paths` will be found on
               their own, so they are skipped. *)
            if not (List.exists (fun check -> check path) prefix_checkers) then
              SSet.add path symlinks
            else
              symlinks
          in
          if is_symlink then
            process sz (acc, symlinks) files dir stack
          else
            process sz (acc, symlinks) dirfiles file (S_Dir (files, dir, stack))
        | StatError msg ->
          if error_filter file then prerr_endline msg;
          process sz (acc, symlinks) files dir stack
        | Other -> process sz (acc, symlinks) files dir stack)
  and process_stack sz accs = function
    | S_Nil -> (accs, S_Nil)
    | S_Dir (files, dir, stack) -> process sz accs files dir stack
  in
  let state = ref (S_Dir (paths, "", S_Nil)) in
  fun () ->
    let ((res, symlinks), st) = process_stack 0 ([], SSet.empty) !state in
    state := st;
    (res, symlinks)

(* Returns a closure that returns batches of files matching `path_filter` and/or
   `realpath_filter` (see `make_next_files_and_symlinks`), starting from `paths`
   and including any directories that are symlinked to even if they are outside
   of `paths`. *)
let make_next_files_following_symlinks
    ~node_module_filter ~module_alias_filter ~path_filter ~realpath_filter ~error_filter paths =
  let paths = Core_list.map ~f:Path.to_string paths in
  let cb =
    ref
      (make_next_files_and_symlinks
         ~node_module_filter
         ~module_alias_filter
         ~path_filter
         ~realpath_filter
         ~error_filter
         paths)
  in
  let symlinks = ref SSet.empty in
  let seen_symlinks = ref SSet.empty in
  let rec rec_cb () =
    let (files, new_symlinks) = !cb () in
    symlinks :=
      SSet.fold
        (fun symlink accum ->
          if SSet.mem symlink !seen_symlinks then
            accum
          else
            SSet.add symlink accum)
        new_symlinks
        !symlinks;
    seen_symlinks := SSet.union new_symlinks !seen_symlinks;
    let num_files = List.length files in
    if num_files > 0 then
      files
    else if SSet.is_empty !symlinks then
      []
    else
      let paths = SSet.elements !symlinks in
      symlinks := SSet.empty;

      (* since we're following a symlink, use realpath_filter for both *)
      cb :=
        make_next_files_and_symlinks
          ~node_module_filter
          ~module_alias_filter
          ~path_filter:realpath_filter
          ~realpath_filter
          ~error_filter
          paths;
      rec_cb ()
  in
  rec_cb

(* Calls `next` repeatedly until it is resolved, returning a SSet of results *)
let get_all =
  let rec get_all_rec next accum =
    match next () with
    | [] -> accum
    | result ->
      let accum = List.fold_left (fun set x -> SSet.add x set) accum result in
      get_all_rec next accum
  in
  (fun next -> get_all_rec next SSet.empty)

let init ?(flowlibs_only = false) (options : options) =
  let node_module_filter = is_node_module options in
  let module_alias_filter = is_module_alias options in
  let libs =
    if flowlibs_only then
      []
    else
      options.lib_paths
  in
  let (libs, filter) =
    match options.default_lib_dir with
    | None -> (libs, is_valid_path ~options)
    | Some root ->
      let is_in_flowlib = is_prefix (Path.to_string root) in
      let is_valid_path = is_valid_path ~options in
      let filter path = is_in_flowlib path || is_valid_path path in
      (root :: libs, filter)
  in
  (* preserve enumeration order *)
  let libs =
    if libs = [] then
      []
    else
      let get_next lib =
        let lib_str = Path.to_string lib in
        (* TODO: better to parse json files, not ignore them *)
        let filter' path = (path = lib_str || filter path) && not (is_json_file path) in
        make_next_files_following_symlinks
          ~node_module_filter
          ~module_alias_filter
          ~path_filter:filter'
          ~realpath_filter:filter'
          ~error_filter:(fun _ -> true)
          [lib]
      in
      libs |> Core_list.map ~f:(fun lib -> SSet.elements (get_all (get_next lib))) |> List.flatten
  in
  (libs, SSet.of_list libs)

(* Local reference to the module exported by a file. Like other local references
   to modules imported by the file, it is a member of Context.module_map. *)
let module_ref file = File_key.to_string file

let lib_module_ref = ""

let dir_sep = Str.regexp "[/\\\\]"

let current_dir_name = Str.regexp_string Filename.current_dir_name

let parent_dir_name = Str.regexp_string Filename.parent_dir_name

let absolute_path_regexp = Str.regexp "^\\(/\\|[A-Za-z]:[/\\\\]\\)"

let project_root_token = Str.regexp_string "<PROJECT_ROOT>"

let is_matching path pattern_list =
  List.fold_left
    (fun current (pattern, rx) ->
      if String_utils.string_starts_with pattern "!" then
        current && not (Str.string_match rx path 0)
      else
        current || Str.string_match rx path 0)
    false
    pattern_list

(* true if a file path matches an [ignore] entry in config *)
let is_ignored (options : options) path =
  (* On Windows, the path may use \ instead of /, but let's standardize the
   * ignore regex to use / *)
  let path = Sys_utils.normalize_filename_dir_sep path in
  is_matching path options.ignores

(* true if a file path matches an [untyped] entry in config *)
let is_untyped (options : options) path =
  (* On Windows, the path may use \ instead of /, but let's standardize the
   * ignore regex to use / *)
  let path = Sys_utils.normalize_filename_dir_sep path in
  is_matching path options.untyped

(* true if a file path matches a [declarations] entry in config *)
let is_declaration (options : options) path =
  (* On Windows, the path may use \ instead of /, but let's standardize the
   * ignore regex to use / *)
  let path = Sys_utils.normalize_filename_dir_sep path in
  is_matching path options.declarations

(* true if a file path matches an [include] path in config *)
let is_included options f = Path_matcher.matches options.includes f

let wanted ~options lib_fileset =
  let is_ignored_ = is_ignored options in
  (fun path -> (not (is_ignored_ path)) && not (SSet.mem path lib_fileset))

let watched_paths options = Path_matcher.stems options.includes

(**
 * Creates a "next" function (see also: `get_all`) for finding the files in a
 * given FlowConfig root. This means all the files under the root and all the
 * included files, minus the ignored files and the libs.
 *
 * If `all` is true, ignored files and libs are also returned.
 * If subdir is set, then we return the subset of files under subdir
 *)
let make_next_files ~root ~all ~subdir ~options ~libs =
  let node_module_filter = is_node_module options in
  let module_alias_filter = is_module_alias options in
  let filter =
    if all then
      fun _ ->
    true
    else
      wanted ~options libs
  in
  (* The directories from which we start our search *)
  let starting_points =
    match subdir with
    | None -> watched_paths options
    | Some subdir -> [subdir]
  in
  let root_str = Path.to_string root in
  let is_valid_path = is_valid_path ~options in
  let realpath_filter path = is_valid_path path && filter path in
  let path_filter =
    (*
     * This function is very hot on large codebases, so specialize it up front
     * to minimize work.
     *)
    match subdir with
    | None ->
      fun path ->
        (String_utils.string_starts_with path root_str || is_included options path)
        && realpath_filter path
    | Some subdir ->
      (* The subdir might contain symlinks outside of the subdir. To prevent
       * these files from being returned, we modify the path filter to check
       * that the realpath starts with the subdir *)
      let subdir_str = Path.to_string subdir in
      fun path ->
        String_utils.string_starts_with path subdir_str
        && (String_utils.string_starts_with path root_str || is_included options path)
        && realpath_filter path
  in
  make_next_files_following_symlinks
    ~node_module_filter
    ~module_alias_filter
    ~path_filter
    ~realpath_filter
    ~error_filter:filter
    starting_points

let is_windows_root root =
  Sys.win32
  && String.length root = 2
  && root.[1] = ':'
  &&
  match root.[0] with
  | 'a' .. 'z'
  | 'A' .. 'Z' ->
    true
  | _ -> false

let rec normalize_path dir file = normalize_path_ dir (Str.split_delim dir_sep file)

and normalize_path_ dir names =
  match names with
  | dot :: names when dot = Filename.current_dir_name ->
    (* ./<names> => dir/names *)
    normalize_path_ dir names
  | dots :: names when dots = Filename.parent_dir_name ->
    (* ../<names> => parent(dir)/<names> *)
    normalize_path_ (Filename.dirname dir) names
  | "" :: names when names <> [] ->
    (* /<names> => /<names> *)
    construct_path Filename.dir_sep names
  | root :: names when is_windows_root root ->
    (* C:\<names> => C:\<names> *)
    construct_path (root ^ Filename.dir_sep) names
  | _ ->
    (* <names> => dir/<names> *)
    construct_path dir names

and construct_path = List.fold_left Filename.concat

(* relative_path: (/path/to/foo, /path/to/bar/baz) -> ../bar/baz
 * absolute_path (/path/to/foo, ../bar/baz) -> /path/to/bar/baz
 *
 * Both of these are designed to avoid using Path and realpath so that we don't actually read the
 * file system *)
let (relative_path, absolute_path) =
  let split_path =
    let rec f acc rest =
      let dir = Filename.dirname rest in
      if rest = dir then
        if Filename.is_relative dir (* True for things like ".", false for "/", "C:/" *) then
          acc
        (* "path/to/foo.js" becomes ["path"; "to"; "foo.js"] *)
        else
          match acc with
          | [] -> [dir] (* "/" becomes ["/"] *)
          | last_dir :: rest ->
            (* "/path/to/foo.js" becomes ["/path"; "to"; "foo.js"] *)
            Filename.concat dir last_dir :: rest
      else
        f (Filename.basename rest :: acc) dir
    in
    (fun path -> f [] path)
  in
  let rec make_relative = function
    | (dir1 :: root, dir2 :: file) when dir1 = dir2 -> make_relative (root, file)
    | (root, file) -> List.fold_left (fun path _ -> Filename.parent_dir_name :: path) file root
  in
  let make_relative root file =
    (* This functions is only used for displaying error location or creating saved state.
       We use '/' as file separator even on Windows. This simplify the test-suite script... *)
    make_relative (split_path root, split_path file) |> String.concat "/"
  in
  let rec absolute_path = function
    | (_ :: root, dir2 :: file) when dir2 = Filename.parent_dir_name -> absolute_path (root, file)
    | (root, file) -> List.rev_append root file
  in
  let absolute_path root file =
    (* Let's avoid creating paths like "/path/to/foo/." *)
    if file = Filename.current_dir_name || file = "" then
      root
    else
      absolute_path (List.rev @@ split_path root, split_path file)
      (* We may actually use these paths, so use the correct directory sep *)
      |> String.concat Filename.dir_sep
  in
  (make_relative, absolute_path)

(* helper to get the full path to the "flow-typed" library dir *)
let get_flowtyped_path root = make_path_absolute root "flow-typed"

(* helper: make different kinds of File_key.t from a path string *)
let filename_from_string ~options p =
  let resource_file_exts = options.module_resource_exts in
  match Utils_js.extension_of_filename p with
  | Some ".json" -> File_key.JsonFile p
  | Some ext when SSet.mem ext resource_file_exts -> File_key.ResourceFile p
  | _ -> File_key.SourceFile p

let mkdirp path_str perm =
  let parts = Str.split dir_sep path_str in
  (* If path_str is absolute, then path_prefix will be something like C:\ on
   * Windows and / on Linux *)
  let path_prefix =
    if Str.string_match absolute_path_regexp path_str 0 then
      Str.matched_string path_str
    else
      ""
  in
  (* On Windows, the Str.split above will mean the first part of an absolute
   * path will be something like C:, so let's remove that *)
  let parts =
    match parts with
    | first_part :: rest when first_part ^ Filename.dir_sep = path_prefix -> rest
    | parts -> parts
  in
  ignore
    (List.fold_left
       (fun path_str part ->
         let new_path_str = Filename.concat path_str part in
         Unix.((try mkdir new_path_str perm with Unix_error (EEXIST, "mkdir", _) -> ()));
         new_path_str)
       path_prefix
       parts)

(* Given a path, we want to know if it's in a node_modules/ directory or not. *)
let is_within_node_modules ~root ~options path =
  (* We use paths that are relative to the root, so that we ignore ancestor directories *)
  let path = relative_path (Path.to_string root) path in
  let directories = Str.split dir_sep path |> SSet.of_list in
  let node_resolver_dirnames = node_resolver_dirnames options |> SSet.of_list in
  not (SSet.inter directories node_resolver_dirnames |> SSet.is_empty)

(* Given a path, we want to know if it's a resolve alias. *)
let is_within_alias_directory ~root ~options path =
  (* We use paths that are relative to the root, so that we ignore ancestor directories *)
  let path = relative_path (Path.to_string root) path in
  let directories = Str.split dir_sep path |> SSet.of_list in
  let node_resolver_aliases = node_resolver_aliases options |> SSet.of_list in
  not (SSet.inter directories node_resolver_aliases |> SSet.is_empty)

(* realpath doesn't work for non-existent paths. So let's find the longest existent prefix, run
 * realpath on that, and then append the rest to it
 *)
let imaginary_realpath =
  (* Realpath fails on non-existent paths. So let's find the longest prefix which exists. We
   * recurse using Sys.file_exists, which is just a single stat, as opposed to realpath which
   * stats /foo, then /foo/bar, then /foo/bar/baz, etc *)
  let rec find_real_prefix path rev_suffix =
    let rev_suffix = Filename.basename path :: rev_suffix in
    let prefix = Filename.dirname path in
    (* Sys.file_exists should always return true for / and for . so we should never get into
     * infinite recursion. Let's assert that *)
    assert (prefix <> path);
    if Sys.file_exists prefix then
      (prefix, rev_suffix)
    else
      find_real_prefix prefix rev_suffix
  in
  fun path ->
    let (real_prefix, rev_suffix) = find_real_prefix path [] in
    match Sys_utils.realpath real_prefix with
    | None -> failwith (Utils_js.spf "Realpath failed for existent path %s" real_prefix)
    | Some abs -> List.fold_left Filename.concat abs rev_suffix

let canonicalize_filenames ~cwd ~handle_imaginary filenames =
  Core_list.map
    ~f:(fun filename ->
      let filename = Sys_utils.expanduser filename in
      (* normalize ~ *)
      let filename = normalize_path cwd filename in
      (* normalize ./ and ../ *)
      match Sys_utils.realpath filename with
      (* normalize symlinks *)
      | Some abs -> abs
      | None -> handle_imaginary filename)
    filenames

let expand_project_root_token_to_string ~root str =
  let root = Path.to_string root |> Sys_utils.normalize_filename_dir_sep in
  str |> Str.split_delim project_root_token |> String.concat root

let expand_project_root_token_to_regexp ~root str =
  expand_project_root_token_to_string ~root str |> Str.regexp<|MERGE_RESOLUTION|>--- conflicted
+++ resolved
@@ -38,11 +38,8 @@
 
 let node_resolver_dirnames options = options.node_resolver_dirnames
 
-<<<<<<< HEAD
 let node_resolver_aliases options = options.node_resolver_aliases
 
-let node_modules_containers = ref SSet.empty
-=======
 (* During node module resolution, we need to look for node_modules/ directories
  * as we walk up the path. But checking each directory for them would be expensive.
  * So instead we memorize which directories contain node_modules/ directories.
@@ -52,7 +49,6 @@
  * of which directories contain node_modules/ directories and which aliases we've
  * seen *)
 let node_modules_containers = ref SMap.empty
->>>>>>> 4fe42265
 
 let global_file_name = "(global)"
 
@@ -224,18 +220,13 @@
           else
             process sz (acc, symlinks) files dir stack
         | Dir (path, is_symlink) ->
-<<<<<<< HEAD
           if node_module_filter file || module_alias_filter file then
-            node_modules_containers := SSet.add (Filename.dirname file) !node_modules_containers;
-=======
-          if node_module_filter file then
             node_modules_containers :=
               SMap.add
                 ~combine:SSet.union
                 (Filename.dirname file)
                 (file |> Filename.basename |> SSet.singleton)
                 !node_modules_containers;
->>>>>>> 4fe42265
           let dirfiles = Array.to_list @@ try_readdir path in
           let symlinks =
             (* accumulates all of the symlinks that point to
