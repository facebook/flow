(*
 * Copyright (c) Facebook, Inc. and its affiliates.
 *
 * This source code is licensed under the MIT license found in the
 * LICENSE file in the root directory of this source tree.
 *)

type sketchy_null_kind =
  | SketchyNullBool
  | SketchyNullString
  | SketchyNullNumber
  | SketchyNullMixed
  | SketchyNullEnumBool
  | SketchyNullEnumString
  | SketchyNullEnumNumber

type sketchy_number_kind = SketchyNumberAnd

type property_assignment_kind =
  | PropertyNotDefinitelyInitialized
  | ReadFromUninitializedProperty
  | MethodCallBeforeEverythingInitialized
  | ThisBeforeEverythingInitialized
  | PropertyFunctionCallBeforeEverythingInitialized

type lint_kind =
  | SketchyNull of sketchy_null_kind
  | SketchyNumber of sketchy_number_kind
  | UntypedTypeImport
  | UntypedImport
  | NonstrictImport
  | UnclearType
  | DeprecatedType
  | DeprecatedUtility
  | DynamicExport
  | UnsafeGettersSetters
  | UnnecessaryOptionalChain
  | UnnecessaryInvariant
  | SignatureVerificationFailure
  | ImplicitInexactObject
  | UninitializedInstanceProperty
<<<<<<< HEAD
  | NonArraySpread
  | NoFloatingPromises
=======
  | AmbiguousObjectType
>>>>>>> 54ea5bfb

val string_of_kind : lint_kind -> string

val kinds_of_string : string -> lint_kind list option

module LintMap : WrappedMap.S with type key = lint_kind

module LintSet : Set.S with type elt = lint_kind<|MERGE_RESOLUTION|>--- conflicted
+++ resolved
@@ -39,12 +39,8 @@
   | SignatureVerificationFailure
   | ImplicitInexactObject
   | UninitializedInstanceProperty
-<<<<<<< HEAD
-  | NonArraySpread
   | NoFloatingPromises
-=======
   | AmbiguousObjectType
->>>>>>> 54ea5bfb
 
 val string_of_kind : lint_kind -> string
 
