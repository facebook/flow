--- conflicted
+++ resolved
@@ -51,50 +51,6 @@
     in
     a_prec >= b_prec
 
-<<<<<<< HEAD
-  let is_assignable_lhs = Expression.(function
-    | _, MetaProperty { MetaProperty.meta = (_, "new"); property = (_, "target") }
-      -> false (* #sec-static-semantics-static-semantics-isvalidsimpleassignmenttarget *)
-    | _, MetaProperty { MetaProperty.meta = (_, "import"); property = (_, "meta") }
-      -> false (* #sec-static-semantics-static-semantics-isvalidsimpleassignmenttarget *)
-      (* draft spec: https://tc39.github.io/proposal-import-meta/ *)
-
-    | _, Array _
-    | _, Identifier _
-    | _, Member _
-    | _, MetaProperty _
-    | _, Object _
-      -> true
-
-    | _, ArrowFunction _
-    | _, Assignment _
-    | _, Binary _
-    | _, Call _
-    | _, Class _
-    | _, Comprehension _
-    | _, Conditional _
-    | _, Function _
-    | _, Generator _
-    | _, Import _
-    | _, JSXElement _
-    | _, JSXFragment _
-    | _, Literal _
-    | _, Logical _
-    | _, New _
-    | _, OptionalCall _
-    | _, OptionalMember _
-    | _, Sequence _
-    | _, Super
-    | _, TaggedTemplate _
-    | _, TemplateLiteral _
-    | _, This
-    | _, TypeCast _
-    | _, Unary _
-    | _, Update _
-    | _, Yield _
-      -> false
-  )
-=======
   let is_assignable_lhs =
     Expression.(
       function
@@ -106,6 +62,15 @@
             } ) ->
         false
       (* #sec-static-semantics-static-semantics-isvalidsimpleassignmenttarget *)
+      | ( _,
+          MetaProperty
+            {
+              MetaProperty.meta = (_, { Identifier.name = "import"; comments = _ });
+              property = (_, { Identifier.name = "meta"; comments = _ });
+            } ) ->
+        false
+      (* #sec-static-semantics-static-semantics-isvalidsimpleassignmenttarget *)
+      (* draft spec: https://tc39.github.io/proposal-import-meta/ *)
       | (_, Array _)
       | (_, Identifier _)
       | (_, Member _)
@@ -139,7 +104,6 @@
       | (_, Update _)
       | (_, Yield _) ->
         false)
->>>>>>> 10efc9f5
 
   let as_expression = Pattern_cover.as_expression
 
@@ -254,62 +218,6 @@
             in
             (argument, delegate)
         in
-<<<<<<< HEAD
-        let argument =
-          if delegate || has_argument
-          then Some (assignment env)
-          else None in
-        argument, delegate
-    in
-    Expression.(Yield Yield.({
-      argument;
-      delegate;
-    }))
-  ) env
-
-  and is_lhs = Expression.(function
-    | _, MetaProperty { MetaProperty.meta = (_, "new"); property = (_, "target") }
-      -> false (* #sec-static-semantics-static-semantics-isvalidsimpleassignmenttarget *)
-    | _, MetaProperty { MetaProperty.meta = (_, "import"); property = (_, "meta") }
-      -> false (* #sec-static-semantics-static-semantics-isvalidsimpleassignmenttarget *)
-      (* draft spec: https://tc39.github.io/proposal-import-meta/ *)
-
-    | _, Identifier _
-    | _, Member _
-    | _, MetaProperty _
-      -> true
-
-    | _, Array _
-    | _, ArrowFunction _
-    | _, Assignment _
-    | _, Binary _
-    | _, Call _
-    | _, Class _
-    | _, Comprehension _
-    | _, Conditional _
-    | _, Function _
-    | _, Generator _
-    | _, Import _
-    | _, JSXElement _
-    | _, JSXFragment _
-    | _, Literal _
-    | _, Logical _
-    | _, New _
-    | _, Object _
-    | _, OptionalCall _
-    | _, OptionalMember _
-    | _, Sequence _
-    | _, Super
-    | _, TaggedTemplate _
-    | _, TemplateLiteral _
-    | _, This
-    | _, TypeCast _
-    | _, Unary _
-    | _, Update _
-    | _, Yield _
-      -> false
-  )
-=======
         let trailing =
           match argument with
           | None -> Peek.comments env
@@ -336,6 +244,15 @@
             } ) ->
         false
       (* #sec-static-semantics-static-semantics-isvalidsimpleassignmenttarget *)
+      | ( _,
+          MetaProperty
+            {
+              MetaProperty.meta = (_, { Identifier.name = "import"; comments = _ });
+              property = (_, { Identifier.name = "meta"; comments = _ });
+            } ) ->
+        false
+      (* #sec-static-semantics-static-semantics-isvalidsimpleassignmenttarget *)
+      (* draft spec: https://tc39.github.io/proposal-import-meta/ *)
       | (_, Identifier _)
       | (_, Member _)
       | (_, MetaProperty _) ->
@@ -369,7 +286,6 @@
       | (_, Update _)
       | (_, Yield _) ->
         false)
->>>>>>> 10efc9f5
 
   and assignment_op env =
     let op =
@@ -728,54 +644,37 @@
         error_unexpected ~expected:"either a call or access of `super`" env;
       super
 
-<<<<<<< HEAD
-  and import env = with_loc (fun env ->
+  and import env =
     let start_loc = Peek.loc env in
     Expect.token env T_IMPORT;
-    match Peek.token env with
-    | T_LPAREN ->
-      (* "import(...)" syntax *)
-      Eat.token env;
-      let arg = assignment (with_no_in false env) in
-      Expect.token env T_RPAREN;
-      Expression.Import arg
-    | T_PERIOD -> begin
+
+    if Peek.token env = T_PERIOD then (
       (* "import.meta" syntax (no other metaproperties are permitted) *)
-      Eat.token env;
+      Expect.token env T_PERIOD;
+      let meta = Flow_ast_utils.ident_of_source (start_loc, "import") in
       match Peek.token env with
       | T_IDENTIFIER { raw = "meta"; _ } ->
-        Eat.token env;
-        let end_loc = Peek.loc env in
-        Expression.(MetaProperty MetaProperty.({
-          meta = start_loc, "import";
-          property = end_loc, "meta";
-        }))
+        let property = Parse.identifier env in
+        let end_loc = fst property in
+        (Loc.btwn start_loc end_loc, Expression.(MetaProperty MetaProperty.{ meta; property }))
       | T_IDENTIFIER _ ->
         error_at env (start_loc, Parse_error.InvalidImportMetaProperty);
-        Expression.Identifier (start_loc, "import")
+        Eat.token env;
+        (start_loc, Expression.Identifier meta)
       | _ ->
-        error_unexpected env;
-        Expression.Identifier (start_loc, "import")
-      end
-    | _ ->
-      error_unexpected env;
-      Expression.Identifier (start_loc, "import")
-  ) env
-
-  and call_cover ?(allow_optional_chain=true) ?(in_optional_chain=false) env start_loc left =
-=======
-  and import env =
-    with_loc
-      (fun env ->
-        Expect.token env T_IMPORT;
-        Expect.token env T_LPAREN;
-        let arg = assignment (with_no_in false env) in
-        Expect.token env T_RPAREN;
-        Expression.Import arg)
-      env
+        error_unexpected ~expected:"identifier for `import` metaproperty" env;
+        Eat.token env;
+        (start_loc, Expression.Identifier meta)
+    ) else (
+      (* "import(...)" syntax *)
+      Expect.token env T_LPAREN;
+      let arg = Parse.assignment (with_no_in false env) in
+      let end_loc = Peek.loc env in
+      Expect.token env T_RPAREN;
+      (Loc.btwn start_loc end_loc, Expression.Import arg)
+    )
 
   and call_cover ?(allow_optional_chain = true) ?(in_optional_chain = false) env start_loc left =
->>>>>>> 10efc9f5
     let left = member_cover ~allow_optional_chain ~in_optional_chain env start_loc left in
     let optional = last_token env = Some T_PLING_PERIOD in
     let arguments ?targs env =
