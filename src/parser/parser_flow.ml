--- conflicted
+++ resolved
@@ -99,21 +99,13 @@
     match Peek.token env with
     | T_EXPORT -> Statement.export_declaration ~decorators env
     | T_IMPORT ->
-<<<<<<< HEAD
-        error_on_decorators env decorators;
-        let statement = match Peek.ith_token ~i:1 env with
-          | T_LPAREN | T_PERIOD -> Statement.expression env
-          | _ -> Statement.import_declaration env in
-        statement
-=======
       error_on_decorators env decorators;
       let statement =
         match Peek.ith_token ~i:1 env with
-        | T_LPAREN -> Statement.expression env
+        | T_LPAREN | T_PERIOD -> Statement.expression env
         | _ -> Statement.import_declaration env
       in
       statement
->>>>>>> 10efc9f5
     | T_DECLARE when Peek.ith_token ~i:1 env = T_EXPORT ->
       error_on_decorators env decorators;
       Statement.declare_export_declaration env
