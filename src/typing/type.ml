--- conflicted
+++ resolved
@@ -640,12 +640,8 @@
     | SentinelPropTestT of reason * t * string * bool * UnionEnum.star * t_out
     | IdxUnwrap of reason * t_out
     | IdxUnMaybeifyT of reason * t_out
-<<<<<<< HEAD
     | NoFloatingPromisesT of reason * bool
-    | OptionalChainT of reason * reason * (opt_use_t * t_out) Nel.t
-=======
     | OptionalChainT of reason * reason * (* this *) t * use_t * (* voids *) t_out
->>>>>>> 54ea5bfb
     | InvariantT of reason
     (* Function predicate uses *)
 
@@ -1891,19 +1887,11 @@
         (* the only unresolved tvars at this point are those that instantiate polymorphic types *)
         | OpenT _
         (* some types may not be evaluated yet; TODO *)
-<<<<<<< HEAD
-
-=======
->>>>>>> 54ea5bfb
         | EvalT _
         | TypeAppT _
         | KeysT _
         | IntersectionT _
         (* other types might wrap parts that are accessible directly *)
-<<<<<<< HEAD
-
-=======
->>>>>>> 54ea5bfb
         | OpaqueT _
         | DefT (_, _, InstanceT _)
         | DefT (_, _, PolyT _) ->
@@ -2635,12 +2623,8 @@
     | ObjSealT (reason, _) -> reason
     | ObjTestProtoT (reason, _) -> reason
     | ObjTestT (reason, _, _) -> reason
-<<<<<<< HEAD
-    | OptionalChainT (reason, _, _) -> reason
     | NoFloatingPromisesT (reason, _) -> reason
-=======
     | OptionalChainT (reason, _, _, _, _) -> reason
->>>>>>> 54ea5bfb
     | OrT (reason, _, _) -> reason
     | PredicateT (_, t) -> reason_of_t t
     | ReactKitT (_, reason, _) -> reason
@@ -2817,13 +2801,9 @@
     | ObjSealT (reason, t) -> ObjSealT (f reason, t)
     | ObjTestProtoT (reason, t) -> ObjTestProtoT (f reason, t)
     | ObjTestT (reason, t1, t2) -> ObjTestT (f reason, t1, t2)
-<<<<<<< HEAD
-    | OptionalChainT (reason, lhs_reason, us) -> OptionalChainT (f reason, lhs_reason, us)
     | NoFloatingPromisesT (reason, useful) -> NoFloatingPromisesT (f reason, useful)
-=======
     | OptionalChainT (reason, lhs_reason, this, us, vs) ->
       OptionalChainT (f reason, lhs_reason, this, us, vs)
->>>>>>> 54ea5bfb
     | OrT (reason, t1, t2) -> OrT (f reason, t1, t2)
     | PredicateT (pred, t) -> PredicateT (pred, mod_reason_of_t f t)
     | ReactKitT (use_op, reason, tool) -> ReactKitT (use_op, f reason, tool)
@@ -2986,12 +2966,8 @@
     | SentinelPropTestT (_, _, _, _, _, _)
     | IdxUnwrap (_, _)
     | IdxUnMaybeifyT (_, _)
-<<<<<<< HEAD
-    | OptionalChainT (_, _, _)
     | NoFloatingPromisesT (_, _)
-=======
     | OptionalChainT (_, _, _, _, _)
->>>>>>> 54ea5bfb
     | InvariantT _
     | CallLatentPredT (_, _, _, _, _)
     | CallOpenPredT (_, _, _, _, _)
