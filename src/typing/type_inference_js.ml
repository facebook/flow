(**
 * Copyright (c) 2014, Facebook, Inc.
 * All rights reserved.
 *
 * This source code is licensed under the BSD-style license found in the
 * LICENSE file in the "flow" directory of this source tree. An additional grant
 * of patent rights can be found in the PATENTS file in the same directory.
 *
 *)

(* This module is the entry point of the typechecker. It sets up subtyping
   constraints for every expression, statement, and declaration form in a
   JavaScript AST; the subtyping constraints are themselves solved in module
   Flow_js. It also manages environments, including not only the maintenance of
   scope information for every function (pushing/popping scopes, looking up
   variables) but also flow-sensitive information about local variables at every
   point inside a function (and when to narrow or widen their types). *)

open Utils

module Ast = Spider_monkey_ast

open Modes_js
open Reason_js
open Constraint_js
open Type

module Abnormal : sig

  type abnormal =
    | Return
    | Throw
    | Break of string option
    | Continue of string option
  exception Exn of abnormal
  val swap: abnormal -> bool -> bool
  val set: abnormal -> unit
  val raise_exn: abnormal -> 'a
  val exception_handler: (unit -> 'a) -> (abnormal -> 'a) -> 'a
  val string: abnormal -> string

end = struct

  type abnormal =
    | Return
    | Throw
    | Break of string option
    | Continue of string option

  exception Exn of abnormal

  let raise_exn abnormal =
    raise (Exn abnormal)

  let exception_handler main handler =
    try main ()
    with
    | Exn abnormal -> handler abnormal
    | exn -> raise exn

  (* thread-local global to detect abnormal control flows *)
  let abnormals = Hashtbl.create 0

  let check abnormal =
    Hashtbl.find abnormals abnormal

  let set abnormal =
    Hashtbl.replace abnormals abnormal true;
    raise_exn abnormal

  let swap abnormal newv =
    let oldv = try check abnormal with _ -> false in
    Hashtbl.replace abnormals abnormal newv;
    oldv

  let string = function
    | Return -> "return"
    | Throw -> "throw"
    | Break (Some lbl) -> spf "break %s" lbl
    | Break None -> "break"
    | Continue (Some lbl) -> spf "continue %s" lbl
    | Continue None -> "continue"

end

(**** types ****)

(*************)
(* Utilities *)
(*************)

(* type exemplar set - reasons are not considered in compare *)
module TypeExSet = Set.Make(struct
  include Type
  let compare = reasonless_compare
end)

(* composition *)
let (>>) f g = fun x -> g (f (x))

let mk_object cx reason =
  Flow_js.mk_object_with_proto cx reason (MixedT reason)

let extended_object cx reason ~sealed map spread =
  let o =
    Flow_js.mk_object_with_map_proto cx reason ~sealed map (MixedT reason)
  in
  match spread with
  | None -> o
  | Some other ->
      Flow_js.mk_tvar_where cx reason (fun t ->
        Flow_js.flow cx (other, ObjAssignT (reason, o, t, [], false))
      )

let summarize cx t = match t with
  | OpenT _ ->
      let reason = reason_of_t t in
      Flow_js.mk_tvar_where cx reason (fun tvar ->
        Flow_js.flow cx (t, SummarizeT (reason, tvar))
      )
  (* These remaining cases simulate SummarizeT semantics, and are a slight
     optimization in that they avoid creation of fresh type
     variables. Semantically, we could have the above case fire unconditionally,
     since the fresh type variable is unified in all cases. *)
  | StrT (reason, Some _) -> StrT.why reason
  | NumT (reason, Some _) -> NumT.why reason
  | _ -> t

(* given a module name, return associated tvar if already
 * present in module map, or create and add *)
let module_t cx m reason =
  match SMap.get m cx.modulemap with
  | Some t -> t
  | None ->
      Flow_js.mk_tvar_where cx reason (fun t ->
        cx.modulemap <- cx.modulemap |> SMap.add m t;
      )

let require cx m m_name loc =
  cx.required <- SSet.add m cx.required;
  cx.require_loc <- SMap.add m loc cx.require_loc;
  module_t cx m (mk_reason m_name loc)

let import_ns cx reason module_name loc =
  let module_ = Module_js.imported_module cx.file module_name in
  let module_type = require cx module_ module_name loc in
  Flow_js.mk_tvar_where cx reason (fun t ->
    Flow_js.flow cx (module_type, ImportModuleNsT(reason, t))
  )

let exports cx m =
  module_t cx m (Reason_js.new_reason "exports" (Pos.make_from
    (Relative_path.create Relative_path.Dummy cx.file)))

let lookup_module cx m = SMap.find_unsafe m cx.modulemap

(**
 * Given an exported default declaration, identify nameless declarations and
 * name them with a special internal name that can be used to reference them
 * when assigning the export value.
 *)
let nameify_default_export_decl decl = Ast.Statement.(
  match decl with
  | loc, FunctionDeclaration(func_decl) ->
    if func_decl.FunctionDeclaration.id <> None then decl else
      loc, FunctionDeclaration(FunctionDeclaration.({
        func_decl with
          id = Some(Ast.Identifier.(loc, {
            name = internal_name "*default*";
            typeAnnotation = None;
            optional = false;
          }));
      }))

  | loc, ClassDeclaration(class_decl) ->
    if class_decl.Class.id <> None then decl else
      loc, ClassDeclaration(Class.({
        class_decl with
          id = Some(Ast.Identifier.(loc, {
            name = internal_name "*default*";
            typeAnnotation = None;
            optional = false;
          }));
      }))

  | _ -> decl
)

(**
 * Given a LHS destructuring pattern, extract a list of (loc, identifier-name)
 * tuples from the pattern that represent new bindings. This is primarily useful
 * for exporting a destructuring variable declaration.
 *)
let rec extract_destructured_bindings accum pattern = Ast.Pattern.(
  match pattern with
  | Identifier(loc, n) ->
    let name = n.Ast.Identifier.name in
    (loc, name)::accum

  | Object(n) ->
    let props = n.Object.properties in
    List.fold_left extract_obj_prop_pattern_bindings accum props

  | Array(n) ->
    let elems = n.Array.elements in
    List.fold_left extract_arr_elem_pattern_bindings accum elems

  | Expression(_) ->
    failwith "Parser Error: Expression patterns don't exist in JS."
) and extract_obj_prop_pattern_bindings accum = Ast.Pattern.(function
  | Object.Property(_, prop) ->
    let (_, rhs_pattern) = prop.Object.Property.pattern in
    extract_destructured_bindings accum rhs_pattern

  | Object.SpreadProperty(_) ->
    failwith "Unsupported: Destructuring object spread properties"
) and extract_arr_elem_pattern_bindings accum = Ast.Pattern.(function
  | Some(Array.Element(_, pattern)) ->
    extract_destructured_bindings accum pattern

  | Some(Array.Spread(_, {Array.SpreadElement.argument = (_, pattern)})) ->
    extract_destructured_bindings accum pattern

  | None -> accum
)

(* Destructuring visitor for tree-shaped patterns, parameteric over an action f
   to perform at the leaves. A type for the pattern is passed, which is taken
   apart as the visitor goes deeper. *)

let rec destructuring cx t f = Ast.Pattern.(function
  | loc, Array { Array.elements; _; } -> Array.(
      let reason = mk_reason "array pattern" loc in
      elements |> List.iteri (fun i -> function
        | Some (Element p) ->
            let i = NumT (mk_reason "number" loc, Some (string_of_int i)) in
            let tvar = Flow_js.mk_tvar cx reason in
            Flow_js.flow cx (t, GetElemT(reason,i,tvar));
            destructuring cx tvar f p
        | Some (Spread (loc, { SpreadElement.argument })) ->
            error_destructuring cx loc
        | None ->
            ()
      )
    )

  | loc, Object { Object.properties; _; } -> Object.(
      let reason = mk_reason "object pattern" loc in
      let xs = ref [] in
      properties |> List.iter (function
        | Property (loc, prop) -> Property.(
            match prop with
            | { key = Identifier (_, id); pattern = p; } ->
                let x = id.Ast.Identifier.name in
                xs := x :: !xs;
                let tvar = Flow_js.mk_tvar cx reason in
                Flow_js.flow cx (t, GetT(reason,x,tvar));
                destructuring cx tvar f p
            | _ ->
              error_destructuring cx loc
          )
        | SpreadProperty (loc, { SpreadProperty.argument }) ->
            let tvar = Flow_js.mk_tvar cx reason in
            Flow_js.flow cx (t, ObjRestT(reason,!xs,tvar));
            destructuring cx tvar f argument
      )
    )

  | loc, Identifier (_, { Ast.Identifier.name; _ }) ->
      let type_ =
        if Type_inference_hooks_js.dispatch_id_hook cx name loc
        then AnyT.at loc
        else t in
      f cx loc name type_

  | loc, _ -> error_destructuring cx loc
)

and error_destructuring cx loc =
  let msg = "unsupported destructuring" in
  Flow_js.add_error cx [mk_reason "" loc, msg]

and type_of_pattern = Ast.Pattern.(function
  | loc, Array { Array.typeAnnotation; _; } -> typeAnnotation

  | loc, Object { Object.typeAnnotation; _; } -> typeAnnotation

  | loc, Identifier (_, { Ast.Identifier.typeAnnotation; _; }) -> typeAnnotation

  | loc, _ -> None
)

(* instantiate pattern visitor for assignments *)
let destructuring_assignment cx t =
  destructuring cx t (fun cx loc name t ->
    let reason = mk_reason (spf "assignment of identifier %s" name) loc in
    Env_js.set_var cx name t reason
  )

(* instantiate pattern visitor for parameters *)
let destructuring_map cx t p =
  let tmap, lmap = ref SMap.empty, ref SMap.empty in
  p |> destructuring cx t (fun _ loc name t ->
    tmap := !tmap |> SMap.add name t;
    lmap := !lmap |> SMap.add name loc
  );
  !tmap, !lmap

let pattern_decl cx t scope_kind =
  destructuring cx t (fun cx loc name t ->
    Hashtbl.replace cx.type_table loc t;
    Env_js.init_env cx name (create_env_entry t t (Some loc)) scope_kind
  )

(* type refinements on expressions - wraps Env_js API *)
module Refinement : sig

  (* if expression is syntactically eligible for type refinement,
     return Some (access key), otherwise None.
     Eligible expressions are simple ids and chains of property lookups
     from an id base *)
  val key : Ast.Expression.t -> string option

  (* get type refinement for expression, if it exists *)
  val get : context -> Ast.Expression.t -> reason -> Type.t option

end = struct
  type expr = Id of string | Chain of string list | Other

  (* get id or chain of property names from conforming expressions *)
  let rec prop_chain = Ast.Expression.(function
  | _, This ->
      (* treat this as a property chain, in terms of refinement lifetime *)
      Chain [internal_name "this"]
  | _, Identifier (_, { Ast.Identifier.name; _ })
      when name != "undefined" ->
      (* treat super as a property chain, in terms of refinement lifetime *)
      (match name with
        | "super" -> Chain [internal_name "super"]
        | _ -> Id name
      )
  | _, Member { Member._object;
     property = Member.PropertyIdentifier (_ , { Ast.Identifier.name; _ });
     _ } -> (
      match prop_chain _object with
        | Id base -> Chain [name; base]
        | Chain names -> Chain (name :: names)
        | Other -> Other
      )
  | _ ->
      Other
  )

  let key e =
    match prop_chain e with
      | Id name -> Some name
      | Chain names -> Some (Env_js.refinement_key (List.rev names))
      | Other -> None

  let get cx e r =
    match key e with
    | Some k -> Env_js.get_refinement cx k r
    | None -> None

end

(**************)
(* Query/Fill *)
(**************)

(* These computations should trigger ground_type calls on the types returned by
   query_type/fill_types: in general those types may not be ground (the only
   non-ground parts should be strict_requires).

   1. Look up InfoHeap(cx.file) to get strict_reqs.

   2. Look up ContextHeap(NameHeap(strict_req)) to get strict_cxs that cx
   depends on, and so on.

   3. Next, look up their exported types via recursive calls to
   lookup_type(lookup_module(strict_cx,strict_cx._module)).

   In fact, 2. and 3. could be optimized: we could store exported types
   (possibly not ground) in InfoHeap, so that they are cached. This means that
   we could look up InfoHeap(NameHeap(strict_req)) to get strict_req_types
   directly, instead of going through ContextHeap.

   Note that exported types do not need to be blown away unless their files
   change, since they are locally determined; instead, we ground them as
   necessary.
*)

(*
let rec ground_export exports r =
  if not (Hashtbl.mem exports r) then (
    let file = Module_js.get_file(r) in
    let _, _, strict_reqs, exported_type =
      Module_js.get_module_info(file) in
    let ground_exported_type =
      ground_exports strict_reqs exports exported_type in
    Hashtbl.add exports r ground_exported_type
  )

and ground_exports rs exports t =
  SSet.iter (ground_export exports) rs;
  ground_exported_type exports t
*)

let query_type cx pos =
  let result = ref (Pos.none, None, []) in
  let diff = ref (max_int, max_int) in
  Hashtbl.iter (fun range t ->
    if in_range pos range
    then (
      let d = diff_range range in
      if d < !diff then (
        diff := d;
        Flow_js.suggested_type_cache := IMap.empty;
        let ground_t = Flow_js.printified_type cx t in
        let possible_ts = Flow_js.possible_types_of_type cx t in
        result := if is_printed_type_parsable cx ground_t
          then (Reason_js.pos_of_loc range, Some ground_t, possible_ts)
          else (Reason_js.pos_of_loc range, None, possible_ts)
      )
    )
  ) cx.type_table;
  !result

(********)
(* Fill *)
(********)

let fill_types cx =
  Flow_js.suggested_type_cache := IMap.empty;
  Hashtbl.fold (fun pos t list ->
    let line, start, end_ = Pos.info_pos pos in
    let t = Flow_js.printified_type cx t in
    if is_printed_type_parsable cx t then
      (line, end_, spf ": %s" (string_of_t cx t))::list
    else list
  ) cx.annot_table []

(* AST helpers *)

let error_type cx loc msg =
  let reason = mk_reason "" loc in
  Flow_js.add_error cx [reason, msg];
  AnyT reason

let check_type_param_arity cx loc params n f =
  if List.length params = n
  then f ()
  else
    let msg = spf "Incorrect number of type parameters (expected %n)" n in
    error_type cx loc msg

(**********************************)
(* Transform annotations to types *)
(**********************************)

(* converter *)
let rec convert cx map = Ast.Type.(function

  | loc, Any -> AnyT.at loc

  | loc, Void -> void_ loc

  | loc, Number -> NumT.at loc

  | loc, String -> StrT.at loc

  | loc, Boolean -> BoolT.at loc

  | loc, Nullable t -> MaybeT (convert cx map t)

  | loc, Union ts ->
      let ts = List.map (convert cx map) ts in
      (* "Flatten" out any unions in this union, like
       * var a: number | (string | bool) *)
      let ts = List.map (function
        | UnionT (r, ts) -> ts
        | t -> [t]) ts in
      let ts = List.flatten ts in
      UnionT (mk_reason "union type" loc, ts)

  | loc, Intersection ts ->
      let ts = List.map (convert cx map) ts in
      IntersectionT (mk_reason "intersection type" loc, ts)

  | loc, Typeof x ->
      (match x with
      | (loc, Generic {
          Generic.id = qualification;
          typeParameters = None
        }) ->
          (**
           * TODO(jeffmo): Set ~for_type:false once the export-type hacks are
           *               cleared up using proper `export type` functionality.
           *
           *               Task(6860853)
           *)
          convert_qualification (*~for_type:false*) cx "typeof-annotation" qualification
      | _ ->
        error_type cx loc "Unexpected typeof expression")

  | loc, Tuple ts ->
      let elts = List.map (convert cx map) ts in
      let reason = mk_reason "tuple type" loc in
      let element_reason = mk_reason "tuple element" loc in
      let tx =
        if ts = []
        then Flow_js.mk_tvar cx element_reason
        else UnionT (element_reason, elts) in
      ArrT (reason, tx, elts)

  | loc, Array t ->
      let r = mk_reason "array type" loc in
      let t = convert cx map t in
      ArrT (r, t, [])

  | loc, StringLiteral { StringLiteral.value; _ }  ->
      let reason = mk_reason "string literal type" loc in
      mk_enum_type cx reason [value]

  (* TODO *)
  | loc, Generic { Generic.id = Generic.Identifier.Qualified (_,
         { Generic.Identifier.qualification; id; }); typeParameters } ->

    let m = convert_qualification cx "type-annotation" qualification in
    let _, { Ast.Identifier.name; _ } = id in
    let reason = mk_reason name loc in
    let t = Flow_js.mk_tvar_where cx reason (fun t ->
      Flow_js.flow cx (m, GetT (reason, name, t));
    ) in
    let typeParameters = extract_type_param_instantiations typeParameters in
    let params = if typeParameters = []
      then None else Some typeParameters in
    mk_nominal_type_ cx reason map (t, params)

  (* type applications: name < params > *)
  | loc, Generic {
      Generic.id = Generic.Identifier.Unqualified (id);
      typeParameters
    } ->
    let _, { Ast.Identifier.name; _ } = id in
    let typeParameters = extract_type_param_instantiations typeParameters in

    (match name with

      (* TODO Type.Mixed *)
      | "mixed" ->
        check_type_param_arity cx loc typeParameters 0 (fun () ->
          MixedT.at loc
        )

      (* Array<T> *)
      | "Array" ->
        check_type_param_arity cx loc typeParameters 1 (fun () ->
          let t = convert cx map (List.hd typeParameters) in
          ArrT (mk_reason "array type" loc, t, [])
        )

      (* $Either<...T> is the union of types ...T *)
      | "$Either" ->
        let ts = List.map (convert cx map) typeParameters in
        UnionT (mk_reason "union type" loc, ts)

      (* $All<...T> is the intersection of types ...T *)
      | "$All" ->
        let ts = List.map (convert cx map) typeParameters in
        IntersectionT (mk_reason "intersection type" loc, ts)

      (* $Tuple<...T> is the tuple of types ...T *)
      | "$Tuple" ->
        let ts = List.map (convert cx map) typeParameters in
        ArrT (mk_reason "tuple type" loc, AnyT.t, ts)

      (* $Supertype<T> acts as any over supertypes of T *)
      | "$Supertype" ->
        check_type_param_arity cx loc typeParameters 1 (fun () ->
          UpperBoundT (convert cx map (List.hd typeParameters))
        )

      (* $Subtype<T> acts as any over subtypes of T *)
      | "$Subtype" ->
        check_type_param_arity cx loc typeParameters 1 (fun () ->
          LowerBoundT (convert cx map (List.hd typeParameters))
        )

      (* $Shape<T> matches the shape of T *)
      | "$Shape" ->
        check_type_param_arity cx loc typeParameters 1 (fun () ->
          ShapeT (convert cx map (List.hd typeParameters))
        )

      (* $Diff<T,S> *)
      | "$Diff" ->
        check_type_param_arity cx loc typeParameters 2 (fun () ->
          let t1 = typeParameters |> List.hd |> convert cx map in
          let t2 = typeParameters |> List.tl |> List.hd |> convert cx map in
          DiffT (t1, t2)
        )

      (* $Enum<T> is the set of keys of T *)
      | "$Enum" ->
        check_type_param_arity cx loc typeParameters 1 (fun () ->
          let t = convert cx map (List.hd typeParameters) in
          EnumT (mk_reason "enum type" loc, t)
        )

      (* $Record<T> is the type of objects whose keys are those of T *)
      | "$Record" ->
        check_type_param_arity cx loc typeParameters 1 (fun () ->
          let t = convert cx map (List.hd typeParameters) in
          RecordT (mk_reason "record type" loc, t)
        )

      (* $Exports<'M'> is the type of the exports of module 'M' *)
      (** TODO: use `import typeof` instead when that lands **)
      | "$Exports" ->
        check_type_param_arity cx loc typeParameters 1 (fun () ->
          match List.hd typeParameters with
          | _, StringLiteral { StringLiteral.value; _ } ->
              Env_js.get_var_in_scope cx
                (internal_module_name value)
                (mk_reason (spf "exports of module %s" value) loc)
          | _ -> assert false
        )

      (* Class<T> is the type of the class whose instances are of type T *)
      | "Class" ->
        check_type_param_arity cx loc typeParameters 1 (fun () ->
          ClassT(convert cx map (List.hd typeParameters))
        )

      | "Function" | "function" ->
        let reason = mk_reason "function type" loc in
        AnyFunT reason

      | "Object" ->
        let reason = mk_reason "object type" loc in
        AnyObjT reason
      (* TODO: presumably some existing uses of AnyT can benefit from AnyObjT
         as well: e.g., where AnyT is used to model prototypes and statics we
         don't care about; but then again, some of these uses may be internal,
         so while using AnyObjT may offer some sanity checking it might not
         reveal user-facing errors. *)

      (* in-scope type vars *)
      | _ when SMap.mem name map ->
        check_type_param_arity cx loc typeParameters 0 (fun () ->
          SMap.find_unsafe name map
        )

      (* other applications with id as head expr *)
      | _ ->
        let reason = mk_reason name loc in
        let params = if typeParameters = []
          then None else Some typeParameters in
        let c = identifier ~for_type:true cx name loc in
        mk_nominal_type_ cx reason map (c, params)
    )

  (* TODO: unsupported generators *)
  | loc, Function { Function.params; returnType; rest; typeParameters } ->
    let typeparams, map_ = mk_type_param_declarations cx ~map typeParameters in
    let map = SMap.fold SMap.add map_ map in

    let rev_params_tlist, rev_params_names =
      (let rev_tlist, rev_pnames =
        List.fold_left (fun (tlist, pnames) param ->
        match param with
        | _, { Function.Param.name;
               Function.Param.typeAnnotation; optional = false; _ } ->
            (convert cx map typeAnnotation) :: tlist,
            ((snd name).Ast.Identifier.name) :: pnames
        | _, { Function.Param.name;
               Function.Param.typeAnnotation; optional = true; _ } ->
            (OptionalT (convert cx map typeAnnotation)) :: tlist,
            ((snd name).Ast.Identifier.name) :: pnames
      ) ([], []) params in
      match rest with
        | Some (_, { Function.Param.name;
                     Function.Param.typeAnnotation; _ }) ->
            let rest = mk_rest cx (convert cx map typeAnnotation) in
            rest :: rev_tlist,
            ((snd name).Ast.Identifier.name) :: rev_pnames
        | None -> rev_tlist, rev_pnames
      ) in
    let ft =
      FunT (
        mk_reason "function type" loc,
        Flow_js.dummy_static,
        Flow_js.mk_tvar cx (mk_reason "prototype" loc),
        {
          this_t = Flow_js.mk_tvar cx (mk_reason "this" loc);
          params_tlist = (List.rev rev_params_tlist);
          params_names = Some (List.rev rev_params_names);
          return_t = convert cx map returnType;
          closure_t = 0
        })
    in
    if (typeparams = []) then ft else PolyT(typeparams, ft)

  | loc, Object { Object.properties; indexers; callProperties; } ->
    let map_ = List.fold_left (fun map_ ->
      Object.Property.(fun (loc, { key; value; optional; _ }) ->
        (match key with
          | Ast.Expression.Object.Property.Literal
              (_, { Ast.Literal.value = Ast.Literal.String name; _ })
          | Ast.Expression.Object.Property.Identifier
              (_, { Ast.Identifier.name; _ }) ->
              let t = convert cx map value in
              if optional
              then
                (* wrap types of optional properties, just like we do for
                   optional parameters *)
                SMap.add name (OptionalT t) map_
              else
                SMap.add name t map_
          | _ ->
            let msg = "Unsupported key in object type" in
            Flow_js.add_error cx [mk_reason "" loc, msg];
            map_
        )
      )
    ) SMap.empty properties
    in
    let map_ = match callProperties with
      | [] -> map_
      | [loc, { Object.CallProperty.value = (_, ft); _; }] ->
          SMap.add "$call" (convert cx map (loc, Ast.Type.Function ft)) map_
      | fts ->
          let fts = List.map
            (fun (loc, { Object.CallProperty.value = (_, ft); _; }) ->
                convert cx map (loc, Ast.Type.Function ft))
            fts in
          let callable_reason = mk_reason "callable object type" loc in
          SMap.add "$call" (IntersectionT (callable_reason, fts)) map_
    in
    (* Seal an object type unless it specifies an indexer. *)
    let sealed, dict = Object.Indexer.(
      match indexers with
      | [(_, { id = (_, { Ast.Identifier.name; _ }); key; value; _; })] ->
          let keyt = convert cx map key in
          let valuet = convert cx map value in
          false,
          Some { Constraint_js.Type.
            dict_name = Some name;
            key = keyt;
            value = valuet
          }
      | [] ->
          true,
          None
      (* TODO *)
      | _ -> failwith "Unimplemented: multiple indexers"
    ) in
    let pmap = Flow_js.mk_propmap cx map_ in
    let proto = MixedT (reason_of_string "Object") in
    let flags = { sealed; exact = not sealed; frozen = false; } in
    ObjT (mk_reason "object type" loc,
      Flow_js.mk_objecttype ~flags dict pmap proto)

  | loc, Exists ->
    (* Do not evaluate existential type variables when map is non-empty. This
       ensures that existential type variables under a polymorphic type remain
       unevaluated until the polymorphic type is applied. *)
    let force = SMap.is_empty map in
    let reason = mk_reason "existential" loc in
    if force then Flow_js.mk_tvar cx reason
    else ExistsT reason
  )

and convert_qualification ?(for_type=true) cx reason_prefix = Ast.Type.Generic.Identifier.(function
  | Qualified (loc, { qualification; id; }) ->

    let m = convert_qualification cx reason_prefix qualification in
    let _, { Ast.Identifier.name; _ } = id in
    let reason = mk_reason (spf "%s '<<object>>.%s')" reason_prefix name) loc in
    Flow_js.mk_tvar_where cx reason (fun t ->
      Flow_js.flow cx (m, GetT (reason, name, t));
    )

  | Unqualified (id) ->

    let loc, { Ast.Identifier.name; _ } = id in
    let reason = mk_reason (spf "%s '%s'" reason_prefix name) loc in
    Env_js.get_var ~for_type cx name reason
)

and mk_rest cx = function
  | ArrT(_, t, []) -> RestT t
  | t ->
      (* unify t with Array<e>, return (RestT e) *)
      let reason = prefix_reason "element of " (reason_of_t t) in
      let tvar = Flow_js.mk_tvar cx reason in
      let arrt = ArrT(reason, tvar, []) in
      Flow_js.unify cx t arrt;
      RestT tvar

and mk_type cx reason = mk_type_ cx SMap.empty reason

and mk_type_ cx map reason = function
  | None ->
      let t =
        if cx.weak
        then AnyT.why reason
        else Flow_js.mk_tvar cx reason
      in
      Hashtbl.replace cx.annot_table (pos_of_reason reason) t;
      t

  | Some annot ->
      convert cx map annot

and mk_type_annotation cx reason = mk_type_annotation_ cx SMap.empty reason

and mk_type_annotation_ cx map reason = function
  | None -> mk_type_ cx map reason None
  | Some (loc, typeAnnotation) -> mk_type_ cx map reason (Some typeAnnotation)

and mk_enum_type cx reason keys =
  let map = List.fold_left (fun map key ->
    SMap.add key AnyT.t map
  ) SMap.empty keys in
  EnumT (reason, Flow_js.mk_object_with_map_proto cx reason map (MixedT reason))

(************)
(* Visitors *)
(************)

(* TODO: detect structural misuses abnormal control flow constructs *)
and variable_decl cx loc { Ast.Statement.VariableDeclaration.declarations; kind } = Ast.Statement.(
  let var_declarator cx scope_kind (loc, { VariableDeclaration.Declarator.id; init }) =
    Ast.(match id with
    | (loc, Pattern.Identifier (_, { Identifier.name; typeAnnotation; _ })) ->
        let r = mk_reason (spf "var %s" name) loc in
        let t = mk_type_annotation cx r typeAnnotation in
        Hashtbl.replace cx.type_table loc t;
        Env_js.init_env cx name (create_env_entry t t (Some loc)) scope_kind
    | p ->
        let r = mk_reason "var _" loc in
        let t = type_of_pattern p |> mk_type_annotation cx r in
        pattern_decl cx t scope_kind p
    )
  in

  match kind with
  | VariableDeclaration.Const ->
      List.iter (var_declarator cx LexicalScope) declarations
  | VariableDeclaration.Let ->
      List.iter (var_declarator cx LexicalScope) declarations
  | VariableDeclaration.Var ->
      List.iter (var_declarator cx VarScope) declarations
)

and statement_decl cx = Ast.Statement.(
  let block_body cx { Block.body } =
    let entries = ref SMap.empty in
    let scope = { kind = LexicalScope; entries } in
    Env_js.push_env scope;
    List.iter (statement_decl cx) body;
    Env_js.pop_env()
  in

  let catch_clause cx { Try.CatchClause.body = (_, b); _ } =
    block_body cx b
  in

  function

  | (loc, Empty) -> ()

  | (loc, Block b) ->
      block_body cx b

  | (loc, Expression _) -> ()

  | (loc, If { If.test; consequent; alternate }) ->
      statement_decl cx consequent;
      (match alternate with
        | None -> ()
        | Some st -> statement_decl cx st
      )

  | (loc, Labeled { Labeled.label; body }) ->
      statement_decl cx body

  | (loc, Break _) -> ()

  | (loc, Continue _) -> ()

  | (loc, With _) ->
      (* TODO disallow or push vars into env? *)
      ()

  | (loc, TypeAlias { TypeAlias.id; typeParameters; right; } ) ->
      let _, { Ast.Identifier.name; _ } = id in
      let r = mk_reason (spf "type %s" name) loc in
      let tvar = Flow_js.mk_tvar cx r in
      Env_js.init_env cx name (create_env_entry ~for_type:true tvar tvar (Some loc)) VarScope

  | (loc, Switch { Switch.discriminant; cases; lexical }) ->
      (* TODO: ensure that default is last *)
      List.iter (fun (loc, { Switch.Case.test; consequent }) ->
        List.iter (statement_decl cx) consequent
      ) cases

  | (loc, Return _) -> ()

  | (loc, Throw _) -> ()

  | (loc, Try { Try.block = (_, b); handler; guardedHandlers; finalizer }) ->
      block_body cx b;

      (match handler with
        | None -> ()
        | Some (loc, h) -> catch_clause cx h
      );

      List.iter (fun (loc, h) ->
        catch_clause cx h
      ) guardedHandlers;

      (match finalizer with
        | None -> ()
        | Some (_, b) -> block_body cx b
      )

  | (loc, While { While.test; body }) ->
      statement_decl cx body

  | (loc, DoWhile { DoWhile.body; test }) ->
      statement_decl cx body

  | (loc, For { For.init; test; update; body }) ->
      (match init with
        | Some (For.InitDeclaration (loc, decl)) ->
            variable_decl cx loc decl
        | _ -> ()
      );
      statement_decl cx body

  | (loc, ForIn { ForIn.left; right; body; each }) ->
      (match left with
        | ForIn.LeftDeclaration (loc, decl) ->
            variable_decl cx loc decl
        | _ -> ()
      );
      statement_decl cx body

  | (loc, ForOf _) ->
      (* TODO? *)
      ()

  | (loc, Let _) ->
      (* TODO *)
      ()

  | (loc, Debugger) -> ()

  | (loc, FunctionDeclaration { FunctionDeclaration.id; _ }) -> (
      match id with
      | Some(id) ->
        let _, { Ast.Identifier.name; _ } = id in
        let r = mk_reason (spf "function %s" name) loc in
        let tvar = Flow_js.mk_tvar cx r in
        Env_js.init_env cx name (create_env_entry tvar tvar (Some loc)) VarScope
      | None -> failwith (
          "Flow Error: Nameless function declarations should always be given " ^
          "an implicit name before they get hoisted!"
        )
    )

  | (loc, DeclareVariable { DeclareVariable.id; })
  | (loc, DeclareFunction { DeclareFunction.id; }) ->
      let _, { Ast.Identifier.name; typeAnnotation; _; } = id in
      let r = mk_reason (spf "declare %s" name) loc in
      let t = mk_type_annotation cx r typeAnnotation in
      Hashtbl.replace cx.type_table loc t;
      Env_js.init_env cx name (create_env_entry t t (Some loc)) VarScope

  | (loc, VariableDeclaration decl) ->
      variable_decl cx loc decl

  | (loc, ClassDeclaration { Class.id; _ }) -> (
      match id with
      | Some(id) ->
        let _, { Ast.Identifier.name; _ } = id in
        let r = mk_reason (spf "class %s" name) loc in
        let tvar = Flow_js.mk_tvar cx r in
        Env_js.init_env cx name (create_env_entry tvar tvar (Some loc)) LexicalScope
      | None -> ()
    )

  | (loc, DeclareClass { Interface.id; _ })
  | (loc, InterfaceDeclaration { Interface.id; _ }) ->
      let _, { Ast.Identifier.name; _ } = id in
      let r = mk_reason (spf "class %s" name) loc in
      let tvar = Flow_js.mk_tvar cx r in
      Env_js.init_env cx name (create_env_entry tvar tvar (Some loc)) LexicalScope
  | (loc, DeclareModule { DeclareModule.id; _ }) ->
      let name = match id with
      | DeclareModule.Identifier (_, id) -> id.Ast.Identifier.name
      | DeclareModule.Literal (_, { Ast.Literal.value = Ast.Literal.String str; _; }) ->
          str
      | _ ->
          (* The only literals that we should see as module names are strings *)
          assert false in
      let r = mk_reason (spf "module %s" name) loc in
      let t = Flow_js.mk_tvar cx r in
      Hashtbl.replace cx.type_table loc t;
<<<<<<< HEAD
      Env_js.init_env cx (spf "$module__%s" name) (create_env_entry t t (Some loc)) VarScope
=======
      Env_js.init_env cx
        (internal_module_name name)
        (create_env_entry t t (Some loc))
>>>>>>> 6e7371a3
  | (_, ExportDeclaration {
      ExportDeclaration.default;
      ExportDeclaration.declaration;
      ExportDeclaration.specifiers;
      ExportDeclaration.source;
    }) -> (
      match declaration with
      | Some(ExportDeclaration.Declaration(stmt)) ->
        let stmt = if default then nameify_default_export_decl stmt else stmt in
        statement_decl cx stmt
      | Some(ExportDeclaration.Expression(_)) -> ()
      | None -> if not default then () else failwith (
          "Parser Error: Default exports must always have an associated " ^
          "declaration or expression!"
        )
    )
  | (loc, ImportDeclaration {
      ImportDeclaration.default;
      ImportDeclaration.importKind;
      ImportDeclaration.source;
      ImportDeclaration.specifier;
    }) ->
      let (source_loc, source_literal) = source in
      let module_name = (
        match source_literal.Ast.Literal.value with
        | Ast.Literal.String(value) -> value
        | _ -> failwith  (
            "Parser error: Invalid source type! Must be a string literal."
          )
      ) in
      let (import_str, isType) = (
        match importKind with
        | ImportDeclaration.ImportType -> "import type", true
        | ImportDeclaration.ImportTypeof -> "import typeof", true
        | ImportDeclaration.ImportValue -> "import", false
      ) in
      (
        match default with
        | Some(_, local_ident) ->
          let local_name = local_ident.Ast.Identifier.name in
          let reason_str =
            (spf "%s %s from \"%s\"" import_str local_name module_name)
          in
          let reason = mk_reason reason_str loc in
          let tvar = Flow_js.mk_tvar cx reason in

          let env_entry =
            (create_env_entry ~for_type:isType tvar tvar (Some loc))
          in
          Env_js.init_env cx local_name env_entry VarScope
        | None -> (
          match specifier with
          | Some(ImportDeclaration.Named(_, named_specifiers)) ->
            let init_specifier (specifier_loc, specifier) = (
              let (loc, remote_ident) =
                specifier.ImportDeclaration.NamedSpecifier.id
              in
              let remote_name = remote_ident.Ast.Identifier.name in
              let (local_name, reason) = (
                match specifier.ImportDeclaration.NamedSpecifier.name with
                | Some(_, { Ast.Identifier.name = local_name; _; }) ->
                  let reason_str =
                    spf "%s { %s as %s }" import_str remote_name local_name
                  in
                  (local_name, (mk_reason reason_str loc))
                | None ->
                  let reason_str = spf "%s { %s }" import_str remote_name in
                  (remote_name, (mk_reason reason_str loc))
              ) in
              let tvar = Flow_js.mk_tvar cx reason in
              let env_entry =
                create_env_entry ~for_type:isType tvar tvar (Some specifier_loc)
              in
              Env_js.init_env cx local_name env_entry VarScope
            ) in
            List.iter init_specifier named_specifiers
          | Some(ImportDeclaration.NameSpace(_, (loc, local_ident))) ->
            let local_name = local_ident.Ast.Identifier.name in
            let reason =
              mk_reason (spf "%s * as %s" import_str local_name) loc
            in
            let tvar = Flow_js.mk_tvar cx reason in
            let env_entry =
              create_env_entry ~for_type:isType tvar tvar (Some loc)
            in
            Env_js.init_env cx local_name env_entry VarScope
          | None -> failwith (
            "Parser error: Non-default imports must always have a " ^
            "specifier!"
          )
        )
      )
)

and toplevels cx stmts =
  let n = ref 0 in
  let stmts = List.filter Ast.Statement.(function
    | (loc, Empty) -> false
    | _ -> true
  ) stmts
  in
  Abnormal.exception_handler (fun () ->
    stmts |> List.iter (fun stmt ->
      statement cx stmt;
      incr n (* n is bumped whenever stmt doesn't exit abnormally *)
    )
  )
    (fun exn ->
      (* !n is the index of the statement that exits abnormally, so !n+1 is the
         index of possibly unreachable code. *)
      let uc = !n+1 in
      if uc < List.length stmts
      then (
        let msg = "unreachable code" in
        let (loc, _) = List.nth stmts uc in
        Flow_js.add_warning cx [mk_reason "" loc, msg]
      );
      Abnormal.raise_exn exn
    )

and statement cx = Ast.Statement.(

  let variables cx loc { VariableDeclaration.declarations; kind } =
    List.iter (variable cx) declarations
  in

  let catch_clause cx { Try.CatchClause.param; guard; body = (_, b) } =
    Ast.Pattern.(match param with
      | loc, Identifier (_, {
          Ast.Identifier.name; typeAnnotation = None; _
        }) ->
          let t = Flow_js.mk_tvar cx (mk_reason "catch" loc) in
          Env_js.let_env
            name
            (create_env_entry t t (Some loc))
            (fun () -> toplevels cx b.Block.body)

      | loc, Identifier (_, { Ast.Identifier.name; _ }) ->
          let msg = "type annotations for catch params not yet supported" in
          Flow_js.add_error cx [mk_reason "" loc, msg]

      | loc, _ ->
          let msg = "unsupported catch parameter declaration" in
          Flow_js.add_error cx [mk_reason "" loc, msg]
    )
  in

  function

  | (loc, Empty) -> ()

  | (loc, Block { Block.body }) ->
      let entries = ref SMap.empty in
      let scope = { kind = LexicalScope; entries } in
      Env_js.push_env scope;

      List.iter (statement_decl cx) body;
      toplevels cx body;

      Env_js.pop_env()

  | (loc, Expression { Expression.expression = e }) ->
      ignore (expression cx e)

  (* Refinements for `if` are derived by the following Hoare logic rule:

     [Pre & c] S1 [Post1]
     [Pre & ~c] S2 [Post2]
     Post = Post1 | Post2
     ----------------------------
     [Pre] if c S1 else S2 [Post]
  *)
  | (loc, If { If.test; consequent; alternate }) ->
      let reason = mk_reason "if" loc in
      let _, pred, not_pred, xts = predicate_of_condition cx test in
      let ctx = !Env_js.env in
      let oldset = Env_js.swap_changeset (fun _ -> SSet.empty) in

      let exception_then, exception_else = ref None, ref None in

      let then_ctx = Env_js.clone_env ctx in
      Env_js.update_frame cx then_ctx;
      Env_js.refine_with_pred cx reason pred xts;

      mark_exception_handler
        (fun () -> statement cx consequent)
        exception_then;

      let else_ctx = Env_js.clone_env ctx in
      Env_js.update_frame cx else_ctx;
      Env_js.refine_with_pred cx reason not_pred xts;
      (match alternate with
        | None -> ()
        | Some st ->
            mark_exception_handler
              (fun () -> statement cx st)
              exception_else;
      );

      let newset = Env_js.swap_changeset (SSet.union oldset) in

      (* adjust post-if environment. if we've returned from one arm,
         swap in the env generated by the other, otherwise merge *)
      (match !exception_then, !exception_else with
      | Some Abnormal.Return, None
      | Some Abnormal.Throw, None ->
          Env_js.update_frame cx else_ctx
      | None, Some Abnormal.Return
      | None, Some Abnormal.Throw ->
          Env_js.update_frame cx then_ctx
      | _ ->
          Env_js.merge_env cx reason (ctx, then_ctx, else_ctx) newset;
          Env_js.update_frame cx ctx);

      (match !exception_then, !exception_else with
      | Some Abnormal.Throw, Some Abnormal.Return
      | Some Abnormal.Return, Some Abnormal.Throw ->
          raise_exception (Some Abnormal.Return);
      | _ ->
          raise_and_exception !exception_then !exception_else);


  | (loc, Labeled { Labeled.label = _, { Ast.Identifier.name; _ }; body }) ->
      (match body with
      | (loc, While _)
      | (loc, DoWhile _)
      | (loc, For _)
      | (loc, ForIn _)
        ->
        let reason = mk_reason "label" loc in
        let oldset = Env_js.swap_changeset (fun _ -> SSet.empty) in
        let label = Some name in
        let save_break_exn = Abnormal.swap (Abnormal.Break label) false in
        let save_continue_exn = Abnormal.swap (Abnormal.Continue label) false in

        let ctx = !Env_js.env in
        Env_js.widen_env cx reason;

        let loop_ctx = Env_js.clone_env ctx in
        Env_js.update_frame cx loop_ctx;

        ignore_break_continue_exception_handler
          (fun () -> statement cx body)
          label
          Abnormal.raise_exn;
        let newset = Env_js.swap_changeset (SSet.union oldset) in
        if (Abnormal.swap (Abnormal.Continue label) save_continue_exn)
        then Env_js.havoc_env2 newset;
        Env_js.copy_env cx reason (ctx,loop_ctx) newset;

        if (Abnormal.swap (Abnormal.Break label) save_break_exn)
        then Env_js.havoc_env2 newset

      | _ ->
        let oldset = Env_js.swap_changeset (fun _ -> SSet.empty) in
        let label = Some name in
        let save_break_exn = Abnormal.swap (Abnormal.Break label) false in
        ignore_break_exception_handler
          (fun () -> statement cx body)
          label;
        let newset = Env_js.swap_changeset (SSet.union oldset) in
        if (Abnormal.swap (Abnormal.Break label) save_break_exn)
        then Env_js.havoc_env2 newset
      )

  | (loc, Break { Break.label }) ->
      let label_opt = match label with
        | None -> None
        | Some (_, { Ast.Identifier.name; _ }) -> Some name
      in
      Env_js.clear_env (mk_reason "break" loc);
      Abnormal.set (Abnormal.Break label_opt)

  | (loc, Continue { Continue.label }) ->
      let label_opt = match label with
        | None -> None
        | Some (_, { Ast.Identifier.name; _ }) -> Some name
      in
      Env_js.clear_env (mk_reason "continue" loc);
      Abnormal.set (Abnormal.Continue label_opt)

  | (loc, With _) ->
      (* TODO or disallow? *)
      ()

  | (loc, TypeAlias { TypeAlias.id; typeParameters; right; } ) ->
      let _, { Ast.Identifier.name; _ } = id in
      let r = mk_reason (spf "type %s" name) loc in
      let typeparams, type_params_map =
        mk_type_param_declarations cx typeParameters in
      let t = convert cx type_params_map right in
      let type_ =
        if typeparams = []
        then TypeT (r, t)
        else PolyT(typeparams, TypeT (r, t))
      in
      Hashtbl.replace cx.type_table loc type_;
      Env_js.set_var ~for_type:true cx name type_ r

  | (loc, Switch { Switch.discriminant; cases; lexical }) ->

      ignore (expression cx discriminant);
      let save_break_exn = Abnormal.swap (Abnormal.Break None) false in

      let default = ref false in
      let ctx = !Env_js.env in
      let last_ctx = ref None in
      let fallthrough_ctx = ref ctx in
      let oldset = Env_js.swap_changeset (fun _ -> SSet.empty) in

      let merge_with_last_ctx cx reason ctx changeset =
        match !last_ctx with
        | Some x -> Env_js.merge_env cx reason (ctx, ctx, x) changeset
        | None -> ()
      in

      let exceptions = List.rev_map (fun (loc, {Switch.Case.test; consequent}) ->
        if !default then None (* TODO: error when case follows default *)
        else (
          let reason = mk_reason "case" loc in
          let _, pred, not_pred, xtypes = match test with
          | None ->
              default := true;
              UndefT.t, SMap.empty, SMap.empty, SMap.empty
          | Some expr ->
              let fake_ast = loc, Ast.Expression.(Binary {
                Binary.operator = Binary.StrictEqual;
                left = discriminant;
                right = expr;
              }) in
              predicate_of_condition cx fake_ast
          in

          let case_ctx = Env_js.clone_env !fallthrough_ctx in
          Env_js.update_frame cx case_ctx;
          Env_js.refine_with_pred cx reason pred xtypes;
          merge_with_last_ctx cx reason case_ctx !Env_js.changeset;

          let exception_ = ref None in
          mark_exception_handler (fun () ->
            toplevels cx consequent
          ) exception_;

          Env_js.update_frame cx !fallthrough_ctx;
          Env_js.refine_with_pred cx reason not_pred xtypes;

          last_ctx := Some case_ctx;
          !exception_
        )
      ) cases
      in

      let newset = Env_js.swap_changeset (SSet.union oldset) in

      (* if there's no default clause, pretend there is and it's empty *)
      if not !default
      then (
        let default_ctx = Env_js.clone_env !fallthrough_ctx in
        let reason = mk_reason "default" loc in
        Env_js.update_frame cx default_ctx;
        merge_with_last_ctx cx reason default_ctx newset
      );

      if Abnormal.swap (Abnormal.Break None) save_break_exn
      then Env_js.havoc_env2 newset;

      (* if the default clause exits abnormally and other cases either fall
         through or exit abnormally the same way, then the switch exits
         abnormally that way *)
      if !default
      then (
        match List.hd exceptions with
        | Some (Abnormal.Break None) | None -> ()
        | Some exn ->
            if List.tl exceptions |> List.for_all (function
              | None
              | Some Abnormal.Throw
              | Some Abnormal.Return -> true
              | _ -> false
            )
            then Abnormal.raise_exn exn
      )

  | (loc, Return { Return.argument }) ->
      let reason = mk_reason "return" loc in
      let ret =
        Env_js.get_var cx (internal_name "return") reason
      in
      let t = match argument with
        | None -> void_ loc
        | Some expr -> expression cx expr
      in
      Flow_js.flow cx (t, ret);
      Env_js.clear_env reason;
      Abnormal.set Abnormal.Return

  | (loc, Throw { Throw.argument }) ->
      let reason = mk_reason "throw" loc in
      ignore (expression cx argument);
      Env_js.clear_env reason;
      Abnormal.set Abnormal.Throw

  (***************************************************************************)
  (* Try-catch-finally statements have a lot of control flow possibilities. (To
     simplify matters, a missing catch block is considered to to be block that
     throws, and a missing finally block is considered to be an empty block.)

     A try block may either

     * exit normally: in this case, it proceeds to the finally block.

     * exit abnormally: in this case, it proceeds to the catch block.

     A catch block may either:

     * exit normally: in this case, it proceeds to the finally block.

     * exit abnormally: in this case, it proceeds to the finally block and
     throws at the end of the finally block.

     A finally block may either:

     * exit normally: in this case, the try-catch-finally statement exits
     normally. (Note that to be in this case, either the try block exited
     normally, or it didn't and the catch block exited normally.)

     * exit abnormally: in this case, the try-catch-finally statement exits
     abnormally.

     Based on these possibilities, approximations for the local state at various
     points in a try-catch-finally statement can be derived.

     * The start of a catch block is reachable via anywhere in the try
     block. Thus, the local state must be conservative.

     * The start of a finally block is reachable via the end of the try block,
     or anywhere in the catch block. Thus, the local state must be conservative.

     * The end of a try-catch-finally statement is reachable via the end of the
     finally block. However, in this case we can assume that either

     ** the try block exited normally, in which case the local state at the
     start of the finally block is the same as the local state at the end of the
     try block.

     ** the catch block exited normally, in which case the local state at the
     start of the finally block is the same as the local state at the end of
     the catch block.

     Thus, a finally block should be analyzed twice, with each of the following
     assumptions for the local state at its start: (1) conservative (to model
     abnormal exits in the try or catch blocks); (2) whatever is at the end of
     the try block merged with whatever is at the end of the catch block (for
     normal exits in the try and catch blocks). *)
  (***************************************************************************)
  | (loc, Try { Try.block = (_, b); handler; guardedHandlers; finalizer }) ->
      let reason = mk_reason "try" loc in
      let oldset = Env_js.swap_changeset (fun _ -> SSet.empty) in
      let exception_try = ref None in
      let exception_catch = ref None in
      let exception_finally = ref None in

      mark_exception_handler
        (fun () -> toplevels cx b.Block.body)
        exception_try;

      (* clone end of try as start of finally *)
      let finally_ctx = Env_js.clone_env !Env_js.env in

      (match handler with
        | None ->
            (* a missing catch means that if try throws, the end of
               the try-catch-finally is unreachable *)
            exception_catch := Some Abnormal.Throw;

        | Some (_, h) ->
            (* havoc environment, since the try block may exit anywhere *)
            Env_js.havoc_env2 !Env_js.changeset;
            mark_exception_handler
              (fun () -> catch_clause cx h)
              exception_catch;

            (* merge end of catch to start of finally *)
            Env_js.merge_env cx reason
              (finally_ctx, finally_ctx, !Env_js.env) !Env_js.changeset;
      );

      assert (guardedHandlers = []); (* remove from AST *)

      (match finalizer with
        | None ->
            (* update environment to the end of try or catch; otherwise do
               nothing, so that this remains the state reached at the end of the
               try-catch-finally *)
            Env_js.update_frame cx finally_ctx

        | Some (_, { Block.body }) ->
            (* analyze twice, with different start states *)

            (* 1. havoc environment, since the catch block may exit anywhere *)
            Env_js.havoc_env2 !Env_js.changeset;
            mark_exception_handler
              (fun () -> toplevels cx body)
              exception_finally;

            (* 2. update environment to the end of try or catch *)
            Env_js.update_frame cx finally_ctx;
            ignore_exception_handler
              (fun () -> toplevels cx body);
      );

      let newset = Env_js.swap_changeset (SSet.union oldset) in
      ignore newset;

      raise_exception !exception_finally;

      (match !exception_try, !exception_catch with
      | Some Abnormal.Throw, Some Abnormal.Throw
      | Some Abnormal.Return, Some _ ->
          raise_exception !exception_try
      | Some Abnormal.Throw, Some Abnormal.Return ->
          raise_exception !exception_catch
      | _ -> ())


  (***************************************************************************)
  (* Refinements for `while` are derived by the following Hoare logic rule:

     [Pre' & c] S [Post']
     Pre' = Pre | Post'
     Post = Pre' & ~c
     ----------------------
     [Pre] while c S [Post]
  *)
  (***************************************************************************)
  | (loc, While { While.test; body }) ->
      let reason = mk_reason "while" loc in
      let save_break_exn = Abnormal.swap (Abnormal.Break None) false in
      let save_continue_exn = Abnormal.swap (Abnormal.Continue None) false in
      let ctx = !Env_js.env in
      let oldset = Env_js.swap_changeset (fun _ -> SSet.empty) in
      (* ctx = Pre *)
      (* ENV = [ctx] *)

      Env_js.widen_env cx reason;
      (* ctx = Pre', Pre' > Pre *)

      let do_ctx = Env_js.clone_env ctx in
      Env_js.update_frame cx do_ctx;
      (* do_ctx = Pre' *)
      (* ENV = [do_ctx] *)
      let _, pred, not_pred, xtypes =
        predicate_of_condition cx test in

      let body_ctx = Env_js.clone_env do_ctx in
      Env_js.update_frame cx body_ctx;
      (* body_ctx = Pre' *)
      (* ENV = [body_ctx] *)

      Env_js.refine_with_pred cx reason pred xtypes;
      (* body_ctx = Pre' & c *)

      let exception_ = ref None in
      ignore_break_continue_exception_handler
        (fun () -> statement cx body)
        None
        (save_handler exception_);
      (* body_ctx = Post' *)

      let newset = Env_js.swap_changeset (SSet.union oldset) in

      if Abnormal.swap (Abnormal.Continue None) save_continue_exn
      then Env_js.havoc_env2 newset;
      Env_js.copy_env cx reason (ctx,body_ctx) newset;
      (* Pre' > Post' *)

      Env_js.update_frame cx do_ctx;
      Env_js.refine_with_pred cx reason not_pred xtypes;
      if Abnormal.swap (Abnormal.Break None) save_break_exn
      then Env_js.havoc_env2 newset;
      (* ENV = [ctx] *)
      (* ctx = Pre' * ~c *)

      raise_exception !exception_

  (***************************************************************************)
  (* Refinements for `do-while` are derived by the following Hoare logic rule:

     [Pre'] S [Post']
     Pre' = Pre | (Post' & c)
     Post = Post' & ~c
     -------------------------
     [Pre] do S while c [Post]
  *)
  (***************************************************************************)
  | (loc, DoWhile { DoWhile.body; test }) ->
      let reason = mk_reason "do-while" loc in
      let save_break_exn = Abnormal.swap (Abnormal.Break None) false in
      let save_continue_exn = Abnormal.swap (Abnormal.Continue None) false in
      let ctx = !Env_js.env in
      let oldset = Env_js.swap_changeset (fun _ -> SSet.empty) in
      (* ctx = Pre *)
      (* ENV = [ctx] *)

      Env_js.widen_env cx reason;
      (* ctx = Pre', Pre' > Pre *)

      let body_ctx = Env_js.clone_env ctx in
      Env_js.update_frame cx body_ctx;
      (* body_ctx = Pre' *)
      (* ENV = [body_ctx] *)

      let exception_ = ref None in
      ignore_break_continue_exception_handler
        (fun () -> statement cx body)
        None
        (save_handler exception_);

      if Abnormal.swap (Abnormal.Continue None) save_continue_exn
      then Env_js.havoc_env2 !Env_js.changeset;

      let _, pred, not_pred, xtypes =
        predicate_of_condition cx test in
      (* body_ctx = Post' *)

      let done_ctx = Env_js.clone_env body_ctx in
      (* done_ctx = Post' *)

      Env_js.refine_with_pred cx reason pred xtypes;
      (* body_ctx = Post' & c *)

      let newset = Env_js.swap_changeset (SSet.union oldset) in
      Env_js.copy_env cx reason (ctx,body_ctx) newset;
      (* Pre' > Post' & c *)

      Env_js.update_frame cx done_ctx;
      Env_js.refine_with_pred cx reason not_pred xtypes;
      if Abnormal.swap (Abnormal.Break None) save_break_exn
      then Env_js.havoc_env2 newset;
      (* ENV = [done_ctx] *)
      (* done_ctx = Post' & ~c *)

      raise_exception !exception_

  (***************************************************************************)
  (* Refinements for `for` are derived by the following Hoare logic rule:

     [Pre] i [Init]
     [Pre' & c] S;u [Post']
     Pre' = Init | Post'
     Post = Pre' & ~c
     --------------------------
     [Pre] for (i;c;u) S [Post]

     NOTE: This rule is similar to that for `while`.
  *)
  (***************************************************************************)
  | (loc, For { For.init; test; update; body }) ->
      let reason = mk_reason "for" loc in
      let save_break_exn = Abnormal.swap (Abnormal.Break None) false in
      let save_continue_exn = Abnormal.swap (Abnormal.Continue None) false in
      let entries = ref SMap.empty in
      let scope = { kind = LexicalScope; entries } in
      Env_js.push_env scope;

      (match init with
        | None -> ()
        | Some (For.InitDeclaration (loc, decl)) ->
            variable_decl cx loc decl;
            variables cx loc decl
        | Some (For.InitExpression expr) ->
            ignore (expression cx expr)
      );

      let ctx = !Env_js.env in
      let oldset = Env_js.swap_changeset (fun _ -> SSet.empty) in
      Env_js.widen_env cx reason;

      let do_ctx = Env_js.clone_env ctx in
      Env_js.update_frame cx do_ctx;

      let _, pred, not_pred, xtypes = match test with
        | None ->
            UndefT.t, SMap.empty, SMap.empty, SMap.empty (* TODO: prune the "not" case *)
        | Some expr ->
            predicate_of_condition cx expr
      in

      let body_ctx = Env_js.clone_env do_ctx in
      Env_js.update_frame cx body_ctx;
      Env_js.refine_with_pred cx reason pred xtypes;

      ignore_exception_handler (fun () -> statement cx body);

      if Abnormal.swap (Abnormal.Continue None) save_continue_exn
      then Env_js.havoc_env2 !Env_js.changeset;

      (match update with
        | None -> ()
        | Some expr ->
            ignore (expression cx expr)
      );

      let newset = Env_js.swap_changeset (SSet.union oldset) in
      Env_js.copy_env cx reason (ctx,body_ctx) newset;

      Env_js.update_frame cx do_ctx;
      Env_js.refine_with_pred cx reason not_pred xtypes;
      if Abnormal.swap (Abnormal.Break None) save_break_exn
<<<<<<< HEAD
      then Env_js.havoc_env2 newset;

      raise_exception !exception_;

      Env_js.pop_env();

=======
      then Env_js.havoc_env2 newset
>>>>>>> 6e7371a3

  (***************************************************************************)
  (* Refinements for `for-in` are derived by the following Hoare logic rule:

     [Pre] o [Init]
     [Pre'] S [Post']
     Pre' = Init | Post'
     Post = Pre'
     --------------------------
     [Pre] for (i in o) S [Post]
  *)
  (***************************************************************************)
  | (loc, ForIn { ForIn.left; right; body; each }) ->
      let reason = mk_reason "for-in" loc in
      let save_break_exn = Abnormal.swap (Abnormal.Break None) false in
      let save_continue_exn = Abnormal.swap (Abnormal.Continue None) false in
      let entries = ref SMap.empty in
      let scope = { kind = LexicalScope; entries } in
      Env_js.push_env scope;

      let t = expression cx right in
      let o = mk_object cx (mk_reason "iteration expected on object" loc) in
      Flow_js.flow cx (t, MaybeT o); (* null/undefined are allowed *)

      let ctx = !Env_js.env in
      let oldset = Env_js.swap_changeset (fun _ -> SSet.empty) in
      Env_js.widen_env cx reason;

      let body_ctx = Env_js.clone_env ctx in
      Env_js.update_frame cx body_ctx;

      let _, pred, _, xtypes = predicate_of_condition cx right in
      Env_js.refine_with_pred cx reason pred xtypes;

      (match left with
        | ForIn.LeftDeclaration (loc, decl) ->
            variable_decl cx loc decl
        | _ -> ()
      );

      (match left with
        | ForIn.LeftDeclaration (_, {
            VariableDeclaration.declarations = [
              (loc, {
                VariableDeclaration.Declarator.id =
                  (_, Ast.Pattern.Identifier (_, id));
                _;
              })
            ];
            _;
          })
        | ForIn.LeftExpression (loc, Ast.Expression.Identifier (_, id)) ->
            let name = id.Ast.Identifier.name in
            let reason = mk_reason (spf "for..in %s" name) loc in
            Env_js.set_var cx name (StrT.at loc) reason

        | _ ->
            let msg = "unexpected LHS in for...in" in
            Flow_js.add_error cx [mk_reason "" loc, msg]
      );

      let exception_ = ref None in
      ignore_break_continue_exception_handler
        (fun () -> statement cx body)
        None
        (save_handler exception_);

      let newset = Env_js.swap_changeset (SSet.union oldset) in

      if Abnormal.swap (Abnormal.Continue None) save_continue_exn
      then Env_js.havoc_env2 newset;
      Env_js.copy_env cx reason (ctx,body_ctx) newset;

      Env_js.update_frame cx ctx;
      if Abnormal.swap (Abnormal.Break None) save_break_exn
      then Env_js.havoc_env2 newset;

      raise_exception !exception_;

      Env_js.pop_env()

  | (loc, ForOf _) ->
      (* TODO? *)
      ()

  | (loc, Let _) ->
      (* TODO *)
      ()

  | (loc, Debugger) ->
      ()

  (* TODO: unsupported generators *)
  | (loc, FunctionDeclaration {
      FunctionDeclaration.id;
      params; defaults; rest;
      body;
      returnType;
      typeParameters;
      _
    }) ->
      let reason = mk_reason "function" loc in
      let this = Flow_js.mk_tvar cx (replace_reason "this" reason) in
      let fn_type = mk_function None cx reason typeParameters
        (params, defaults, rest) returnType body this
      in
      Hashtbl.replace cx.type_table loc fn_type;
      (match id with
      | Some(_, {Ast.Identifier.name; _ }) ->
        Env_js.set_var cx name fn_type reason
      | None -> ())

  | (loc, DeclareVariable { DeclareVariable.id; })
  | (loc, DeclareFunction { DeclareFunction.id; }) -> ()

  | (loc, VariableDeclaration decl) ->
      variables cx loc decl

  | (loc, ClassDeclaration { Class.id; body; superClass;
      typeParameters; superTypeParameters; implements }) ->
      if implements <> [] then
        let msg = "implements not supported" in
        Flow_js.add_error cx [mk_reason "" loc, msg]
      else ();
      let (nloc, name) = (
        match id with
        | Some(nloc, { Ast.Identifier.name; _ }) -> nloc, name
        | None -> loc, "<<anonymous class>>"
      ) in
      let reason = mk_reason name nloc in
      let extends = superClass, superTypeParameters in
      let cls_type = mk_class cx reason typeParameters extends body in
      Hashtbl.replace cx.type_table loc cls_type;
      Env_js.set_var cx name cls_type reason

  | (loc, DeclareClass {
      Interface.id;
      typeParameters;
      body = (_, { Ast.Type.Object.properties; indexers; callProperties });
      extends;
    })
  | (loc, InterfaceDeclaration {
      Interface.id;
      typeParameters;
      body = (_, { Ast.Type.Object.properties; indexers; callProperties });
      extends;
    }) ->
    let _, { Ast.Identifier.name = iname; _ } = id in
    let reason = mk_reason iname loc in
    let typeparams, map = mk_type_param_declarations cx typeParameters in
    let sfmap, smmap, fmap, mmap = List.fold_left Ast.Type.Object.Property.(
      fun (sfmap_, smmap_, fmap_, mmap_)
        (loc, { key; value; static; _method; _ }) -> (* TODO: optional *)
        Ast.Expression.Object.Property.(match key with
        | Literal (loc, _)
        | Computed (loc, _) ->
            let msg = "illegal name" in
            Flow_js.add_error cx [Reason_js.mk_reason "" loc, msg];
            (sfmap_, smmap_, fmap_, mmap_)

        | Identifier (loc, { Ast.Identifier.name; _ }) ->
            let t = convert cx map value in
            (* check for overloads in static and instance method maps *)
            let map_ = if static then smmap_ else mmap_ in
            let t = match SMap.get name map_ with
              | None -> t
              | Some (IntersectionT (reason, ts)) ->
                  IntersectionT (reason, ts @ [t])
              | Some t0 ->
                  IntersectionT (Reason_js.mk_reason iname loc, [t; t0])
            in
            (* TODO: additionally check that the four maps are disjoint *)
            (match static, _method with
            | true, true ->  (sfmap_, SMap.add name t smmap_, fmap_, mmap_)
            | true, false -> (SMap.add name t sfmap_, smmap_, fmap_, mmap_)
            | false, true -> (sfmap_, smmap_, fmap_, SMap.add name t mmap_)
            | false, false -> (sfmap_, smmap_, SMap.add name t fmap_, mmap_)
            )
        )
    ) (SMap.empty, SMap.empty, SMap.empty, SMap.empty) properties
    in
    let fmap = Ast.Type.Object.Indexer.(match indexers with
    | [] -> fmap
    | [(_, { key; value; _; })] ->
        let keyt = convert cx map key in
        let valuet = convert cx map value in
        fmap |> SMap.add "$key" keyt |> SMap.add "$value" valuet
    (* TODO *)
    | _ -> failwith "Unimplemented: multiple indexers")
    in
    let calls = callProperties |> List.map (function
      | loc, { Ast.Type.Object.CallProperty.value = (_, ft); static; } ->
        (static, convert cx map (loc, Ast.Type.Function ft))
    ) in
    let scalls, calls = List.partition fst calls in
    let smmap = match scalls with
      | [] -> smmap
      | [_,t] -> SMap.add "$call" t smmap
      | _ -> let scalls = List.map snd scalls in
             SMap.add "$call" (IntersectionT (mk_reason iname loc,
                                              scalls)) smmap
    in
    let mmap = match calls with
      | [] -> mmap
      | [_,t] -> SMap.add "$call" t mmap
      | _ -> let calls = List.map snd calls in
             SMap.add "$call" (IntersectionT (mk_reason iname loc,
                                              calls)) mmap
    in
    let mmap = match SMap.get "constructor" mmap with
      | None ->
        let constructor_funtype =
          Flow_js.mk_functiontype2 [] (Some []) VoidT.t 0 in
        let funt = (FunT (Reason_js.mk_reason "constructor" loc,
          Flow_js.dummy_static, Flow_js.dummy_prototype, constructor_funtype))
        in
        SMap.add "constructor" funt mmap
      | Some _ ->
        mmap
    in
    let i = mk_interface cx reason typeparams map
      (sfmap, smmap, fmap, mmap) extends in
    Hashtbl.replace cx.type_table loc i;
    Env_js.set_var cx iname i reason

  | (loc, DeclareModule { DeclareModule.id; body; }) ->
    let name = match id with
    | DeclareModule.Identifier (_, id) -> id.Ast.Identifier.name
    | DeclareModule.Literal (_, { Ast.Literal.value = Ast.Literal.String str; _; }) ->
        str
    | _ ->
        (* The only literals that we should see as module names are strings *)
        assert false in
    let _, { Ast.Statement.Block.body = elements } = body in

    let reason = mk_reason (spf "module %s" name) loc in
<<<<<<< HEAD
    let t = Env_js.get_var_in_scope cx (spf "$module__%s" name) reason in
    let entries = ref SMap.empty in
    let scope = { kind = VarScope; entries } in
=======
    let t = Env_js.get_var_in_scope cx (internal_module_name name) reason in
    let scope = ref SMap.empty in
>>>>>>> 6e7371a3
    Env_js.push_env scope;

    List.iter (statement_decl cx) elements;
    toplevels cx elements;

    Env_js.pop_env();

    let exports = match SMap.get "exports" !entries with
      | Some {specific=exports;_} ->
          (* TODO: what happens when other things are also declared? *)
          exports
      | None ->
          let map = SMap.map (fun {specific=export;_} -> export) !entries in
          Flow_js.mk_object_with_map_proto cx reason map (MixedT reason)
    in
    Flow_js.unify cx (CJSExportDefaultT(reason, exports)) t
  | (loc, ExportDeclaration {
      ExportDeclaration.default;
      ExportDeclaration.declaration;
      ExportDeclaration.specifiers;
      ExportDeclaration.source;
    }) -> (
      let extract_export_info_from_decl = (function
        | loc, FunctionDeclaration({FunctionDeclaration.id=None; _;}) ->
          if default then
            [("function() {}", loc, internal_name "*default*")]
          else failwith (
            "Parser Error: Immediate exports of nameless functions can " ^
            "only exist for default exports!"
          )
        | loc, FunctionDeclaration({FunctionDeclaration.id=Some(_, id); _;}) ->
          let name = id.Ast.Identifier.name in
          [(spf "function %s() {}" name, loc, name)]
        | loc, ClassDeclaration({Class.id=None; _;}) ->
          if default then
            [("class {}", loc, internal_name "*default*")]
          else failwith (
            "Parser Error: Immediate exports of nameless classes can " ^
            "only exist for default exports"
          )
        | loc, ClassDeclaration({Class.id=Some(_, id); _;}) ->
          let name = id.Ast.Identifier.name in
          [(spf "class %s() {}" name, loc, name)]
        | _, VariableDeclaration({VariableDeclaration.declarations; _; }) ->
          let decl_to_bindings accum (loc, decl) =
            let id = snd decl.VariableDeclaration.Declarator.id in
            List.rev (extract_destructured_bindings accum id)
          in
          let bound_names = List.fold_left decl_to_bindings [] declarations in
          bound_names |> List.map (fun (loc, name) ->
            (spf "var %s" name, loc, name)
          )
        | _, TypeAlias({TypeAlias.id=(_, id); _;}) ->
          let name = id.Ast.Identifier.name in
          [(spf "type %s = ..." name, loc, name)]
        | _ -> failwith "Parser Error: Invalid export-declaration type!"
      ) in

      let export_reason_start =
        if default then "export default" else "export"
      in

      match declaration with
      | Some(ExportDeclaration.Declaration(decl)) ->
        let decl = if default then nameify_default_export_decl decl else decl in
        statement cx decl;

        let export_from_local (export_reason, loc, local_name) = (
          let reason =
            mk_reason (spf "%s %s" export_reason_start export_reason) loc
          in
          let for_type = match decl with _, TypeAlias _ -> true | _ -> false in
          let local_tvar = Env_js.var_ref ~for_type cx local_name reason in
          let exports_obj = get_module_exports cx reason in
          let relation =
            if default then
              (exports_obj, ExportDefaultT(reason, local_tvar))
            else
              (exports_obj, SetT(reason, local_name, local_tvar))
          in
          Flow_js.flow cx relation
        ) in

        (**
         * Export each declared binding. Some declarations export multiple
         * bindings, like a multi-declarator variable declaration.
         *)
        List.iter export_from_local (extract_export_info_from_decl decl)
      | Some(ExportDeclaration.Expression(expr)) ->
        if default then (
          let expr_t = expression cx expr in
          let reason =
            mk_reason (spf "%s <<expression>>" export_reason_start) loc
          in
          let exports_obj = get_module_exports cx reason in
          let relation = (exports_obj, ExportDefaultT(reason, expr_t)) in
          Flow_js.flow cx relation
        ) else failwith (
          "Parser Error: Exporting an expression is only possible for " ^
          "`export default`!"
        )
      | None ->
        if default then failwith (
          "Parser Error: Default exports must always have an associated " ^
          "declaration or expression!"
        ) else (
          match specifiers with
          (* export {foo, bar} *)
          | Some(ExportDeclaration.ExportSpecifiers(specifiers)) ->
            let export_specifier specifier = ExportDeclaration.Specifier.(
              let (reason, local_name, remote_name) = (
                match specifier with
                | loc, {id = (_, {Ast.Identifier.name=id; _;}); name=None;} ->
                  let reason = mk_reason (spf "export {%s}" id) loc in
                  (reason, id, id)
                | loc, {id=(_, {Ast.Identifier.name=id; _;});
                        name=Some(_, {Ast.Identifier.name; _;})} ->
                  let reason =
                    mk_reason (spf "export {%s as %s}" id name) loc
                  in
                  (reason, id, name)
              ) in

              (**
               * Determine if we're dealing with the `export {} from` form
               * (and if so, retrieve the ModuleNamespaceObject tvar for the
               *  source module)
               *)
              let source_module_tvar = (
                match source with
                | Some(src_loc, {
                    Ast.Literal.value = Ast.Literal.String(module_name);
                    _;
                  }) ->
                    let reason =
                      mk_reason "ModuleNamespace for export {} from" src_loc
                    in
                    Some(import_ns cx reason module_name src_loc)
                | Some(_) -> failwith (
                    "Parser Error: `export ... from` must specify a string " ^
                    "literal for the source module name!"
                  )
                | None -> None
              ) in

              let local_tvar = (
                match source_module_tvar with
                | Some(tvar) ->
                  Flow_js.mk_tvar_where cx reason (fun t ->
                    Flow_js.flow cx (tvar, GetT(reason, local_name, t))
                  )
                | None ->
                  Env_js.var_ref cx local_name reason
              ) in

              Flow_js.flow cx (
                get_module_exports cx reason,
                SetT(reason, remote_name, local_tvar)
              )
            ) in
            List.iter export_specifier specifiers

          (* export * from "Source"; *)
          | Some(ExportDeclaration.ExportBatchSpecifier(_)) ->
              let source_tvar = (
                match source with
                | Some(src_loc, {
                    Ast.Literal.value = Ast.Literal.String(module_name);
                    _;
                  }) ->
                    let reason_str =
                      spf "ModuleNamespaceObject for export * from \"%s\""
                        module_name
                    in
                    let reason = mk_reason reason_str src_loc in
                    import_ns cx reason module_name src_loc
                | Some(_)
                | None
                  -> failwith (
                    "Parser Error: `export * from` must specify a string " ^
                    "literal for the source module name!"
                  )
              ) in

              let reason = mk_reason "export * from \"%s\"" loc in
              set_module_exports cx reason source_tvar

          | None -> failwith (
              "Parser Error: Non-default export must either have associated " ^
              "declarations or a list of specifiers!"
            )
        )
    )
  | (loc, ImportDeclaration({
      ImportDeclaration.default;
      ImportDeclaration.importKind;
      ImportDeclaration.source;
      ImportDeclaration.specifier;
    })) ->
      let (source_loc, source_literal) = source in
      let module_name = (
        match source_literal.Ast.Literal.value with
        | Ast.Literal.String(value) -> value
        | _ -> failwith  (
            "Parser error: Invalid source type! Must be a string literal."
          )
      ) in
      let (import_str, isType) = (
        match importKind with
        | ImportDeclaration.ImportType -> "import type", true
        | ImportDeclaration.ImportTypeof -> "import typeof", true
        | ImportDeclaration.ImportValue -> "import", false
      ) in

      let import_reason = mk_reason
        (spf "exports of \"%s\"" module_name)
        source_loc
      in

      let module_ns_tvar = import_ns cx import_reason module_name source_loc in
      (match default with
        | Some(local_ident_loc, local_ident) ->
          let local_name = local_ident.Ast.Identifier.name in

          let reason = mk_reason
            (spf "\"default\" export of \"%s\"" module_name)
            local_ident_loc
          in
          let local_t = Flow_js.mk_tvar_where cx reason (fun t ->
            let t = if not isType then t else ImportTypeT(reason, t) in
            Flow_js.flow cx (module_ns_tvar, GetT(reason, "default", t));
          ) in

          let reason = mk_reason
            (spf "%s %s from \"%s\"" import_str local_name module_name)
            loc
          in
          let local_t_generic =
            Env_js.get_var_in_scope ~for_type:isType cx local_name reason
          in
          Flow_js.unify cx local_t local_t_generic;
        | None -> (
          match specifier with
          | Some(ImportDeclaration.Named(_, named_specifiers)) ->
            let import_specifier (specifier_loc, specifier) = (
              let (remote_ident_loc, remote_ident) =
                specifier.ImportDeclaration.NamedSpecifier.id
              in
              let remote_name = remote_ident.Ast.Identifier.name in

              let get_reason_str =
                spf "\"%s\" export of \"%s\"" remote_name module_name
              in

              let (local_name, get_reason, set_reason) = (
                match specifier.ImportDeclaration.NamedSpecifier.name with
                | Some(local_ident_loc, { Ast.Identifier.name = local_name; _; }) ->
                  let get_reason = mk_reason get_reason_str remote_ident_loc in
                  let set_reason = mk_reason
                    (spf "%s { %s as %s }" import_str remote_name local_name)
                    specifier_loc
                  in
                  (local_name, get_reason, set_reason)
                | None ->
                  let get_reason = mk_reason get_reason_str specifier_loc in
                  let set_reason = mk_reason
                    (spf "%s { %s }" import_str remote_name)
                    specifier_loc
                  in
                  (remote_name, get_reason, set_reason)
              ) in
              let local_t = Flow_js.mk_tvar_where cx get_reason (fun t ->
                let t = if not isType then t else ImportTypeT(set_reason, t) in
                Flow_js.flow cx (module_ns_tvar, GetT(get_reason, remote_name, t))
              ) in

              let local_t_generic =
                Env_js.get_var_in_scope ~for_type:isType cx local_name get_reason
              in
              Flow_js.unify cx local_t local_t_generic;
            ) in
            List.iter import_specifier named_specifiers
          | Some(ImportDeclaration.NameSpace(_, (ident_loc, local_ident))) ->
            let local_name = local_ident.Ast.Identifier.name in
            let reason = mk_reason
              (spf "%s * as %s" import_str local_name)
              ident_loc
            in
            if isType then (
              (**
               * TODO: `import type * as` really doesn't make much sense with
               *        our current CommonJS interop table. Here we support
               *        this in the same way we treat import-default as a
               *        temporary means of transitioning our old interop table
               *        to the new one. Once the transition is finished, we
               *        should make `import type * as` a hard error.
               *)
              let module_ = Module_js.imported_module cx.file module_name in
              let module_type = require cx module_ module_name source_loc in
              Env_js.set_var ~for_type:true cx local_name module_type reason
            ) else (
              Env_js.set_var cx local_name module_ns_tvar reason
            )
          | None ->
            failwith (
              "Parser error: Non-default imports must always have a " ^
              "specifier!"
            )
        )
      )
)

and save_handler mark exn = mark := Some exn

and mark_exception_handler main exception_ =
  Abnormal.exception_handler main
    (save_handler exception_)

and ignore_exception_handler main =
  Abnormal.exception_handler main (fun exn -> ())

and has_return_exception_handler main =
  let has_return = ref false in
  Abnormal.exception_handler main (function
    | Abnormal.Return
    | Abnormal.Throw -> has_return := true; ()
    | exn -> Abnormal.raise_exn exn
  );
  !has_return

and ignore_break_exception_handler main l1 =
  Abnormal.exception_handler main (function
    | Abnormal.Break l2 when l1 = l2 -> ()
    | exn -> Abnormal.raise_exn exn
  )

and ignore_break_continue_exception_handler main l1 handler =
  Abnormal.exception_handler main (function
    | (Abnormal.Break l2 | Abnormal.Continue l2) when l1 = l2 -> ()
    | exn -> handler exn
  )

and raise_and_exception exn1 exn2 = match (exn1,exn2) with
  | (Some exn, Some _) when exn1 = exn2 -> Abnormal.raise_exn exn
  | _ -> ()

and raise_exception exn_ = match exn_ with
  | Some exn -> Abnormal.raise_exn exn
  | _ -> ()

and object_ cx props = Ast.Expression.Object.(
  let spread = ref [] in
  List.fold_left (fun map -> function

    (* name = function expr *)
    | Property (loc, { Property.kind = Property.Init;
                       key = Property.Identifier (_, {
                         Ast.Identifier.name; typeAnnotation; _ });
                       value = (vloc, Ast.Expression.Function func);
                       _ }) ->
        Ast.Expression.Function.(
          let { params; defaults; rest; body;
                returnType; typeParameters; id; _ } = func
          in
          let reason = mk_reason "function" vloc in
          let this = Flow_js.mk_tvar cx (replace_reason "this" reason) in
          let ft = mk_function id cx reason typeParameters
            (params, defaults, rest) returnType body this
          in
          Hashtbl.replace cx.type_table vloc ft;
          SMap.add name ft map
        )

    (* name = non-function expr *)
    | Property (loc, { Property.kind = Property.Init;
        key =
          Property.Identifier (_, { Ast.Identifier.name; _ }) |
          Property.Literal (_, {
            Ast.Literal.value = Ast.Literal.String name;
            _;
          });
                     value = v;
                     _ }) ->
      let t = expression cx v in
      SMap.add name t map

    (* literal LHS *)
    | Property (loc, { Property.key = Property.Literal _; _ }) ->
      let msg = "non-string literal property keys not supported" in
      Flow_js.add_error cx [mk_reason "" loc, msg];
      map

    (* get/set kind *)
    | Property (loc, { Property.kind = Property.Get | Property.Set; _ }) ->
      let msg = "get/set properties not yet supported" in
      Flow_js.add_error cx [mk_reason "" loc, msg];
      map

    (* computed LHS *)
    | Property (loc, { Property.key = Property.Computed _; _ }) ->
      let msg = "computed property keys not supported" in
      Flow_js.add_error cx [mk_reason "" loc, msg];
      map

    (* spread prop *)
    | SpreadProperty (loc, { SpreadProperty.argument }) ->
      spread := (expression cx argument)::!spread;
      map

  ) SMap.empty props,
  !spread
)

and variable cx (loc, vdecl) = Ast.(
  let { Statement.VariableDeclaration.Declarator.id; init } = vdecl in
  match id with
    | (loc, Pattern.Identifier (_, { Identifier.
          name; typeAnnotation; optional
        })) ->
        let reason = mk_reason (spf "var %s" name) loc in
        (match init with
        | Some expr ->
            Env_js.set_var cx name (expression cx expr) reason
        | None ->
            if (not optional)
            then Env_js.set_var cx name (void_ loc) reason
        );
        (* Adjust state based on whether there is an annotation.

           This reveals an interesting tension between annotations and
           flow-sensitivity. Consider:

           var x:A = new B(); // B is a subclass of A
           // ^ should we have x:A or x:B after this initialization?
           x = new B();
           // ^ how about after this assignment?
           if (x instanceof B) {
           // ^ and how about after this dynamic check?
           }

           In general, it seems desirable to narrow down the type
           of a variable when possible (indeed, that's the whole point
           of flow-sensitivity) but it is unclear what to do when there
           are annotations. It might be argued that annotations override
           flow-sensitivity, but that is not very nice, because it would
           force patterns such as:

           var y = x;
           if (y instanceof B) {
           // ^ we have y:B after this dynamic check, yet x:A
           }

           Below, we do a compromise; we remain flow-sensitive in general
           but treat an annotation as if it were part of initialization.
           This seems to be a nice solution, because (e.g.) it would ban
           code such as:

           var y:string; // initialize with a string!

           as well as:

           function foo(x:B) { }
           var x:A = new B();
           foo(x);
        *)
        (match typeAnnotation with
          | None -> ()
          | Some _ ->
              let t = Env_js.get_var_in_scope cx name reason in
              Env_js.set_var cx name t reason
        )

    | loc, _ ->
        (match init with
          | Some expr ->
              let reason = mk_reason "var _" loc in
              let t_ = type_of_pattern id |> mk_type_annotation cx reason in
              let t = expression cx expr in
              Flow_js.flow cx (t, t_);
              destructuring_assignment cx t_ id
          | None ->
              ()
        )
)

and array_element cx undef_loc el = Ast.Expression.(
  match el with
  | Some (Expression e) -> expression cx e
  | Some (Spread (_, { SpreadElement.argument })) -> spread cx argument
  | None -> UndefT.at undef_loc
)

and expression_or_spread cx = Ast.Expression.(function
  | Expression e -> expression cx e
  | Spread (_, { SpreadElement.argument }) -> spread cx argument
)

and spread cx (loc, e) =
  let arr = expression cx (loc, e) in
  let reason = mk_reason "spread operand" loc in
  let tvar = Flow_js.mk_tvar cx reason in
  Flow_js.flow cx (arr, ArrT (reason, tvar, []));
  RestT tvar

and expression cx (loc, e) =
  let t = expression_ cx loc e in
  Hashtbl.replace cx.type_table loc t;
  t

and this_ cx r = Ast.Expression.(
  match Refinement.get cx (loc_of_reason r, This) r with
  | Some t -> t
  | None -> Env_js.get_var cx (internal_name "this") r
)

and super_ cx reason =
  Env_js.get_var cx (internal_name "super") reason

(* Module exports are treated differently than `exports`. The latter is a
   variable that is implicitly set to the empty object at the top of a
   module. As such, properties can be added to it throughout the module,
   corresponding to the pattern exports.foo = ... for exporting foo. As it turns
   out, module.exports is the same object. A different pattern is to reset
   module.exports at the end of the module, like module.exports = { foo: ... }
   to export foo. This makes any properties added to the exports object
   redundant. Both these patterns are modeled by storing module.exports as an
   internal variable, initially set to the empty object, doing inference on a
   module, and then flowing module.exports to exports, so that whatever its
   final value is (initial object or otherwise) is checked against the type
   declared for exports or any other use of exports. *)
and get_module_exports cx reason =
  Env_js.get_var cx (internal_name "exports") reason

and set_module_exports cx reason t =
  Env_js.set_var cx (internal_name "exports") t reason

and void_ loc =
  VoidT.at loc

and null_ loc =
  NullT.at loc

and identifier ?(for_type=false) cx name loc =
  if Type_inference_hooks_js.dispatch_id_hook cx name loc
  then AnyT.at loc
  else (
    if name = "undefined"
    then void_ loc
    else (
      let reason = mk_reason (spf "identifier %s" name) loc in
      let t = Env_js.var_ref ~for_type cx name reason in
      t
    )
  )

and expression_ cx loc e = Ast.Expression.(match e with

  | Literal lit ->
      literal cx loc lit

  | Identifier (_, { Ast.Identifier.name; _ }) -> identifier cx name loc

  | This ->
      this_ cx (mk_reason "this" loc)

  | Unary u ->
      unary cx loc u

  | Update u ->
      update cx loc u

  | Binary b ->
      binary cx loc b

  | Logical l ->
      logical cx loc l

  | TypeCast {
        TypeCast.expression = eloc, expr;
        typeAnnotation } ->
      let r = mk_reason "typecast" loc in
      let t = mk_type_annotation cx r (Some typeAnnotation) in
      Hashtbl.replace cx.type_table loc t;
      let infer_t = expression_ cx eloc expr in
      Flow_js.flow cx (infer_t, t);
      t

  | Member {
      Member._object;
      property = Member.PropertyExpression index;
      _
    } ->
      let reason = mk_reason "access of computed property/element" loc in
      let tobj = expression cx _object in
      let tind = expression cx index in
      Flow_js.mk_tvar_where cx reason (fun t ->
        Flow_js.flow cx (tobj, GetElemT(reason, tind, t))
      )

  | Member {
      Member._object = _, Identifier (_,
        { Ast.Identifier.name = "module"; _ });
      property = Member.PropertyIdentifier (_,
        { Ast.Identifier.name = "exports"; _ });
      _
    } ->
      let reason = mk_reason "module.exports" loc in
      get_module_exports cx reason

  | Member {
      Member._object = _, Identifier (_,
        { Ast.Identifier.name = "ReactGraphQL" | "ReactGraphQLLegacy"; _ });
      property = Member.PropertyIdentifier (_,
        { Ast.Identifier.name = "Mixin"; _ });
      _
    } ->
      let reason = mk_reason "ReactGraphQLMixin" loc in
      Flow_js.get_builtin cx "ReactGraphQLMixin" reason

  | Member {
      Member._object = _, Identifier (_,
        { Ast.Identifier.name = "super"; _ });
      property = Member.PropertyIdentifier (ploc,
        { Ast.Identifier.name; _ });
      _
    } ->
      let reason = mk_reason (spf "property %s" name) ploc in
      (match Refinement.get cx (loc, e) reason with
      | Some t -> t
      | None ->
        let super = super_ cx reason in
        if Type_inference_hooks_js.dispatch_member_hook cx name ploc super
        then AnyT.at ploc
        else (
          Flow_js.mk_tvar_where cx reason (fun tvar ->
            Flow_js.flow cx (super, GetT(reason, name, tvar)))
        )
      )

  | Member {
      Member._object;
      property = Member.PropertyIdentifier (ploc, { Ast.Identifier.name; _ });
      _
    } -> (
      let reason = mk_reason (spf "property %s" name) loc in
      match Refinement.get cx (loc, e) reason with
      | Some t -> t
      | None ->
        let tobj = expression cx _object in
        if Type_inference_hooks_js.dispatch_member_hook cx name ploc tobj
        then AnyT.at ploc
        else (
          Flow_js.mk_tvar_where cx reason (fun t ->
            Flow_js.flow cx (tobj, GetT (reason, name, t)))
        )
      )

  | Object { Object.properties } ->
    let reason = mk_reason "object literal" loc in
    let map, spread = object_ cx properties in
    let sealed = (spread = [] && not (SMap.is_empty map)) in
    extended_object cx reason ~sealed map spread

  | Array { Array.elements } -> (
    let reason = mk_reason "array literal" loc in
    let element_reason = mk_reason "array element" loc in
    match elements with
    | [] ->
        (* empty array, analogous to object with implicit properties *)
        let elemt = Flow_js.mk_tvar cx element_reason in
        ArrT (prefix_reason "empty " reason, elemt, [])
    | elems ->
        (* tup is true if no spreads *)
        (* tset is set of distinct (mod reason) elem types *)
        (* tlist is reverse list of element types if tup, else [] *)
        let tup, tset, tlist = List.fold_left (fun (tup, tset, tlist) elem ->
          let tup, elemt = match elem with
          | Some (Expression e) ->
              tup, expression cx e
          | Some (Spread (_, { SpreadElement.argument })) ->
              false, spread cx argument
          | None ->
              tup, UndefT.at loc
          in
          let elemt = if tup then elemt else summarize cx elemt in
          tup,
          TypeExSet.add elemt tset,
          if tup then elemt :: tlist else []
        ) (true, TypeExSet.empty, []) elems
        in
        (* composite elem type is union *)
        let elemt = match TypeExSet.elements tset with
        | [t] -> t
        | list -> UnionT (element_reason, list)
        in
        ArrT (reason, elemt, List.rev tlist)
    )

  | Call {
      Call.callee = _, Identifier (_, {
        Ast.Identifier.name = "require";
        _
      });
      arguments
    } -> (
      match arguments with
      | [ Expression (_, Literal {
          Ast.Literal.value = Ast.Literal.String module_name; _;
        }) ] ->
        let m = Module_js.imported_module cx.file module_name in
        require cx m module_name loc
      | _ ->
        (*
        let msg = "require(...) supported only on strings" in
        Flow_js.add_error cx [mk_reason "" loc, msg];
        *)
        AnyT.at loc
    )

  | Call {
      Call.callee = _, Identifier (_, {
        Ast.Identifier.name = "requireLazy";
        _
      });
      arguments
    } -> (
      match arguments with
      | [Expression(_, Array({Array.elements;})); Expression(callback_expr);] ->
        (**
         * From a static perspective (and as long as side-effects aren't
         * considered in Flow), a requireLazy call can be viewed as an immediate
         * call to require() for each of the modules, and then an immediate call
         * to the requireLazy() callback with the results of each of the prior
         * calls to require().
         *
         * TODO: requireLazy() is FB-specific. Let's find a way to either
         *       generalize or toggle this only for the FB environment.
         *)

        let element_to_module_tvar tvars = (function
          | Some(Expression(_, Literal({
              Ast.Literal.value = Ast.Literal.String module_name;
              _;
            }))) ->
              let m = Module_js.imported_module cx.file module_name in
              let module_tvar = require cx m module_name loc in
              module_tvar::tvars
          | _ ->
              let msg =
                "The first arg to requireLazy() must be a literal array of " ^
                "string literals!"
              in
              Flow_js.add_error cx [mk_reason "" loc, msg];
              tvars
        ) in
        let module_tvars = List.fold_left element_to_module_tvar [] elements in
        let module_tvars = List.rev module_tvars in

        let callback_expr_t = expression cx callback_expr in
        let reason = mk_reason "requireLazy() callback" loc in
        let _ = func_call cx reason callback_expr_t module_tvars in

        let null = null_ loc in
        let reason = reason_of_t null in
        UnionT(reason, [null; Flow_js.mk_tvar cx reason])

      | _ ->
        let msg =
          "The first arg to requireLazy() must be a literal array of " ^
          "string literals!"
        in
        Flow_js.add_error cx [mk_reason "" loc, msg];

        AnyT.at loc
    )

  | New {
      New.callee = _, Identifier (_, { Ast.Identifier.name = "Function"; _ });
      arguments
    } -> (
      let argts = List.map (expression_or_spread cx) arguments in
      List.iter (fun t ->
        Flow_js.flow cx (t, StrT.at loc)
      ) argts;
      let reason = mk_reason "new Function(..)" loc in
      FunT (reason, Flow_js.dummy_static, Flow_js.dummy_prototype,
        Flow_js.mk_functiontype [] (Some []) (MixedT reason))
    )

  | New {
      New.callee = _, Identifier (_, { Ast.Identifier.name = "Array"; _ });
      arguments
    } -> (
      let argts = List.map (expression_or_spread cx) arguments in
      (match argts with
      | [argt] ->
        let reason = mk_reason "new Array(..)" loc in
        Flow_js.flow cx
          (argt, NumT (replace_reason "array length" reason, None));
        let element_reason = replace_reason "array element" reason in
        let t = Flow_js.mk_tvar cx element_reason in
        ArrT (reason, t, [])
      | _ ->
        let msg = "Use array literal instead of new Array(..)" in
        Flow_js.add_error cx [mk_reason "" loc, msg];
        UndefT.at loc
      )
    )

  | New { New.callee; arguments } ->
      let class_ = expression cx callee in
      let argts = List.map (expression_or_spread cx) arguments in
      new_call cx loc class_ argts

  | Call {
      Call.callee = _, Member {
        Member._object = _, Identifier (_,
          { Ast.Identifier.name = "Object"; _ });
        property = Member.PropertyIdentifier (_,
          { Ast.Identifier.name; _ });
        _
      };
      arguments
    } ->
      static_method_call_Object cx loc name arguments

  | Call {
      Call.callee = _, Member {
        Member._object = _, Identifier (_,
          { Ast.Identifier.name = "React"; _ });
        property = Member.PropertyIdentifier (_,
          { Ast.Identifier.name = "createClass"; _ });
        _
      };
      arguments = [ Expression (_, Object { Object.properties = class_props }) ]
    } ->
      react_create_class cx loc class_props

  | Call {
      Call.callee = _, Member {
        Member._object = _, Identifier (_,
          { Ast.Identifier.name = "super"; _ });
        property = Member.PropertyIdentifier (ploc,
          { Ast.Identifier.name; _ });
        _
      };
      arguments
    } ->
      let argts = List.map (expression_or_spread cx) arguments in
      let reason = mk_reason (spf "super.%s(...)" name) loc in
      let super = super_ cx reason in
      Type_inference_hooks_js.dispatch_call_hook cx name ploc super;
      Flow_js.mk_tvar_where cx reason (fun t ->
        Flow_js.flow cx (super,
          MethodT (reason, name, super, argts, t, 0));
      )

  | Call {
      Call.callee = (_, Member {
        Member._object;
        property = Member.PropertyIdentifier (ploc,
          { Ast.Identifier.name; _ });
        _
      }) as callee;
      arguments
    } ->
      (* method call *)
      let argts = List.map (expression_or_spread cx) arguments in
      let reason = mk_reason (spf "call of method %s" name) loc in
      let ot = expression cx _object in
      Type_inference_hooks_js.dispatch_call_hook cx name ploc ot;
      (match Refinement.get cx callee reason with
      | Some f ->
          (* note: the current state of affairs is that we understand
             member expressions as having refined types, rather than
             understanding receiver objects as carrying refined properties.
             generalizing this properly is a todo, and will deliver goodness.
             meanwhile, here we must hijack the property selection normally
             performed by the flow algorithm itself. *)
          Env_js.havoc_heap_refinements ();
          Flow_js.mk_tvar_where cx reason (fun t ->
            let frame = List.hd !Flow_js.frames in
            let app = Flow_js.mk_methodtype2 ot argts None t frame in
            Flow_js.flow cx (f, CallT (reason, app));
          )
      | None ->
          Env_js.havoc_heap_refinements ();
          Flow_js.mk_tvar_where cx reason (fun t ->
            Flow_js.flow cx
              (ot, MethodT(reason, name, ot, argts, t, List.hd !Flow_js.frames))
          )
      )

  | Call {
      Call.callee = _, Identifier (_, { Ast.Identifier.name = "super"; _ });
      arguments
    } ->
      let argts = List.map (expression_or_spread cx) arguments in
      let reason = mk_reason "super(...)" loc in
      let super = super_ cx reason in
      let t = VoidT reason in
      Flow_js.flow cx
        (super, MethodT(reason, "constructor", super, argts, t, 0));
      t

  (******************************************)
  (* See ~/www/static_upstream/core/ *)

  | Call {
      Call.callee = _, Identifier (_,
        { Ast.Identifier.name = "invariant"; _ });
      arguments
    } ->
      (* TODO: require *)
      let reason = mk_reason "invariant" loc in
      (match arguments with
      | (Expression (_, Literal {
          Ast.Literal.value = Ast.Literal.Boolean false; _;
        }))::arguments ->
        (* invariant(false, ...) is treated like a throw *)
        ignore (List.map (expression_or_spread cx) arguments);
        Env_js.clear_env reason;
        Abnormal.set Abnormal.Throw
      | (Expression cond)::arguments ->
        ignore (List.map (expression_or_spread cx) arguments);
        let _, pred, not_pred, xtypes = predicate_of_condition cx cond in
        Env_js.refine_with_pred cx reason pred xtypes
      | _ ->
        let msg = "unsupported arguments in call to invariant()" in
        Flow_js.add_error cx [mk_reason "" loc, msg]
      );
      void_ loc

  | Call {
      Call.callee = _, Identifier (_,
        { Ast.Identifier.name = "copyProperties"; _ });
      arguments
    } ->
      (* TODO: require *)
      let argts = List.map (expression_or_spread cx) arguments in
      let reason = mk_reason "object extension" loc in
      chain_objects cx reason (List.hd argts) (List.tl argts)

  | Call {
      Call.callee = _, Identifier (_,
        { Ast.Identifier.name = "mergeInto"; _ });
      arguments
    } ->
      (* TODO: require *)
      let argts = List.map (expression_or_spread cx) arguments in
      let reason = mk_reason "object extension" loc in
      ignore (chain_objects cx reason (List.hd argts) (List.tl argts));
      void_ loc

  | Call {
      Call.callee = _, Identifier (_,
        { Ast.Identifier.name = "mergeDeepInto"; _ });
      arguments
    } ->
      (* TODO: require *)
      let argts = List.map (expression_or_spread cx) arguments in
      ignore argts; (* TODO *)
      void_ loc

  | Call {
      Call.callee = _, Identifier (_, { Ast.Identifier.name = "merge"; _ });
      arguments
    }
      (* TODO: require *)
  | Call {
      Call.callee = _, Identifier (_,
        { Ast.Identifier.name = "mergeObjects"; _ });
      arguments
    } ->
      (* TODO: require *)
      let argts = List.map (expression_or_spread cx) arguments in
      let reason = mk_reason "object" loc in
      spread_objects cx reason argts

  | Call {
      Call.callee = _, Identifier (_, { Ast.Identifier.name = "mixin"; _ });
      arguments
    } ->
      (* TODO: require *)
      let argts = List.map (expression_or_spread cx) arguments in
      let reason = mk_reason "object" loc in
      ClassT (spread_objects cx reason argts)

  | Call {
      Call.callee = _, Identifier (_,
        { Ast.Identifier.name = "classWithMixins"; _ });
      arguments
    } ->
      (* TODO: require *)
      (* TODO: This needs to be fixed. *)
      let argts = List.map (expression_or_spread cx) arguments in
      Flow_js.mk_tvar_where cx (mk_reason "class" loc) (fun t ->
        List.iter (fun argt -> Flow_js.flow cx (argt, t)) argts
      )

  | Call { Call.callee; arguments } ->
      let f = expression cx callee in
      let reason = mk_reason "function call" loc in
      let argts = List.map (expression_or_spread cx) arguments in
      func_call cx reason f argts

  | Conditional { Conditional.test; consequent; alternate } ->
      let reason = mk_reason "conditional" loc in
      let _, pred, not_pred, xtypes = predicate_of_condition cx test in
      let ctx = !Env_js.env in
      let oldset = Env_js.swap_changeset (fun _ -> SSet.empty) in

      let then_ctx = Env_js.clone_env ctx in
      Env_js.update_frame cx then_ctx;
      Env_js.refine_with_pred cx reason pred xtypes;
      let t1 = expression cx consequent in

      let else_ctx = Env_js.clone_env ctx in
      Env_js.update_frame cx else_ctx;
      Env_js.refine_with_pred cx reason not_pred xtypes;
      let t2 = expression cx alternate in

      let newset = Env_js.swap_changeset (SSet.union oldset) in
      Env_js.merge_env cx reason (ctx, then_ctx, else_ctx) newset;
      Env_js.update_frame cx ctx;
      (* TODO call pos_of_predicate on some pred? t1 is wrong but hopefully close *)
      Flow_js.mk_tvar_where cx reason (fun t ->
        Flow_js.flow cx (t1, t);
        Flow_js.flow cx (t2, t);
      )

  | Assignment { Assignment.operator; left; right } ->
      assignment cx loc (left, operator, right)

  | Sequence { Sequence.expressions } ->
      List.fold_left (fun t e -> expression cx e) (void_ loc) expressions

  | Function {
      Function.id;
      params; defaults; rest;
      body;
      returnType;
      typeParameters;
      _
    } ->
      let reason = mk_reason "function" loc in
      let this = Flow_js.mk_tvar cx (replace_reason "this" reason) in
      mk_function id cx reason
        typeParameters (params, defaults, rest) returnType body this

  (* TODO: unsupported generators *)
  | ArrowFunction {
      ArrowFunction.id;
      params; defaults; rest;
      body;
      _
    } ->
      let reason = mk_reason "arrow" loc in
      let this = this_ cx reason in
      let super = super_ cx reason in
      mk_method cx reason (params, defaults, rest) None body this super

  | TaggedTemplate {
      TaggedTemplate.tag = _, Identifier (_,
        { Ast.Identifier.name = "query"; _ });
      quasi = _, { TemplateLiteral.quasis; expressions }
    } ->
    List.iter (fun e -> ignore (expression cx e)) expressions;
    (*parse_graphql cx encaps;*)
    void_ loc

  | TaggedTemplate {
      TaggedTemplate.tag;
      quasi = _, { TemplateLiteral.quasis; expressions }
    } ->
      List.iter (fun e -> ignore (expression cx e)) expressions;
      let t = expression cx tag in
      let reason = mk_reason "encaps tag" loc in
      let reason_array = replace_reason "array" reason in
      let ft = Flow_js.mk_functiontype
        [ ArrT (reason_array, StrT.why reason, []);
          RestT (AnyT.why reason) ]
        None (* TODO: ? *)
        (StrT.why reason)
      in
      Flow_js.flow cx (t, CallT (reason, ft));
      StrT.at loc

  | TemplateLiteral {
      TemplateLiteral.quasis;
      expressions
    } ->
      List.iter (fun e -> ignore (expression cx e)) expressions;
      StrT.at loc

  | JSXElement e ->
      jsx cx e

  (* TODO *)
  | Yield _
  | Comprehension _
  | Generator _
  | Let _
  | Class _ ->
    Flow_js.add_error cx [mk_reason "" loc, "not (sup)ported"];
    UndefT.at loc
)

(* We assume that constructor functions return void
   and constructions return objects.
   TODO: This assumption does not always hold.
   If construction functions return non-void values (e.g., functions),
   then those values are returned by constructions.
*)
and new_call cx tok class_ argts =
  let reason = mk_reason "constructor call" tok in
  Flow_js.mk_tvar_where cx reason (fun t ->
    Flow_js.flow cx (class_, ConstructorT (reason, argts, t));
  )

and func_call cx reason func_t argts =
  Env_js.havoc_heap_refinements ();
  Flow_js.mk_tvar_where cx reason (fun t ->
    let app =
      Flow_js.mk_functiontype2 argts None t (List.hd !Flow_js.frames)
    in
    Flow_js.flow cx (func_t, CallT(reason, app))
  )

and reflective s =
  (* could be stricter *)
  List.mem s [
    "propertyIsEnumerable";
    "length";
    "isPrototypeOf";
    "hasOwnProperty";
    "constructor";
    "valueOf";
    "toString";
    "toLocaleString";
  ]

and non_identifier s =
  (* should be stricter *)
  Str.string_match (Str.regexp ".* ") s 0

and literal cx loc lit = Ast.Literal.(match lit.value with
  | String s ->
    let lit =
      if reflective s || non_identifier s
      then None
      else Some s
    in
      StrT (mk_reason "string" loc, lit)

  | Boolean b ->
      BoolT (mk_reason "boolean" loc, Some b)

  | Null ->
      let null = null_ loc in
      let reason = reason_of_t null in
      UnionT (reason, [null; Flow_js.mk_tvar cx reason])

  | Number f ->
      NumT (mk_reason "number" loc, Some lit.raw)

  | RegExp rx ->
      Flow_js.get_builtin_type cx (mk_reason "regexp" loc) "RegExp"
)

and unary cx loc = Ast.Expression.Unary.(function
  | { operator = Not; argument; _ } ->
      ignore (expression cx argument);
      BoolT.at loc

  | { operator = Plus; argument; _ } ->
      ignore (expression cx argument);
      AnyT.at loc

  | { operator = Minus; argument; _ }
  | { operator = BitNot; argument; _ } ->
      let t = NumT.at loc in
      Flow_js.flow cx (expression cx argument, t);
      t

  | { operator = Typeof; argument; _ } ->
      ignore (expression cx argument);
      StrT.at loc

  | { operator = Void; argument; _ } ->
      ignore (expression cx argument);
      void_ loc

  | { operator = Delete; argument; _ } ->
      ignore (expression cx argument);
      BoolT.at loc
)

and update cx loc = Ast.Expression.Update.(function
  | { operator; argument; _ } ->
      let t = NumT.at loc in
      Flow_js.flow cx (expression cx argument, t);
      t
)

(* TODO verify that these cases are properly covered
   by the new parser:

  | ((U_new,tok),e) ->
      let class_ = expression cx e in
      new_call cx tok class_ []

  | ((U_spread,tok),e) ->
      (* TODO: tuples *)
      let arr = expression cx e in
      let reason_array_arg = mk_reason ("array argument of operator") tok in
      let tvar = Flow_js.mk_tvar cx reason_array_arg in
      Flow_js.flow cx (arr, ArrT (reason_array_arg,tvar,[]));
      RestT(tvar)
*)


and binary cx loc = Ast.Expression.Binary.(function
  | { operator = Equal; left; right }
  | { operator = NotEqual; left; right } ->
      let reason = mk_reason "non-strict equality comparison" loc in
      let t1 = expression cx left in
      let t2 = expression cx right in
      Flow_js.flow cx (t1, EqT (reason,t2));
      BoolT.at loc

  | { operator = StrictEqual; left; right }
  | { operator = StrictNotEqual; left; right }
  | { operator = In; left; right }
  | { operator = Instanceof; left; right } ->
      ignore (expression cx left);
      ignore (expression cx right);
      BoolT.at loc

  | { operator = LessThan; left; right }
  | { operator = LessThanEqual; left; right }
  | { operator = GreaterThan; left; right }
  | { operator = GreaterThanEqual; left; right } ->
      let reason = mk_reason "relational comparison" loc in
      let t1 = expression cx left in
      let t2 = expression cx right in
      Flow_js.flow cx (t1, ComparatorT (reason,t2));
      BoolT.at loc

  | { operator = LShift; left; right }
  | { operator = RShift; left; right }
  | { operator = RShift3; left; right }
  | { operator = Minus; left; right }
  | { operator = Mult; left; right }
  | { operator = Div; left; right }
  | { operator = Mod; left; right }
  | { operator = BitOr; left; right }
  | { operator = Xor; left; right }
  | { operator = BitAnd; left; right } ->
      let t = NumT.at loc in
      Flow_js.flow cx (expression cx left, t);
      Flow_js.flow cx (expression cx right, t);
      t

  | { operator = Plus; left; right } ->
      let reason = mk_reason "add" loc in
      let t1 = expression cx left in
      let t2 = expression cx right in
      Flow_js.mk_tvar_where cx reason (fun t ->
        Flow_js.flow cx (t1, AdderT (reason, t2, t));
      )
)

and logical cx loc = Ast.Expression.Logical.(function
  | { operator = Or; left; right } ->
      let t1, _, not_map, xtypes = predicate_of_condition cx left in
      let reason = mk_reason "||" loc in
      let t2 = Env_js.refine_env cx reason not_map xtypes
        (fun () -> expression cx right)
      in
      Flow_js.mk_tvar_where cx reason (fun t ->
        Flow_js.flow cx (t1, OrT (reason, t2, t));
      )

  | { operator = And; left; right } ->
      let t1, map, _, xtypes = predicate_of_condition cx left in
      let reason = mk_reason "&&" loc in
      let t2 = Env_js.refine_env cx reason map xtypes
        (fun () -> expression cx right)
      in
      Flow_js.mk_tvar_where cx reason (fun t ->
        Flow_js.flow cx (t1, AndT (reason, t2, t));
      )
)

and assignment_lhs cx = Ast.Pattern.(function
  | loc, Object _
  | loc, Array _ ->
      error_destructuring cx loc;
      AnyT.at loc

  | loc, Identifier i ->
      expression cx (loc, Ast.Expression.Identifier i)

  | loc, Expression e ->
      expression cx e
)

and assignment cx loc = Ast.Expression.(function

  | (r, Assignment.Assign, e) ->
      let t = expression cx e in
      (match r with
        | _, Ast.Pattern.Expression (_, Member {
            Member._object = _, Ast.Expression.Identifier (_,
              { Ast.Identifier.name = "module"; _ });
            property = Member.PropertyIdentifier (_,
              { Ast.Identifier.name = "exports"; _ });
            _
          }) ->
            let reason = mk_reason "assignment of module.exports" loc in
            set_module_exports cx reason (CJSExportDefaultT(reason, t));

        | _, Ast.Pattern.Expression (_, Member {
            Member._object = _, Identifier (_,
              { Ast.Identifier.name = "super"; _ });
            property = Member.PropertyIdentifier (_,
              { Ast.Identifier.name; _ });
            _
          }) ->
            let reason = mk_reason
              (spf "assignment of property %s" name) loc in
            let super = super_ cx reason in
            Flow_js.flow cx (super, SetT(reason, name, t))

        | _, Ast.Pattern.Expression (_, Member {
            Member._object;
            property = Member.PropertyIdentifier (ploc,
              { Ast.Identifier.name; _ });
            _
          }) ->
            let reason = mk_reason
              (spf "assignment of property %s" name) loc in
            let o = expression cx _object in
            if Type_inference_hooks_js.dispatch_member_hook cx name ploc o
            then ()
            else (
              Env_js.havoc_heap_refinements ();
              Flow_js.flow cx (o, SetT (reason, name, t))
            )

        | _, Ast.Pattern.Expression (_, Member {
            Member._object;
            property = Member.PropertyExpression index;
            _
          }) ->
            let reason = mk_reason "assignment of computed property/element" loc in
            let a = expression cx _object in
            let i = expression cx index in
            Flow_js.flow cx (a, SetElemT (reason, i, t))

        | _ ->
            destructuring_assignment cx t r
      );
      t

  | (r, Assignment.PlusAssign, e) ->
      let reason = mk_reason "+=" loc in
      let rt = assignment_lhs cx r in
      let et = expression cx e in
      let t = Flow_js.mk_tvar cx reason in
      Flow_js.flow cx (rt, AdderT (reason, et, t));
      Flow_js.flow cx (et, AdderT (reason, rt, t));
      Flow_js.flow cx (t, rt);
      rt

  | (r, Assignment.MinusAssign, e)
  | (r, Assignment.MultAssign, e)
  | (r, Assignment.DivAssign, e)
  | (r, Assignment.ModAssign, e)
  | (r, Assignment.LShiftAssign, e)
  | (r, Assignment.RShiftAssign, e)
  | (r, Assignment.RShift3Assign, e)
  | (r, Assignment.BitOrAssign, e)
  | (r, Assignment.BitXorAssign, e)
  | (r, Assignment.BitAndAssign, e)
    ->
      let t = NumT.at loc in
      let rt = assignment_lhs cx r in
      let et = expression cx e in
      Flow_js.flow cx (rt, t);
      Flow_js.flow cx (et, t);
      Flow_js.flow cx (t, rt);
      rt
)

(* Object assignment patterns. In the `copyProperties` model (chain_objects), an
   existing object receives properties from other objects. This pattern suffers
   from "races" in the type checker, since the object supposed to receive
   properties is available even when the other objects supplying the properties
   are not yet available. In the `mergeProperties` model (spread_objects), a new
   object receives properties from other objects and is returned, but the new
   object is made available only when the properties have actually been
   received. Similarly, clone_object makes the receiving object available only
   when the properties have actually been received. These patterns are useful
   when merging properties across modules, e.g., and should eventually replace
   other patterns wherever they are potentially racy. *)

and spread_objects cx reason those =
  chain_objects cx reason (mk_object cx reason) those

and extended_object cx reason ~sealed map spread =
  let o =
    Flow_js.mk_object_with_map_proto cx reason ~sealed map (MixedT reason)
  in
  chain_objects cx reason o spread

and clone_object_with_excludes cx reason this that excludes =
  Flow_js.mk_tvar_where cx reason (fun tvar ->
    Flow_js.flow cx (
      this,
      ObjAssignT(reason, that, ObjRestT(reason, excludes, tvar), [], true)
    )
  )

and clone_object cx reason this that =
  clone_object_with_excludes cx reason this that []

and chain_objects cx reason this those =
  let result = ref this in
  List.iter (fun that ->
    result := Flow_js.mk_tvar_where cx reason (fun t ->
      Flow_js.flow cx (!result, ObjAssignT(reason, that, t, [], true));
    )
  ) those;
  !result

and react_ignored_attributes = [ "key"; "ref"; ]

and react_ignore_attribute aname =
  List.mem aname react_ignored_attributes

and jsx cx = Ast.JSX.(function { openingElement; closingElement; children } ->
  jsx_title cx openingElement (List.map (jsx_body cx) children)
)

and jsx_title cx openingElement children = Ast.JSX.(
  let eloc, { Opening.name; attributes; _ } = openingElement in
  match name with

  | Identifier (_, { Identifier.name }) when name = String.capitalize name ->
      let reason = mk_reason (spf "React element: %s" name) eloc in
      let c = Env_js.get_var cx name reason in
      let map = ref SMap.empty in
      let spread = ref None in
      attributes |> List.iter (function
        | Opening.Attribute (aloc, { Attribute.
              name = Attribute.Identifier (_, { Identifier.name = aname });
              value
            }) ->
            let atype = (match value with
              | Some (Attribute.Literal (loc, lit)) ->
                  literal cx loc lit
              | Some (Attribute.ExpressionContainer (_, {
                  ExpressionContainer.expression = Some (loc, e)
                })) ->
                  expression cx (loc, e)
              | _ ->
                  (* empty or nonexistent attribute values *)
                  UndefT.at aloc
            ) in

            if not (react_ignore_attribute aname)
            then map := !map |> SMap.add aname atype

        | Opening.Attribute _ ->
            () (* TODO: attributes with namespaced names *)

        | Opening.SpreadAttribute (aloc, { SpreadAttribute.argument }) ->
            let ex_t = expression cx argument in
            spread := Some (ex_t)
      );

      let reason_props = prefix_reason "props of " reason in
      let o = Flow_js.mk_object_with_map_proto cx reason_props
        !map (MixedT reason_props)
      in
      let o = match !spread with
        | None -> o
        | Some ex_t ->
            let reason_prop = prefix_reason "spread of " (reason_of_t ex_t) in
            clone_object_with_excludes cx reason_prop o ex_t react_ignored_attributes
      in
      (* TODO: children *)
      let react = require cx "react" "react" eloc in
      Flow_js.mk_tvar_where cx reason (fun tvar ->
        Flow_js.flow cx (
          react,
          MethodT(reason, "createElement", react, [c;o], tvar, 0)
        );
      )

  | Identifier (_, { Identifier.name }) ->
      attributes |> List.iter (function
        | Opening.Attribute (aloc, { Attribute.
              name = Attribute.Identifier (_, { Identifier.name = aname });
              value
            }) ->
            ignore (match value with
              | Some (Attribute.Literal (loc, lit)) ->
                  literal cx loc lit
              | Some (Attribute.ExpressionContainer (_, {
                  ExpressionContainer.expression = Some (loc, e)
                })) ->
                  expression cx (loc, e)
              | _ ->
                  (* empty or nonexistent attribute values *)
                  UndefT.at aloc
            )

        | Opening.Attribute _ ->
            () (* TODO: attributes with namespaced names *)

        | Opening.SpreadAttribute (aloc, { SpreadAttribute.argument }) ->
            () (* TODO: spread attributes *)
      );

      AnyT.t

  | _ ->
      (* TODO? covers namespaced names, member expressions as element names *)
      AnyT.at eloc
)

and jsx_body cx = Ast.JSX.(function
  | loc, Element e -> jsx cx e
  | loc, ExpressionContainer ec -> (
      let { ExpressionContainer.expression = ex } = ec in
      match ex with
        | Some (loc, e) -> expression cx (loc, e)
        | None -> UndefT (mk_reason "empty jsx body" loc)
    )
  | loc, Text s -> StrT.at loc
)

(* Native support for React.PropTypes validation functions, which are
   interpreted as type annotations for React props. This strategy is reasonable
   because the validation functions enforce types at run time (during
   development), and we can always insist on them because they are turned off in
   production. *)

and mk_proptype cx = Ast.Expression.(function
  | vloc, Member { Member.
      property = Member.PropertyIdentifier
        (_, {Ast.Identifier.name = "isRequired"; _ });
      _object = e;
      _
    } ->
      mk_proptype cx e

  | vloc, Member { Member.
      property = Member.PropertyIdentifier
        (_, {Ast.Identifier.name = "number"; _ });
      _
    } ->
      NumT.at vloc

  | vloc, Member { Member.
      property = Member.PropertyIdentifier
        (_, {Ast.Identifier.name = "string"; _ });
      _
    } ->
      StrT.at vloc

  | vloc, Member { Member.
      property = Member.PropertyIdentifier
        (_, {Ast.Identifier.name = "bool"; _ });
      _
    } ->
      BoolT.at vloc

  | vloc, Member { Member.
      property = Member.PropertyIdentifier
        (_, {Ast.Identifier.name = "array"; _ });
      _
    } ->
      ArrT (mk_reason "array" vloc, AnyT.at vloc, [])

  | vloc, Member { Member.
      property = Member.PropertyIdentifier
        (_, {Ast.Identifier.name = "func"; _ });
      _
    } ->
      AnyFunT (mk_reason "func" vloc)

  | vloc, Member { Member.
      property = Member.PropertyIdentifier
        (_, {Ast.Identifier.name = "object"; _ });
      _
    } ->
      AnyObjT (mk_reason "object" vloc)

  | vloc, Member { Member.
      property = Member.PropertyIdentifier
        (_, {Ast.Identifier.name = "node"; _ });
      _
    } ->
      AnyT.at vloc (* TODO *)

  | vloc, Member { Member.
      property = Member.PropertyIdentifier
        (_, {Ast.Identifier.name = "element"; _ });
      _
    } ->
      AnyT.at vloc (* TODO *)

  | vloc, Call { Call.
      callee = _, Member { Member.
         property = Member.PropertyIdentifier
          (_, {Ast.Identifier.name = "arrayOf"; _ });
         _
      };
      arguments = [Expression e];
    } ->
      ArrT (mk_reason "arrayOf" vloc, mk_proptype cx e, [])

  | vloc, Call { Call.
      callee = _, Member { Member.
         property = Member.PropertyIdentifier
          (_, {Ast.Identifier.name = "instanceOf"; _ });
         _
      };
      arguments = [Expression e];
    } ->
      Flow_js.mk_instance cx (mk_reason "instanceOf" vloc)
        (expression cx e)

  | vloc, Call { Call.
      callee = _, Member { Member.
         property = Member.PropertyIdentifier
          (_, {Ast.Identifier.name = "objectOf"; _ });
         _
      };
      arguments = [Expression e];
    } ->
      let flags = {
        frozen = false;
        sealed = false;
        exact = true
      } in
      let dict = Some {
        dict_name = None;
        key = AnyT.t;
        value = mk_proptype cx e
      } in
      let pmap = Flow_js.mk_propmap cx SMap.empty in
      let proto = MixedT (reason_of_string "Object") in
      ObjT (mk_reason "objectOf" vloc, Flow_js.mk_objecttype ~flags dict pmap proto)

  | vloc, Call { Call.
      callee = _, Member { Member.
         property = Member.PropertyIdentifier
          (_, {Ast.Identifier.name = "oneOf"; _ });
         _
      };
      arguments = [Expression (_, Array { Array.elements })]
    } ->
      let rec string_literals lits es = match (es) with
        | Some (Expression (loc, Literal { Ast.Literal.
            value = Ast.Literal.String lit; _
          })) :: tl ->
            string_literals (lit :: lits) tl
        | [] -> Some lits
        | _  -> None in
      (match string_literals [] elements with
        | Some lits ->
            let reason = mk_reason "oneOf" vloc in
            mk_enum_type cx reason lits
        | None -> AnyT.at vloc)

  | vloc, Call { Call.
      callee = _, Member { Member.
         property = Member.PropertyIdentifier
          (_, {Ast.Identifier.name = "oneOfType"; _ });
         _
      };
      arguments = [Expression (_, Array { Array.elements })]
    } ->
      let rec proptype_elements ts es = match es with
        | Some (Expression e) :: tl ->
            proptype_elements (mk_proptype cx e :: ts) tl
        | [] -> Some ts
        | _ -> None in
      let reason = mk_reason "oneOfType" vloc in
      (match proptype_elements [] elements with
        | Some ts -> UnionT (reason, ts)
        | None -> AnyT.at vloc)

  | vloc, Call { Call.
      callee = _, Member { Member.
         property = Member.PropertyIdentifier
          (_, {Ast.Identifier.name = "shape"; _ });
         _
      };
      arguments = [Expression (_, Object { Object.properties })];
    } ->
      let reason = mk_reason "shape" vloc in
      let amap, omap = mk_proptypes cx properties in
      Flow_js.mk_object_with_map_proto cx reason
        (SMap.union amap omap) (MixedT reason)

  | vloc, _ -> AnyT.at vloc
)

and mk_proptypes cx props = Ast.Expression.Object.(
  List.fold_left (fun (amap, omap) -> function

    (* required prop *)
    | Property (loc, { Property.
        kind = Property.Init;
        key = Property.Identifier (_, {
          Ast.Identifier.name; _ });
        value = (vloc, Ast.Expression.Member {
          Ast.Expression.Member.
          property = Ast.Expression.Member.PropertyIdentifier (_, {
            Ast.Identifier.name = "isRequired"; _ });
          _object = e;
          _
        });
        _ }) ->
        let tvar = mk_proptype cx e in
        SMap.add name tvar amap,
        omap

    (* other prop *)
    | Property (loc, { Property.kind = Property.Init;
        key =
          Property.Identifier (_, { Ast.Identifier.name; _ }) |
          Property.Literal (_, {
            Ast.Literal.value = Ast.Literal.String name;
            _;
          });
        value = v;
        _ }) ->
        let tvar = mk_proptype cx v in
        amap,
        SMap.add name tvar omap

    (* literal LHS *)
    | Property (loc, { Property.key = Property.Literal _; _ }) ->
      let msg = "non-string literal property keys not supported" in
      Flow_js.add_error cx [mk_reason "" loc, msg];
      amap, omap

    (* get/set kind *)
    | Property (loc, { Property.kind = Property.Get | Property.Set; _ }) ->
      let msg = "get/set properties not yet supported" in
      Flow_js.add_error cx [mk_reason "" loc, msg];
      amap, omap

    (* computed LHS *)
    | Property (loc, { Property.key = Property.Computed _; _ }) ->
      let msg = "computed property keys not supported" in
      Flow_js.add_error cx [mk_reason "" loc, msg];
      amap, omap

    (* spread prop *)
    | SpreadProperty (loc, { SpreadProperty.argument }) ->
      let msg = "spread property not supported" in
      Flow_js.add_error cx [mk_reason "" loc, msg];
      amap, omap

  ) (SMap.empty, SMap.empty) props
)

(* Legacy: generate React class from specification object. *)
and react_create_class cx loc class_props = Ast.Expression.(
  let reason_class = mk_reason "React class" loc in
  let reason_component = mk_reason "React component" loc in
  let this = Flow_js.mk_tvar cx reason_component in
  let mixins = ref [] in
  let static_reason = prefix_reason "statics of " reason_class in
  let static = ref (mk_object cx static_reason) in
  let default_reason = prefix_reason "default props of " reason_component in
  let default = ref (mk_object cx default_reason) in
  let reason_state = prefix_reason "state of " reason_component in
  let state = mk_object cx reason_state in

  let props_reason = prefix_reason "props of " reason_component in
  let props = ref (mk_object cx props_reason) in

  let (fmap, mmap) =
    List.fold_left Ast.Expression.Object.(fun (fmap, mmap) -> function

      (* mixins *)
      | Property (loc, { Property.kind = Property.Init;
          key =
            Property.Identifier (_, { Ast.Identifier.name = "mixins"; _ });
          value = aloc, Array { Array.elements };
          _ }) ->
        mixins := List.map (array_element cx aloc) elements;
        fmap, mmap

      (* statics *)
      | Property (loc, { Property.kind = Property.Init;
            key = Property.Identifier (nloc, {
            Ast.Identifier.name = "statics"; _ });
          value = _, Object { Object.properties };
          _ }) ->
        let reason = mk_reason "statics" nloc in
        let map, spread = object_ cx properties in
        static := extended_object cx reason ~sealed:false map spread;
        fmap, mmap

      (* propTypes *)
      | Property (loc, { Property.kind = Property.Init;
          key = Property.Identifier (nloc, {
            Ast.Identifier.name = "propTypes"; _ });
          value = _, Object { Object.properties } as value;
          _ }) ->
        ignore (expression cx value);
        let reason = mk_reason "propTypes" nloc in
        let amap, omap = mk_proptypes cx properties in
        let map = SMap.fold (fun k v map -> SMap.add k (OptionalT v) map) omap amap in
        props :=
          Flow_js.mk_object_with_map_proto cx reason map (MixedT reason);
        fmap, mmap

      (* getDefaultProps *)
      | Property (loc, { Property.kind = Property.Init;
          key = Property.Identifier (_, {
            Ast.Identifier.name = "getDefaultProps"; _ });
          value = (vloc, Ast.Expression.Function func);
          _ }) ->
        Ast.Expression.Function.(
          let { params; defaults; rest; body;
            returnType; typeParameters; _ } = func
          in
          let reason = mk_reason "defaultProps" vloc in
          let t = mk_method cx reason (params, defaults, rest)
            returnType body this (MixedT reason)
          in
          (match t with
          | FunT (_, _, _, { params_tlist = []; return_t; _ }) ->
              default := return_t
          | _ -> ());
          fmap, mmap
        )

      (* getInitialState *)
      | Property (loc, { Property.kind = Property.Init;
          key = Property.Identifier (_, {
            Ast.Identifier.name = "getInitialState"; _ });
          value = (vloc, Ast.Expression.Function func);
          _ }) ->
        Ast.Expression.Function.(
          let { params; defaults; rest; body;
            returnType; typeParameters; _ } = func
          in
          let reason = mk_reason "initialState" vloc in
          let t = mk_method cx reason (params, defaults, rest)
            returnType body this (MixedT reason)
          in
          let override_state =
            ObjAssignT(reason_state, state, AnyT.t, [], false)
          in
          Flow_js.flow cx (t,
            CallT (reason,
              Flow_js.mk_functiontype [] None override_state));
          fmap, mmap
        )

      (* name = function expr *)
      | Property (loc, { Property.kind = Property.Init;
          key = Property.Identifier (_, {
            Ast.Identifier.name; _ });
          value = (vloc, Ast.Expression.Function func);
          _ }) ->
        Ast.Expression.Function.(
          let { params; defaults; rest; body;
            returnType; typeParameters; _ } = func
          in
          let reason = mk_reason "function" vloc in
          let t = mk_method cx reason (params, defaults, rest)
            returnType body this (MixedT reason)
          in
          fmap, SMap.add name t mmap
        )

      (* name = non-function expr *)
      | Property (loc, { Property.kind = Property.Init;
          key =
            Property.Identifier (_, { Ast.Identifier.name; _ }) |
            Property.Literal (_, {
              Ast.Literal.value = Ast.Literal.String name; _;
            });
          value = v;
          _ }) ->
        let t = expression cx v in
        SMap.add name t fmap, mmap

      | _ ->
        let msg = "unsupported property specification in createClass" in
        Flow_js.add_error cx [mk_reason "" loc, msg];
        fmap, mmap

    ) (SMap.empty, SMap.empty) class_props in

  let type_args = [!default; !props; state] in
  let super_reason = prefix_reason "super of " reason_component in
  let super =
    Flow_js.get_builtin_typeapp cx super_reason
      "ReactComponent" type_args
  in

  let extract_map (from_map,to_map) name =
    match SMap.get name from_map with
    | Some t -> SMap.remove name from_map, SMap.add name t to_map
    | None -> from_map, to_map
  in
  let fmap, smap =
    List.fold_left extract_map (fmap, SMap.empty)
      ["contextTypes";"childContextTypes";"displayName"]
  in
  let override_statics =
    Flow_js.mk_object_with_map_proto cx
      static_reason smap (MixedT static_reason)
  in
  let super_static = Flow_js.mk_tvar_where cx static_reason (fun t ->
    Flow_js.flow cx (super, GetT(static_reason, "statics", t));
  ) in
  Flow_js.flow cx (super_static, override_statics);
  static := clone_object cx static_reason !static super_static;

  let id = Flow_js.mk_nominal cx in
  let itype = {
    class_id = id;
    type_args = SMap.empty;
    fields_tmap = Flow_js.mk_propmap cx fmap;
    methods_tmap = Flow_js.mk_propmap cx mmap;
    mixins = !mixins <> [];
  } in
  Flow_js.flow cx (super, SuperT (super_reason, itype));

  (* TODO: Mixins are handled quite superficially. *)
  (* mixins' statics are copied into static to inherit static properties *)
  (* mixins must be consistent with instance properties *)
  !mixins |> List.iter (fun mixin ->
    static := clone_object cx static_reason !static mixin;
    Flow_js.flow cx (mixin, SuperT (super_reason, itype))
  );

  let instance = InstanceT (reason_component,!static,super,itype) in
  Flow_js.flow cx (instance, this);

  ClassT(instance)
)

(* given an expression found in a test position, notices certain
   type refinements which follow from the test's success or failure,
   and returns a quad:
   - result type of the test (not always bool)
   - map (lookup key -> type) of refinements which hold if
   the test is true
   - map of refinements which hold if the test is false
   - map of unrefined types for lvalues found in refinement maps
 *)
and predicate_of_condition cx e = Ast.(Expression.(

  (* refinement key if expr is eligible, along with unrefined type *)
  let refinable_lvalue e =
    Refinement.key e, expression cx e
  in

  (* package result quad from test type, refi key, unrefined type,
     predicate, and predicate's truth sense *)
  let result test_t key unrefined_t pred sense =
    let p, notp = if sense
      then pred, NotP pred
      else NotP pred, pred
    in
    (test_t,
      SMap.singleton key p,
      SMap.singleton key notp,
      SMap.singleton key unrefined_t)
  in

  (* package empty result (no refinements derived) from test type *)
  let empty_result test_t =
    (test_t, SMap.empty, SMap.empty, SMap.empty)
  in

  (* inspect a null equality test *)
  let null_test loc op e =
    let refinement = match refinable_lvalue e with
    | None, t -> None
    | Some name, t ->
        match op with
        | Binary.Equal | Binary.NotEqual ->
            Some (name, t, IsP "null or undefined", op = Binary.Equal)
        | Binary.StrictEqual | Binary.StrictNotEqual ->
            Some (name, t, IsP "null", op = Binary.StrictEqual)
        | _ -> None
    in
    match refinement with
    | Some (name, t, p, sense) -> result (BoolT.at loc) name t p sense
    | None -> empty_result (BoolT.at loc)
  in

  (* inspect an undefined equality test *)
  let undef_test loc op e =
    let refinement = match refinable_lvalue e with
    | None, t -> None
    | Some name, t ->
        match op with
        | Binary.Equal | Binary.NotEqual ->
            Some (name, t, IsP "null or undefined", op = Binary.Equal)
        | Binary.StrictEqual | Binary.StrictNotEqual ->
            Some (name, t, IsP "undefined", op = Binary.StrictEqual)
        | _ -> None
    in
    match refinement with
    | Some (name, t, p, sense) -> result (BoolT.at loc) name t p sense
    | None -> empty_result (BoolT.at loc)
  in

  let bool_test loc op e right =
    let refinement = match refinable_lvalue e with
    | None, t -> None
    | Some name, t ->
        match op with
        (* TODO support == *)
        | Binary.StrictEqual | Binary.StrictNotEqual ->
            let pred = string_of_bool right in
            Some (name, t, IsP pred, op = Binary.StrictEqual)
        | _ -> None
    in
    match refinement with
    | Some (name, t, p, sense) -> result (BoolT.at loc) name t p sense
    | None -> empty_result (BoolT.at loc)
  in

  (* inspect a typeof equality test *)
  let typeof_test sense arg typename =
    match refinable_lvalue arg with
    | Some name, t -> result BoolT.t name t (IsP typename) sense
    | None, t -> empty_result BoolT.t
  in

  let mk_and map1 map2 = SMap.merge
    (fun x -> fun p1 p2 -> match (p1,p2) with
      | (None, None) -> None
      | (Some p, None)
      | (None, Some p) -> Some p
      | (Some p1, Some p2) -> Some (AndP(p1,p2))
    )
    map1 map2
  in

  let mk_or map1 map2 = SMap.merge
    (fun x -> fun p1 p2 -> match (p1,p2) with
      | (None, None) -> None
      | (Some p, None)
      | (None, Some p) -> None
      | (Some p1, Some p2) -> Some (OrP(p1,p2))
    )
    map1 map2
  in

  (* main *)
  match e with

  (* ids, member expressions *)
  | _, Identifier _
  | _, Member _ -> (
      match refinable_lvalue e with
      | Some name, t -> result t name t ExistsP true
      | None, t -> empty_result t
    )

  (* assignments *)
  | _, Assignment { Assignment.left = loc, Ast.Pattern.Identifier id; _ } -> (
      let expr = expression cx e in
      match refinable_lvalue (loc, Ast.Expression.Identifier id) with
      | Some name, _ -> result expr name expr ExistsP true
      | None, _ -> empty_result expr
    )

  (* expr instanceof t *)
  | _, Binary { Binary.operator = Binary.Instanceof; left; right } -> (
      match refinable_lvalue left with
      | Some name, t ->
          result BoolT.t name t (InstanceofP (expression cx right)) true
      | None, t ->
          empty_result BoolT.t
    )

  (* expr op null *)
  | loc, Binary { Binary.operator;
      left;
      right = _, Literal { Literal.value = Literal.Null; _ }
    } ->
      null_test loc operator left

  (* null op expr *)
  | loc, Binary { Binary.operator;
      left = _, Literal { Literal.value = Literal.Null; _ };
      right
    } ->
      null_test loc operator right

  (* expr op undefined *)
  | loc, Binary { Binary.operator;
      left;
      right = _, Identifier (_, { Identifier.name = "undefined"; _ })
    } ->
      undef_test loc operator left

  (* undefined op expr *)
  | loc, Binary { Binary.operator;
      left = _, Identifier (_, { Identifier.name = "undefined"; _ });
      right
    } ->
      undef_test loc operator right

  (* expr op void(...) *)
  | loc, Binary { Binary.operator;
      left;
      right = _, Unary ({ Unary.operator = Unary.Void; _ }) as void_arg
    } ->
      ignore (expression cx void_arg);
      undef_test loc operator left

  (* void(...) op expr *)
  | loc, Binary { Binary.operator;
      left = _, Unary ({ Unary.operator = Unary.Void; _ }) as void_arg;
      right
    } ->
      ignore (expression cx void_arg);
      undef_test loc operator right

  (* expr op true; expr op false *)
  | loc, Binary { Binary.operator;
      left;
      right = _, Literal { Literal.value = Literal.Boolean value; _ }
    } ->
      bool_test loc operator left value

  (* true op expr; false op expr *)
  | loc, Binary { Binary.operator;
      left = _, Literal { Literal.value = Literal.Boolean value; _ };
      right
    } ->
      bool_test loc operator right value

  (* typeof expr ==/=== string *)
  | _, Binary { Binary.operator = Binary.Equal | Binary.StrictEqual;
      left = _, Unary { Unary.operator = Unary.Typeof; argument; _ };
      right = _, Literal { Literal.value = Literal.String s; _ }
    } ->
      typeof_test true argument s

  (* typeof expr !=/!== string *)
  | _, Binary { Binary.operator = Binary.NotEqual | Binary.StrictNotEqual;
      left = _, Unary { Unary.operator = Unary.Typeof; argument; _ };
      right = _, Literal { Literal.value = Literal.String s; _ }
    } ->
      typeof_test false argument s

  (* string ==/=== typeof expr *)
  | _, Binary { Binary.operator = Binary.Equal | Binary.StrictEqual;
      left = _, Literal { Literal.value = Literal.String s; _ };
      right = _, Unary { Unary.operator = Unary.Typeof; argument; _ }
    } ->
      typeof_test true argument s

  (* string !=/!== typeof expr *)
  | _, Binary { Binary.operator = Binary.NotEqual | Binary.StrictNotEqual;
      left = _, Literal { Literal.value = Literal.String s; _ };
      right = _, Unary { Unary.operator = Unary.Typeof; argument; _ }
    } ->
      typeof_test false argument s

  (* Array.isArray(expr) *)
  | _, Call {
      Call.callee = _, Member {
        Member._object = _, Identifier (_,
          { Identifier.name = "Array"; _ });
        property = Member.PropertyIdentifier (_,
          { Identifier.name = "isArray"; _ });
        _ };
      arguments = [Expression arg]
    } -> (
      match refinable_lvalue arg with
      | Some name, t ->
          result BoolT.t name t (IsP "array") true
      | None, t ->
          empty_result BoolT.t
    )

  (* obj.hasOwnProperty('x') *)
  | loc, Call {
      Call.callee = callee_loc, Member {
        Member._object;
        property = Member.PropertyIdentifier (_,
          { Identifier.name = "hasOwnProperty"; _});
        _ };
      arguments = [Expression (_, Literal
        { Ast.Literal.value = Ast.Literal.String x; _ }
      )]
    } -> (
      (* obj.x *)
      let fake_ast = callee_loc, Ast.Expression.Member {
        Member._object;
        property = Member.PropertyIdentifier (
          Ast.Loc.none, {
            Identifier.name = x;
            typeAnnotation = None;
            optional = false;
          }
        );
        computed = false;
      } in
      match refinable_lvalue fake_ast with
      | Some name, t ->
          result (BoolT.at loc) name t (IsP "undefined") false
      | None, t ->
          empty_result (BoolT.at loc)
    )

  (* test1 && test2 *)
  | loc, Logical { Logical.operator = Logical.And; left; right } ->
      let reason = mk_reason "&&" loc in
      let t1, map1, not_map1, xts1 = predicate_of_condition cx left in
      let t2, map2, not_map2, xts2 = Env_js.refine_env cx reason map1 xts1
        (fun () -> predicate_of_condition cx right)
      in
      (
        Flow_js.mk_tvar_where cx reason (fun t ->
          Flow_js.flow cx (t1, AndT (reason, t2, t));
        ),
        mk_and map1 map2,
        mk_or not_map1 not_map2,
        SMap.union xts1 xts2
      )

  (* test1 || test2 *)
  | loc, Logical { Logical.operator = Logical.Or; left; right } ->
      let reason = mk_reason "||" loc in
      let t1, map1, not_map1, xts1 = predicate_of_condition cx left in
      let t2, map2, not_map2, xts2 = Env_js.refine_env cx reason not_map1 xts1
        (fun () -> predicate_of_condition cx right)
      in
      (
        Flow_js.mk_tvar_where cx reason (fun t ->
          Flow_js.flow cx (t1, OrT (reason, t2, t));
        ),
        mk_or map1 map2,
        mk_and not_map1 not_map2,
        SMap.union xts1 xts2
      )

  (* !test *)
  | loc, Unary { Unary.operator = Unary.Not; argument; _ } ->
      let (t, map, not_map, xts) = predicate_of_condition cx argument in
      (BoolT.at loc, not_map, map, xts)

  (* fallthrough case: evaluate test expr, no refinements *)
  | e ->
      empty_result (expression cx e)
))

(* TODO: switch to TypeScript specification of Object *)
and static_method_call_Object cx loc m args_ = Ast.Expression.(
  let reason = mk_reason (spf "Object.%s" m) loc in
  match (m, args_) with
  | ("create", [ Expression e ]) ->
    let proto = expression cx e in
    Flow_js.mk_object_with_proto cx reason proto

  | ("create", [ Expression e;
                 Expression (_, Object { Object.properties }) ]) ->
    let proto = expression cx e in
    let pmap, _ = object_ cx properties in
    let map = pmap |> SMap.mapi (fun x spec ->
      let reason = prefix_reason (spf ".%s of " x) reason in
      Flow_js.mk_tvar_where cx reason (fun tvar ->
        Flow_js.flow cx (spec, GetT(reason, "value", tvar));
      )
    ) in
    Flow_js.mk_object_with_map_proto cx reason map proto

  | ("getPrototypeOf", [ Expression e ]) ->
    let o = expression cx e in
    Flow_js.mk_tvar_where cx reason (fun tvar ->
      Flow_js.flow cx (o, GetT(reason, "__proto__", tvar));
    )

  | (("getOwnPropertyNames" | "keys"), [ Expression e ]) ->
    let o = expression cx e in
    ArrT (reason,
      Flow_js.mk_tvar_where cx reason (fun tvar ->
        let reason = prefix_reason "element of " reason in
        Flow_js.flow cx (o, KeyT(reason, tvar));
      ),
          [])

  | ("defineProperty", [ Expression e;
                         Expression (_, Literal
                           { Ast.Literal.value = Ast.Literal.String x; _ });
                         Expression config ]) ->
    let o = expression cx e in
    let spec = expression cx config in
    let tvar = Flow_js.mk_tvar cx reason in
    Flow_js.flow cx (spec, GetT(reason, "value", tvar));
    Flow_js.flow cx (o, SetT (reason, x, tvar));
    o

  | ("defineProperties", [ Expression e;
                         Expression (_, Object { Object.properties }) ]) ->
    let o = expression cx e in
    let pmap, _ = object_ cx properties in
    pmap |> SMap.iter (fun x spec ->
      let reason = prefix_reason (spf ".%s of " x) reason in
      let tvar = Flow_js.mk_tvar cx reason in
      Flow_js.flow cx (spec, GetT(reason, "value", tvar));
      Flow_js.flow cx (o, SetT (reason, x, tvar));
    );
    o

  | ("assign", (Expression e)::others) ->
    let this = expression cx e in
    let those = List.map (expression_or_spread cx) others in
    chain_objects cx reason this those

  (* Freezing an object literal is supported since there's no way it could
     have been mutated elsewhere *)
  | ("freeze", [Expression ((_, Object _) as e)]) ->
    let t = Flow_js.mk_tvar_where cx reason (fun tvar ->
      Flow_js.flow cx (expression cx e, ObjFreezeT (reason, tvar));
    ) in
    Flow_js.static_method_call cx "Object" reason m [t]

  (* TODO *)
  | (("seal" | "preventExtensions"), args)
  | ("freeze", args)

  | (_, args) ->
      let argts = List.map (expression_or_spread cx) args in
      Flow_js.static_method_call cx "Object" reason m argts
)

and static_method_call cx name tok m argts =
  let reason = mk_reason (spf "%s.%s" name m) tok in
  let cls = Flow_js.get_builtin cx name reason in
  Flow_js.mk_tvar_where cx reason (fun tvar ->
    Flow_js.flow cx (cls, MethodT(reason, m, cls, argts, tvar, 0));
  )

(* TODO: reason_c could be replaced by c *)
and mk_extends cx reason_c map = function
  | (None, None) ->
      let root = MixedT (reason_of_string "Object") in
      root
  | (None, _) ->
      assert false (* type args with no head expr *)
  | (Some e, targs) ->
      let loc, _ = e in
      let reason = mk_reason (desc_of_reason reason_c) loc in
      let params = match targs with
      | None -> None
      | Some (_, { Ast.Type.ParameterInstantiation.params; }) -> Some params in
      mk_nominal_type cx reason map (e, params)

and mk_nominal_type cx reason map (e, targs) =
  let c = expression cx e in
  mk_nominal_type_ cx reason map (c, targs)

and mk_nominal_type_ cx reason map (c, targs) =
  match targs with
  | Some ts ->
      let tparams = List.map (convert cx map) ts in
      TypeAppT (c, tparams)
  | None ->
      Flow_js.mk_instance cx reason c

and body_loc = Ast.Statement.FunctionDeclaration.(function
  | BodyBlock (loc, _) -> loc
  | BodyExpression (loc, _) -> loc
)

(* Makes signatures for fields and methods in a class. *)
and mk_signature cx c_type_params_map body = Ast.Statement.Class.(
  let _, { Body.body = elements } = body in

  (* In case there is no constructor, we create one. *)
  let default_methods =
    SMap.singleton "constructor"
      ([], SMap.empty, ([], [], VoidT.t, SMap.empty, SMap.empty))
  in
  (* NOTE: We used to mine field declarations from field assignments in a
     constructor as a convenience, but it was not worth it: often, all that did
     was exchange a complaint about a missing field for a complaint about a
     missing annotation. Moreover, it caused fields declared in the super class
     to be redeclared if they were assigned in the constructor. So we don't do
     it. In the future, we could do it again, but only for private fields. *)

  List.fold_left (fun (sfields, smethods, fields, methods) -> function

    (* instance and static methods *)
    | Body.Method (loc, {
        Method.key = Ast.Expression.Object.Property.Identifier (_,
          { Ast.Identifier.name; _ });
        value = _, { Ast.Expression.Function.params; defaults; rest;
          returnType; typeParameters; body; _ };
        kind = Ast.Expression.Object.Property.Init;
        static;
      }) ->

      let typeparams, f_type_params_map =
        mk_type_param_declarations cx ~map:c_type_params_map typeParameters in

      let map = SMap.fold SMap.add f_type_params_map c_type_params_map in

      let params_ret = mk_params_ret cx map
        (params, defaults, rest) (body_loc body, returnType) in
      let params_ret = if not static && name = "constructor"
        then (
          let params, pnames, ret, params_map, params_loc = params_ret in
          let return_void = VoidT (mk_reason "return undefined" loc) in
          Flow_js.flow cx (ret, return_void);
          params, pnames, return_void, params_map, params_loc
        )
        else params_ret
      in

      let method_sig = typeparams, f_type_params_map, params_ret in
      if static
      then
        sfields,
        SMap.add name method_sig smethods,
        fields,
        methods
      else
        sfields,
        smethods,
        fields,
        SMap.add name method_sig methods

    (* fields *)
    | Body.Property (loc, {
        Property.key = Ast.Expression.Object.Property.Identifier
          (_, { Ast.Identifier.name; _ });
        typeAnnotation = (_, typeAnnotation);
        static;
      }) ->
        let t = convert cx c_type_params_map typeAnnotation in
        if static
        then
          SMap.add name t sfields,
          smethods,
          fields,
          methods
        else
          sfields,
          smethods,
          SMap.add name t fields,
          methods

    (* skip unexpected members *)
    | _ -> sfields, smethods, fields, methods

  ) (SMap.empty, SMap.empty, SMap.empty, default_methods) elements
)

(* Processes the bodies of instance and static methods. *)
and mk_class_elements cx instance_info static_info body = Ast.Statement.Class.(
  let _, { Body.body = elements } = body in
  List.iter (function

    | Body.Method (loc, {
        Method.key = Ast.Expression.Object.Property.Identifier (_,
          { Ast.Identifier.name; _ });
        value = _, { Ast.Expression.Function.params; defaults; rest;
          returnType; typeParameters; body; _ };
        kind = Ast.Expression.Object.Property.Init;
        static;
      }) ->
      let this, super, method_sigs =
        if static then static_info else instance_info
      in

      let (typeparams, type_params_map,
           (_, _, ret, param_types_map, param_loc_map)) =
        SMap.find_unsafe name method_sigs in

      let reason = mk_reason (spf "method %s" name) loc in
      let save_return_exn = Abnormal.swap Abnormal.Return false in
      let save_throw_exn = Abnormal.swap Abnormal.Throw false in
      generate_tests cx reason typeparams (fun map_ ->
        let param_types_map =
          param_types_map |> SMap.map (Flow_js.subst cx map_) in
        let ret = Flow_js.subst cx map_ ret in

        mk_body None cx param_types_map param_loc_map ret body this super;
      );
      ignore (Abnormal.swap Abnormal.Return save_return_exn);
      ignore (Abnormal.swap Abnormal.Throw save_throw_exn)

    | _ -> ()
  ) elements
)

(*
and mk_static_fields_methods cx super_static static body = Ast.Statement.Class.(
  let _, { Body.body = elements } = body in

  let map = List.fold_left (fun map -> function

    | Body.Method (loc, {
        Method.key = Ast.Expression.Object.Property.Identifier (_,
          { Ast.Identifier.name; _ });
        value = _, { Ast.Expression.Function.params; defaults; rest;
          returnType; typeParameters; body; _ };
        kind = Ast.Expression.Object.Property.Init;
        static = true
      }) ->
      let reason = mk_reason (spf "function %s" name) loc in
      let this = Flow_js.mk_tvar cx (replace_reason "this" reason) in
      let meth = mk_function None cx reason
        typeParameters (params, defaults, rest) returnType body this
      in
      SMap.add name meth map

    | Body.Property (loc, {
        Property.key = Ast.Expression.Object.Property.Identifier
          (_, { Ast.Identifier.name; _ });
        typeAnnotation = (_, typeAnnotation);
        static = true;
      }) ->
        let t = convert cx SMap.empty typeAnnotation in
        SMap.add name t map

    | _ -> map
  ) SMap.empty elements in

  Flow_js.flow cx (
    Flow_js.mk_object_with_map_proto cx (reason_of_t static) map super_static,
    static
  )
)
*)

(* TODO: why reason_c? *)
and mk_methodtype reason_c (typeparams,_,(params,pnames,ret,_,_)) =
  let ft = FunT (reason_c, Flow_js.dummy_static, Flow_js.dummy_prototype,
                 Flow_js.mk_functiontype2 params pnames ret 0) in
  if (typeparams = [])
  then
    ft
  else
    PolyT (typeparams, ft)

(* Process a class definition, returning a (polymorphic) class type. A class
   type is a wrapper around an instance type, which contains types of instance
   members, a pointer to the super instance type, and a container for types of
   static members. The static members can be thought of as instance members of a
   "metaclass": thus, the static type is itself implemented as an instance
   type. *)
and mk_class cx reason_c type_params extends body =
  (* As a running example, let's say the class declaration is:
     class C<X> extends D<X> { f: X; m<Y: X>(x: Y): X { ... } }
  *)

  (* type parameters: <X> *)
  let typeparams, type_params_map =
    mk_type_param_declarations cx type_params in

  (* fields: { f: X }, methods_: { m<Y: X>(x: Y): X } *)
  let sfields, smethods_, fields, methods_ =
    mk_signature cx type_params_map body
  in

  let id = Flow_js.mk_nominal cx in

  (* super: D<X> *)
  let super = mk_extends cx reason_c type_params_map extends in
  let super_static = ClassT (super) in

  let super_reason = prefix_reason "super of " reason_c in
  let static_reason = prefix_reason "statics of " reason_c in

  generate_tests cx reason_c typeparams (fun map_ ->
    (* map_: [X := T] where T = mixed, _|_ *)

    (* super: D<T> *)
    let super = Flow_js.subst cx map_ super in
    let super_static = Flow_js.subst cx map_ super_static in

    (* fields: { f: T } *)
    let fields = fields |> SMap.map (Flow_js.subst cx map_) in
    let sfields = sfields |> SMap.map (Flow_js.subst cx map_) in

    (* methods: { m<Y: X>(x: Y): T } *)
    let subst_method_sig cx map_
        (typeparams,type_params_map,
         (params,pnames,ret,param_types_map,param_loc_map)) =

      (* typeparams = <Y: X> *)
      let typeparams = List.map (fun typeparam ->
        { typeparam with bound = Flow_js.subst cx map_ typeparam.bound }
      ) typeparams in
      let type_params_map = SMap.map (Flow_js.subst cx map_) type_params_map in

      (* params = (x: Y), ret = T *)
      let params = List.map (Flow_js.subst cx map_) params in
      let ret = Flow_js.subst cx map_ ret in
      let param_types_map =
        SMap.map (Flow_js.subst cx map_) param_types_map in

      (typeparams,type_params_map,
       (params, Some pnames, ret, param_types_map, param_loc_map))
    in

    let methods_ = methods_ |> SMap.map (subst_method_sig cx map_) in
    let methods = methods_ |> SMap.map (mk_methodtype reason_c) in
    let smethods_ = smethods_ |> SMap.map (subst_method_sig cx map_) in
    let smethods = smethods_ |> SMap.map (mk_methodtype reason_c) in

    let static_instance = {
      class_id = 0;
      type_args = type_params_map |> SMap.map (Flow_js.subst cx map_);
      fields_tmap = Flow_js.mk_propmap cx sfields;
      methods_tmap = Flow_js.mk_propmap cx smethods;
      mixins = false;
    } in
    Flow_js.flow cx (super_static, SuperT(super_reason, static_instance));
    let static = InstanceT (
      static_reason,
      MixedT.t,
      super_static,
      static_instance
    ) in

    let instance = {
      class_id = id;
      type_args = type_params_map |> SMap.map (Flow_js.subst cx map_);
      fields_tmap = Flow_js.mk_propmap cx fields;
      methods_tmap = Flow_js.mk_propmap cx methods;
      mixins = false;
    } in
    Flow_js.flow cx (super, SuperT(super_reason, instance));
    let this = InstanceT (reason_c,static,super,instance) in

    mk_class_elements cx
      (this, super, methods_)
      (static, super_static, smethods_)
      body;
  );

  let enforce_void_return
      (typeparams, type_params_map,
       (params,pnames,ret,params_map,params_loc)) =
    let ret =
      if (is_void cx ret)
      then (VoidT.at (loc_of_t ret))
      else ret
    in
    mk_methodtype reason_c
      (typeparams, type_params_map,
       (params,Some pnames,ret,params_map,params_loc))
  in

  let methods = methods_ |> SMap.map enforce_void_return in
  let smethods = smethods_ |> SMap.map enforce_void_return in

  let static_instance = {
    class_id = 0;
    type_args = type_params_map;
    fields_tmap = Flow_js.mk_propmap cx sfields;
    methods_tmap = Flow_js.mk_propmap cx smethods;
    mixins = false;
  } in
  let static = InstanceT (
    static_reason,
    MixedT.t,
    super_static,
    static_instance
  ) in

  let instance = {
    class_id = id;
    type_args = type_params_map;
    fields_tmap = Flow_js.mk_propmap cx fields;
    methods_tmap = Flow_js.mk_propmap cx methods;
    mixins = false;
  } in
  let this = InstanceT (reason_c, static, super, instance) in

  if (typeparams = [])
  then
    ClassT this
  else
    PolyT(typeparams, ClassT this)

(* Processes a declare class. The fact that we process an interface the same way
   as a declare class is legacy, and might change when we have proper support
   for interfaces. *)
and mk_interface cx reason typeparams map (sfmap, smmap, fmap, mmap) extends =
  let id = Flow_js.mk_nominal cx in
  let extends =
    match extends with
    | [] -> (None,None)
    | (loc,{Ast.Statement.Interface.Extends.id; typeParameters})::_ ->
        (* TODO: multiple extends *)
        Some (loc,Ast.Expression.Identifier id), typeParameters
  in
  let super_reason = prefix_reason "super of " reason in
  let static_reason = prefix_reason "statics of " reason in

  let super = mk_extends cx super_reason map extends in
  let super_static = ClassT(super) in

  let (imixins,fmap) =
    match SMap.get "mixins" fmap with
    | None -> ([], fmap)
    | Some (ArrT(_,_,ts)) -> (ts, SMap.remove "mixins" fmap)
    | _ -> assert false
  in

  let static_instance = {
    class_id = 0;
    type_args = map;
    fields_tmap = Flow_js.mk_propmap cx sfmap;
    methods_tmap = Flow_js.mk_propmap cx smmap;
    mixins = imixins <> [];
  } in
  Flow_js.flow cx (super_static, SuperT(static_reason, static_instance));
  let static = InstanceT (
    static_reason,
    MixedT.t,
    super_static,
    static_instance
  ) in

  let instance = {
    class_id = id;
    type_args = map;
    fields_tmap = Flow_js.mk_propmap cx fmap;
    methods_tmap = Flow_js.mk_propmap cx mmap;
    mixins = imixins <> [];
  } in
  Flow_js.flow cx (super, SuperT(super_reason, instance));
  let this = InstanceT (reason, static, super, instance) in

  (* TODO: Mixins are handled quite superficially. *)
  (* mixins must be consistent with instance and static properties *)
  imixins |> List.iter (fun imixin ->
    Flow_js.flow cx (imixin, SuperT(super_reason, instance));
    Flow_js.flow cx (
      ClassT(imixin),
      SuperT(static_reason, static_instance)
    );
  );

  if typeparams = []
  then ClassT(this)
  else PolyT (typeparams, ClassT(this))

and function_decl id cx (reason:reason) type_params params ret body this super =
  let typeparams, type_params_map = mk_type_param_declarations cx type_params in

  let (params, pnames, ret, param_types_map, param_types_loc) =
    mk_params_ret cx type_params_map params (body_loc body, ret) in

  let save_return_exn = Abnormal.swap Abnormal.Return false in
  let save_throw_exn = Abnormal.swap Abnormal.Throw false in
  generate_tests cx reason typeparams (fun map_ ->
    let param_types_map =
      param_types_map |> SMap.map (Flow_js.subst cx map_) in
    let ret = Flow_js.subst cx map_ ret in

    mk_body id cx param_types_map param_types_loc ret body this super;
  );

  ignore (Abnormal.swap Abnormal.Return save_return_exn);
  ignore (Abnormal.swap Abnormal.Throw save_throw_exn);

  let ret =
    if (is_void cx ret)
    then (VoidT.at (loc_of_t ret))
    else ret
  in

  (typeparams,params,pnames,ret)

and is_void cx = function
  | OpenT(_,id) ->
      Flow_js.check_lower_bound cx id (function | VoidT _ -> true | _ -> false)
  | _ -> false

and mk_upper_bound cx locs name t =
  create_env_entry t t (SMap.get name locs)

and mk_body id cx param_types_map param_types_loc ret body this super =
  let ctx = !Env_js.env in
  let new_ctx = Env_js.clone_env ctx in
  Env_js.update_frame cx new_ctx;
  Env_js.havoc_env();
  let add_rec map =
    match id with
    | None -> map
    | Some (loc, { Ast.Identifier.name; _ }) ->
        map |> SMap.add name
          (create_env_entry (AnyT.at loc) (AnyT.at loc) None)
  in
  let entries = ref (
      param_types_map
      |> SMap.mapi (mk_upper_bound cx param_types_loc)
      |> add_rec
      |> SMap.add
          (internal_name "super")
          (create_env_entry super super None)
      |> SMap.add
          (internal_name "this")
          (create_env_entry this this None)
      |> SMap.add
          (internal_name "return")
          (create_env_entry ret ret None)
  )
  in
  let scope = { kind = VarScope; entries } in
  Env_js.push_env scope;
  Flow_js.mk_frame cx !Flow_js.frames !Env_js.env;
  let set = Env_js.swap_changeset (fun _ -> SSet.empty) in

  let stmts = Ast.Statement.(match body with
    | FunctionDeclaration.BodyBlock (_, { Block.body }) ->
        body
    | FunctionDeclaration.BodyExpression expr ->
        [ fst expr, Return { Return.argument = Some expr } ]
  ) in

  List.iter (statement_decl cx) stmts;

  if not (has_return_exception_handler (fun () -> toplevels cx stmts))
  then (
    let phantom_return_loc = before_pos (body_loc body) in
    Flow_js.flow cx
      (VoidT (mk_reason "return undefined" phantom_return_loc), ret)
  );

  Flow_js.frames := List.tl !Flow_js.frames;
  Env_js.pop_env();
  Env_js.changeset := set;

  Env_js.update_frame cx ctx

and before_pos loc =
  Ast.Loc.(
    let line = loc.start.line in
    let column = loc.start.column in
    let offset = loc.start.offset in
    { loc with
        start = { line = line; column = column - 1; offset = offset - 1; };
        _end = { line = line; column = column; offset = offset; }
    }
  )

and mk_params_ret cx map_ params (body_loc, ret_type_opt) =

  let (params, defaults, rest) = params in
  let defaults = if defaults = [] && params <> []
    then List.map (fun _ -> None) params
    else defaults
  in

  let rev_param_types_list,
      rev_param_names,
      param_types_map,
      param_types_loc =
    List.fold_left2 (fun (tlist, pnames, tmap, lmap) param default ->
      Ast.Pattern.(match param with
        | loc, Identifier (_, {
            Ast.Identifier.name; typeAnnotation; optional
          }) ->
            let reason = mk_reason (spf "parameter %s" name) loc in
            let t = mk_type_annotation_ cx map_ reason typeAnnotation in
            (match default with
              | None ->
                  let t =
                    if optional
                    then OptionalT t
                    else t
                  in
                  t :: tlist,
                  name :: pnames,
                  SMap.add name t tmap,
                  SMap.add name loc lmap
              | Some expr ->
                  (* TODO: assert (not optional) *)
                  let te = expression cx expr in
                  Flow_js.flow cx (te, t);
                  (OptionalT t) :: tlist,
                  name :: pnames,
                  SMap.add name t tmap,
                  SMap.add name loc lmap
            )
        | loc, _ ->
            let reason = mk_reason "destructuring" loc in
            let t = type_of_pattern param |> mk_type_annotation_ cx map_ reason in
            let (des_tmap, des_lmap) = destructuring_map cx t param in
            t :: tlist, "_" :: pnames,
            SMap.union tmap des_tmap,
            SMap.union lmap des_lmap
        )
    ) ([], [], SMap.empty, SMap.empty) params defaults
  in

  let rev_param_types_list,
      rev_param_names,
      param_types_map,
      param_types_loc =
    match rest with
      | None -> rev_param_types_list,
                rev_param_names,
                param_types_map,
                param_types_loc
      | Some (loc, { Ast.Identifier.name; typeAnnotation; _ }) ->
          let reason = mk_reason (spf "rest parameter %s" name) loc in
          let t = mk_type_annotation_ cx map_ reason typeAnnotation in
          ((mk_rest cx t) :: rev_param_types_list,
            name :: rev_param_names,
            SMap.add name t param_types_map,
            SMap.add name loc param_types_loc)
  in

  let phantom_return_loc = before_pos body_loc in
  let return_type =
    mk_type_annotation_ cx map_ (mk_reason "return" phantom_return_loc) ret_type_opt in

  (List.rev rev_param_types_list,
   List.rev rev_param_names,
   return_type,
   param_types_map,
   param_types_loc)

(* Generate for every type parameter a pair of tests, instantiating that type
   parameter with its bound and Bottom. Run a closure that takes these
   instantiations, each one in turn, and does something with it. We modify the
   salt for every instantiation so that re-analyzing the same AST with different
   instantiations causes different reasons to be generated. *)

and generate_tests cx reason typeparams each =
  typeparams
  |> List.fold_left (fun list {name; bound; _ } ->
    let xreason = replace_reason name reason in
    let bot = UndefT (
      prefix_reason "some incompatible instantiation of " xreason
    ) in
    List.rev_append
      (list |> List.map (fun map ->
        SMap.add name (Flow_js.subst cx map bound) map)
      )
      (list |> List.map (SMap.add name bot))
  ) [SMap.empty]
  |> List.iteri (fun i map_ ->
       each map_;
     )

(* take a list of types appearing in AST as type params,
   do semantic checking and create tvars for them. *)
and mk_type_params cx ?(map=SMap.empty) (types: Ast.Identifier.t list) =
  let mk_type_param (typeparams, smap) (loc, t) =
    let name = t.Ast.Identifier.name in
    let reason = mk_reason name loc in
    let bound = match t.Ast.Identifier.typeAnnotation with
      | None -> MixedT reason
      | Some (_, u) -> mk_type_ cx (SMap.union smap map) reason (Some u)
    in

    let typeparam = { reason; name; bound } in
    (typeparam :: typeparams,
     SMap.add name (BoundT typeparam) smap)
  in
  let typeparams, smap =
    List.fold_left mk_type_param ([], SMap.empty) types
  in
  List.rev typeparams, smap

and mk_type_param_declarations cx ?(map=SMap.empty) typeParameters =
  mk_type_params cx ~map (extract_type_param_declarations typeParameters)

and extract_type_param_declarations = function
  | None -> []
  | Some (_, typeParameters) -> typeParameters.Ast.Type.ParameterDeclaration.params

and extract_type_param_instantiations = function
  | None -> []
  | Some (_, typeParameters) -> typeParameters.Ast.Type.ParameterInstantiation.params

(* Process a function definition, returning a (polymorphic) class type. *)
and mk_function id cx reason type_params params ret body this =

  let (typeparams,params,pnames,ret) =
    function_decl id cx reason type_params params ret
      body this (MixedT (replace_reason "empty super object" reason))
  in

  (* prepare type *)
  let proto_reason = replace_reason "prototype" reason in
  let prototype = mk_object cx proto_reason in
  let static = mk_object cx (prefix_reason "statics of " reason) in

  let funtype = {
    this_t = this;
    params_tlist = params;
    params_names = Some pnames;
    return_t = ret;
    closure_t = List.hd !Flow_js.frames
  } in

  if (typeparams = [])
  then
    FunT (reason, static,prototype,funtype)
  else
    PolyT (typeparams, FunT(reason, static,prototype,funtype))

and mk_method cx reason params ret body this super =
  let (_,params,pnames,ret) =
    function_decl None cx reason None params ret body this super
  in
  FunT (reason, Flow_js.dummy_static, Flow_js.dummy_prototype,
        Flow_js.mk_functiontype2
          params (Some pnames) ret (List.hd !Flow_js.frames))

(* scrape top-level, unconditional field assignments from constructor code *)
(** TODO: use a visitor **)
(** NOTE: dead code **)
and mine_fields cx body fields =

  let scrape_field_assign_expr map = Ast.Expression.(function
    | _, Assignment {
        Assignment.left = _, Ast.Pattern.Expression (_, Member {
          Member._object = _, This;
          property = Member.PropertyIdentifier (
            loc, { Ast.Identifier.name = name; _ }
          );
          _
        });
        _
      } ->
        if (SMap.mem name map)
        then map
        else
          let desc = (spf "field %s constructor init" name) in
          let t = mk_type cx (mk_reason desc loc) None in
          SMap.add name t map
    | _ ->
        map
  ) in

  Ast.Statement.FunctionDeclaration.(match body with
    | BodyExpression expr ->
        scrape_field_assign_expr fields expr

    | BodyBlock (_, { Ast.Statement.Block.body }) ->
        List.fold_left Ast.Statement.(fun acc -> function
          | _, Expression { Expression.expression } ->
              scrape_field_assign_expr acc expression
          | _ -> acc
        ) fields body
  )


(**********)
(* Driver *)
(**********)

(* seed new graph with builtins *)
let add_builtins cx =
  let reason, id = open_tvar Flow_js.builtins in
  cx.graph <- cx.graph |> IMap.add id (new_bounds ())

(* cross-module GC toggle *)
let xmgc_enabled = ref true

(**************************************)

let cross_module_gc =

  let require_set = ref SSet.empty in

  fun cx ms reqs ->
    if !xmgc_enabled then (
      reqs |> SSet.iter (fun r -> require_set := SSet.add r !require_set);
      ms |> SSet.iter (fun m -> require_set := SSet.remove m !require_set);

      let ins = (Flow_js.builtins)::(
        SSet.fold (fun r list -> (lookup_module cx r)::list) !require_set []
      ) in
      Flow_js.do_gc cx ins []
    )

let force_annotations cx =
  let tvar = lookup_module cx cx._module in
  let reason, id = open_tvar tvar in
  let bounds = Flow_js.find_graph cx id in
  let before = Errors_js.ErrorSet.cardinal cx.errors in
  Flow_js.enforce_strict cx id bounds;
  let after = Errors_js.ErrorSet.cardinal cx.errors in
  let ground_bounds = new_bounds () in
  if (after = before)
  then (
    ground_bounds.lower <- bounds.lower;
    ground_bounds.lowertvars <- bounds.lowertvars
  );
  cx.graph <- IMap.add id ground_bounds cx.graph

(* core inference, assuming setup and teardown happens elsewhere *)
let infer_core cx statements =
  try
    statements |> List.iter (statement_decl cx);
    statements |> toplevels cx;
  with
    | Abnormal.Exn _ ->
        let msg = "abnormal control flow" in
        Flow_js.add_warning cx [new_reason "" (Pos.make_from
          (Relative_path.create Relative_path.Dummy cx.file)), msg]
    | exc ->
        let msg = Printexc.to_string exc in
        Flow_js.add_warning cx [new_reason "" (Pos.make_from
          (Relative_path.create Relative_path.Dummy cx.file)), msg]

(* build module graph *)
let infer_ast ast file m force_check =
  Env_js.global_scope.entries := SMap.empty;
  Flow_js.Cache.clear();

  let (loc, statements, comments) = ast in

  let mode = Module_js.parse_flow comments in

  let check = (match mode with
    | Module_js.ModuleMode_Unchecked -> force_check
    | _ -> true
  ) in

  let weak = (match mode with
    | Module_js.ModuleMode_Weak -> true
    | _ -> modes.weak_by_default
  ) in

  let cx = new_context file m in

  (* add types for pervasive builtins *)
  add_builtins cx;

  cx.weak <- weak;

  let reason_exports_module = reason_of_string (spf "exports of module %s" m) in
  let entries = ref
    (SMap.singleton "exports"
       (let exports = Flow_js.mk_tvar cx reason_exports_module in
        create_env_entry
          exports
          exports
          None
       ) |>
     SMap.add (internal_name "exports")
       (create_env_entry
          (UndefT (reason_of_string "undefined exports"))
          (AnyT reason_exports_module)
          None
       )
    )
  in
  let scope = { kind = VarScope; entries } in
  Env_js.env := [scope];
  Flow_js.mk_frame cx [] !Env_js.env;
  Env_js.changeset := SSet.empty;

  let reason = new_reason "exports" (Pos.make_from
    (Relative_path.create Relative_path.Dummy cx.file)) in

  if check then (
    let init_exports = mk_object cx reason in
    set_module_exports cx reason init_exports;
    infer_core cx statements;
  );

  cx.checked <- check;

  let exports_var_in_scope = Env_js.get_var_in_scope cx "exports" reason in
  Flow_js.flow cx (
    get_module_exports cx reason,
    exports_var_in_scope
  );
  Flow_js.flow cx (
    exports_var_in_scope,
    exports cx m);

  let ins = (Flow_js.builtins)::(
    SSet.fold (fun r list -> (lookup_module cx r)::list) cx.required []
  ) in
  let outs = [lookup_module cx m] in
  Flow_js.do_gc cx ins outs;

  (* insist that whatever type flows into exports is fully annotated *)
  (if modes.strict then force_annotations cx);

  cx

let infer_module file =
  let ast = Parsing_service_js.get_ast_unsafe file in
  let (_, _, comments) = ast in
  let module_name = Module_js.exported_module file comments in
  infer_ast ast file module_name modes.all

(* Map.union: which is faster, union M N or union N M when M > N?
   union X Y = fold add X Y which means iterate over X, adding to Y
   So running time is roughly X * log Y.

   Now, when M > N, we have M * log N > N * log M.
   So do union N M as long as N may override M for overlapping keys.
*)

(* helper for merge_module *)
let aggregate_context_data cx =
  let master_cx = Flow_js.master_cx in
  (* CLOSURES *)
  let old_mast = IMap.cardinal master_cx.closures in
  let old_mod = IMap.cardinal cx.closures in
  master_cx.closures <-
    IMap.union cx.closures master_cx.closures;
  let new_mast = IMap.cardinal master_cx.closures in
  assert (old_mast + old_mod = new_mast);
  (* PROPERTY MAPS *)
  let old_mast = IMap.cardinal master_cx.property_maps in
  let old_mod = IMap.cardinal cx.property_maps in
  master_cx.property_maps <- IMap.union
    cx.property_maps master_cx.property_maps;
  let new_mast = IMap.cardinal master_cx.property_maps in
  assert (old_mast + old_mod = new_mast);
  (* add globals to master cx *)
  master_cx.globals <-
    SSet.union cx.globals master_cx.globals;
  ()

(* update master graph with module graph *)
let update_graph cx =
  let _, builtin_id = open_tvar Flow_js.builtins in
  cx.graph |> IMap.iter (fun id module_bounds ->
    if (id = builtin_id) then (
      (* merge new bounds with old bounds for builtins *)
      let master_bounds = Flow_js.find_graph Flow_js.master_cx id in
      master_bounds.uppertvars <- IMap.union
        module_bounds.uppertvars
        master_bounds.uppertvars;
      master_bounds.upper <- TypeMap.union
        module_bounds.upper
        master_bounds.upper
    )
    else
      (* add all other tvars -> bounds *)
      Flow_js.master_cx.graph <-
        Flow_js.master_cx.graph |> IMap.add id module_bounds;
  )

type direction = Out | In

(* make sure a module typed in the given context also has a type
 * in the master context, and create a flow between the two types
 * in the direction specified *)
let link_module_types dir cx m =
  let glo = exports Flow_js.master_cx m in
  let loc = lookup_module cx m in
  let edge = match dir with Out -> (glo, loc) | In -> (loc, glo) in
  Flow_js.flow Flow_js.master_cx edge

(* map an exported module type from context to master *)
let export_to_master cx m =
  link_module_types In cx m

(* map a required module type from master to context *)
let require_from_master cx m =
  link_module_types Out cx m

(* merge module context into master context *)
let merge_module cx =
  (* aggregate context data before flow calcs *)
  aggregate_context_data cx;
  (* update master graph with module graph *)
  update_graph cx;
  (* link local and global types for our export and our required's *)
  export_to_master cx cx._module;
  SSet.iter (require_from_master cx) cx.required;
  ()

(* Copy context from cx_other to cx *)
(* TODO: Generalize aggregate_context_data and update_graph to work for
   arbitrary cx_other instead of master_cx, and use those functions instead of
   duplicating their functionality here. *)
let copy_context_strict cx cx_other =
  (* aggregate context data *)
  cx.closures <-
    IMap.union cx_other.closures cx.closures;
  cx.property_maps <- IMap.union
    cx_other.property_maps cx.property_maps;
  cx.globals <-
    SSet.union cx_other.globals cx.globals;
  (* update graph *)
  let _, builtin_id = open_tvar Flow_js.builtins in
  cx_other.graph |> IMap.iter (fun id module_bounds ->
    if (id <> builtin_id) then
      cx.graph <- cx.graph |> IMap.add id module_bounds
  )

(* Connect the builtins object in master_cx to the builtins reference in some
   arbitrary cx. *)
let implicit_require_strict cx master_cx =
  let _, builtin_id = open_tvar Flow_js.builtins in
  let master_bounds = Flow_js.find_graph master_cx builtin_id in
  master_bounds.lower |> TypeMap.iter (fun t _ ->
    Flow_js.flow cx (t, Flow_js.builtins)
  )

(* Connect the export of cx_from to its import in cx_to. This happens in some
   arbitrary cx, so cx_from and cx_to should have already been copied to cx. *)
let explicit_impl_require_strict cx (cx_from, cx_to) =
  let m = cx_from._module in
  let from_t = lookup_module cx_from m in
  let to_t =
    try lookup_module cx_to m
    with _ ->
      (* The module exported by cx_from may be imported by path in cx_to *)
      lookup_module cx_to cx_from.file
  in
  Flow_js.flow cx (from_t, to_t)

(* Connect a export of a declared module to its imports in cxs_to. This happens
   in some arbitrary cx, so all cxs_to should have already been copied to cx. *)
let explicit_decl_require_strict cx m cxs_to =
  let reason = reason_of_string m in
  let from_t = Flow_js.mk_tvar cx reason in
  Flow_js.lookup_builtin cx (internal_module_name m) reason None from_t;
  cxs_to |> List.iter (fun cx_to ->
    let to_t = lookup_module cx_to m in
    Flow_js.flow cx (from_t, to_t)
  )

(* Merge context of module with contexts of its implicit requires and explicit
   requires. The implicit requires are those defined in lib.js (master_cx). For
   the explicit requires, we need to merge the entire dependency graph: this
   includes "nodes" (cxs) and edges (implementations and
   declarations). Intuitively, the operation we really need is "substitution" of
   known types for unknown type variables. This operation is simulated by the
   more general procedure of copying and linking graphs. *)
let merge_module_strict cx cxs implementations declarations master_cx =
  Flow_js.Cache.clear();

  (* First, copy cxs and master_cx to the host cx. *)
  cxs |> List.iter (copy_context_strict cx);
  copy_context_strict cx master_cx;

  (* Connect links between implementations and requires. Since the host contains
     copies of all graphs, the links should already be available. *)
  implementations |> List.iter (explicit_impl_require_strict cx);

  (* Connect links between declarations and requires. Since the host contains
     copies of all graphs, the links should already be available *)
  declarations |> SMap.iter (explicit_decl_require_strict cx);

  (* Connect the builtins object to the builtins reference. Since the builtins
     reference is shared, this connects the definitions of builtins to their
     uses in all contexts. *)
  implicit_require_strict cx master_cx

(* merge all modules at a dependency level, then do xmgc *)
let merge_module_list cx_list =
  List.iter merge_module cx_list;
  let (modules,requires) = cx_list |> ((SSet.empty,SSet.empty) |>
      List.fold_left (fun (modules,requires) cx ->
        (SSet.add cx._module modules,
         SSet.union cx.required requires)
      )
  ) in
  (* cross-module garbage collection *)
  cross_module_gc Flow_js.master_cx modules requires;
  ()

(* variation of infer + merge for lib definitions *)
let init file statements save_errors =
  Env_js.global_scope.entries := SMap.empty;
  Flow_js.Cache.clear();

  let cx = new_context file Files_js.lib_module in

  (* add types for pervasive builtins *)
  add_builtins cx;

  let entries = ref SMap.empty in
  let scope = { kind = VarScope; entries } in
  Env_js.env := [scope];
  Flow_js.mk_frame cx [] !Env_js.env;
  Env_js.changeset := SSet.empty;

  infer_core cx statements;

  !entries |> SMap.iter (fun x {specific=t;_} ->
    Flow_js.set_builtin cx x t
  );

  aggregate_context_data cx;
  update_graph cx;

  let errs = cx.errors in
  cx.errors <- Errors_js.ErrorSet.empty;
  save_errors errs<|MERGE_RESOLUTION|>--- conflicted
+++ resolved
@@ -1011,13 +1011,10 @@
       let r = mk_reason (spf "module %s" name) loc in
       let t = Flow_js.mk_tvar cx r in
       Hashtbl.replace cx.type_table loc t;
-<<<<<<< HEAD
-      Env_js.init_env cx (spf "$module__%s" name) (create_env_entry t t (Some loc)) VarScope
-=======
       Env_js.init_env cx
         (internal_module_name name)
         (create_env_entry t t (Some loc))
->>>>>>> 6e7371a3
+        VarScope
   | (_, ExportDeclaration {
       ExportDeclaration.default;
       ExportDeclaration.declaration;
@@ -1091,7 +1088,7 @@
               let env_entry =
                 create_env_entry ~for_type:isType tvar tvar (Some specifier_loc)
               in
-              Env_js.init_env cx local_name env_entry VarScope
+              Env_js.init_env cx local_name env_entry VarScope;
             ) in
             List.iter init_specifier named_specifiers
           | Some(ImportDeclaration.NameSpace(_, (loc, local_ident))) ->
@@ -1727,16 +1724,10 @@
       Env_js.update_frame cx do_ctx;
       Env_js.refine_with_pred cx reason not_pred xtypes;
       if Abnormal.swap (Abnormal.Break None) save_break_exn
-<<<<<<< HEAD
       then Env_js.havoc_env2 newset;
 
-      raise_exception !exception_;
-
       Env_js.pop_env();
 
-=======
-      then Env_js.havoc_env2 newset
->>>>>>> 6e7371a3
 
   (***************************************************************************)
   (* Refinements for `for-in` are derived by the following Hoare logic rule:
@@ -1973,14 +1964,9 @@
     let _, { Ast.Statement.Block.body = elements } = body in
 
     let reason = mk_reason (spf "module %s" name) loc in
-<<<<<<< HEAD
-    let t = Env_js.get_var_in_scope cx (spf "$module__%s" name) reason in
+    let t = Env_js.get_var_in_scope cx (internal_module_name name) reason in
     let entries = ref SMap.empty in
     let scope = { kind = VarScope; entries } in
-=======
-    let t = Env_js.get_var_in_scope cx (internal_module_name name) reason in
-    let scope = ref SMap.empty in
->>>>>>> 6e7371a3
     Env_js.push_env scope;
 
     List.iter (statement_decl cx) elements;
