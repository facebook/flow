(**
 * Copyright (c) 2014, Facebook, Inc.
 * All rights reserved.
 *
 * This source code is licensed under the BSD-style license found in the
 * LICENSE file in the "flow" directory of this source tree. An additional grant
 * of patent rights can be found in the PATENTS file in the same directory.
 *
 *)

(* This module is the entry point of the typechecker. It sets up subtyping
   constraints for every expression, statement, and declaration form in a
   JavaScript AST; the subtyping constraints are themselves solved in module
   Flow_js. It also manages environments, including not only the maintenance of
   scope information for every function (pushing/popping scopes, looking up
   variables) but also flow-sensitive information about local variables at every
   point inside a function (and when to narrow or widen their types). *)

open Utils

module Ast = Spider_monkey_ast

open Modes_js
open Reason_js
open Constraint_js
open Type

module Abnormal : sig

  type abnormal =
    | Return
    | Throw
    | Break of string option
    | Continue of string option
  exception Exn of abnormal
  val swap: abnormal -> bool -> bool
  val set: abnormal -> unit
  val raise_exn: abnormal -> 'a
  val exception_handler: (unit -> 'a) -> (abnormal -> 'a) -> 'a
  val string: abnormal -> string

end = struct

  type abnormal =
    | Return
    | Throw
    | Break of string option
    | Continue of string option

  exception Exn of abnormal

  let raise_exn abnormal =
    raise (Exn abnormal)

  let exception_handler main handler =
    try main ()
    with
    | Exn abnormal -> handler abnormal
    | exn -> raise exn

  (* thread-local global to detect abnormal control flows *)
  let abnormals = Hashtbl.create 0

  let check abnormal =
    Hashtbl.find abnormals abnormal

  let set abnormal =
    Hashtbl.replace abnormals abnormal true;
    raise_exn abnormal

  let swap abnormal newv =
    let oldv = try check abnormal with _ -> false in
    Hashtbl.replace abnormals abnormal newv;
    oldv

  let string = function
    | Return -> "return"
    | Throw -> "throw"
    | Break (Some lbl) -> spf "break %s" lbl
    | Break None -> "break"
    | Continue (Some lbl) -> spf "continue %s" lbl
    | Continue None -> "continue"

end

(**** types ****)

(*************)
(* Utilities *)
(*************)

(* type exemplar set - reasons are not considered in compare *)
module TypeExSet = Set.Make(struct
  include Type
  let compare = reasonless_compare
end)

(* composition *)
let (>>) f g = fun x -> g (f (x))

let mk_object cx reason =
  Flow_js.mk_object_with_proto cx reason (MixedT reason)

let extended_object cx reason ~sealed map spread =
  let o =
    Flow_js.mk_object_with_map_proto cx reason ~sealed map (MixedT reason)
  in
  match spread with
  | None -> o
  | Some other ->
      Flow_js.mk_tvar_where cx reason (fun t ->
        Flow_js.flow cx (other, ObjAssignT (reason, o, t, [], false))
      )

let summarize cx t = match t with
  | OpenT _ ->
      let reason = reason_of_t t in
      Flow_js.mk_tvar_where cx reason (fun tvar ->
        Flow_js.flow cx (t, SummarizeT (reason, tvar))
      )
  (* These remaining cases simulate SummarizeT semantics, and are a slight
     optimization in that they avoid creation of fresh type
     variables. Semantically, we could have the above case fire unconditionally,
     since the fresh type variable is unified in all cases. *)
  | StrT (reason, Some _) -> StrT.why reason
  | NumT (reason, Some _) -> NumT.why reason
  | _ -> t

(* given a module name, return associated tvar if already
 * present in module map, or create and add *)
let module_t cx m reason =
  match SMap.get m cx.modulemap with
  | Some t -> t
  | None ->
      Flow_js.mk_tvar_where cx reason (fun t ->
        cx.modulemap <- cx.modulemap |> SMap.add m t;
      )

let require cx m m_name loc =
  cx.required <- SSet.add m cx.required;
  cx.require_loc <- SMap.add m loc cx.require_loc;
  module_t cx m (mk_reason m_name loc)

let import_ns cx reason module_name loc =
  let module_ = Module_js.imported_module cx.file module_name in
  let module_type = require cx module_ module_name loc in
  Flow_js.mk_tvar_where cx reason (fun t ->
    Flow_js.flow cx (module_type, ImportModuleNsT(reason, t))
  )

let exports cx m =
  module_t cx m (Reason_js.new_reason "exports" (Pos.make_from
    (Relative_path.create Relative_path.Dummy cx.file)))

let lookup_module cx m =
  SMap.find_unsafe m cx.modulemap

(**
 * Given an exported default declaration, identify nameless declarations and
 * name them with a special internal name that can be used to reference them
 * when assigning the export value.
 *)
let nameify_default_export_decl decl = Ast.Statement.(
  match decl with
  | loc, FunctionDeclaration(func_decl) ->
    if func_decl.FunctionDeclaration.id <> None then decl else
      loc, FunctionDeclaration(FunctionDeclaration.({
        func_decl with
          id = Some(Ast.Identifier.(loc, {
            name = internal_name "*default*";
            typeAnnotation = None;
            optional = false;
          }));
      }))

  | loc, ClassDeclaration(class_decl) ->
    if class_decl.Class.id <> None then decl else
      loc, ClassDeclaration(Class.({
        class_decl with
          id = Some(Ast.Identifier.(loc, {
            name = internal_name "*default*";
            typeAnnotation = None;
            optional = false;
          }));
      }))

  | _ -> decl
)

(**
 * Given a LHS destructuring pattern, extract a list of (loc, identifier-name)
 * tuples from the pattern that represent new bindings. This is primarily useful
 * for exporting a destructuring variable declaration.
 *)
let rec extract_destructured_bindings accum pattern = Ast.Pattern.(
  match pattern with
  | Identifier(loc, n) ->
    let name = n.Ast.Identifier.name in
    (loc, name)::accum

  | Object(n) ->
    let props = n.Object.properties in
    List.fold_left extract_obj_prop_pattern_bindings accum props

  | Array(n) ->
    let elems = n.Array.elements in
    List.fold_left extract_arr_elem_pattern_bindings accum elems

  | Expression(_) ->
    failwith "Parser Error: Expression patterns don't exist in JS."
) and extract_obj_prop_pattern_bindings accum = Ast.Pattern.(function
  | Object.Property(_, prop) ->
    let (_, rhs_pattern) = prop.Object.Property.pattern in
    extract_destructured_bindings accum rhs_pattern

  | Object.SpreadProperty(_) ->
    failwith "Unsupported: Destructuring object spread properties"
) and extract_arr_elem_pattern_bindings accum = Ast.Pattern.(function
  | Some(Array.Element(_, pattern)) ->
    extract_destructured_bindings accum pattern

  | Some(Array.Spread(_, {Array.SpreadElement.argument = (_, pattern)})) ->
    extract_destructured_bindings accum pattern

  | None -> accum
)

(* Destructuring visitor for tree-shaped patterns, parameteric over an action f
   to perform at the leaves. A type for the pattern is passed, which is taken
   apart as the visitor goes deeper. *)

let rec destructuring cx t f = Ast.Pattern.(function
  | loc, Array { Array.elements; _; } -> Array.(
      let reason = mk_reason "array pattern" loc in
      elements |> List.iteri (fun i -> function
        | Some (Element p) ->
            let i = NumT (mk_reason "number" loc, Some (string_of_int i)) in
            let tvar = Flow_js.mk_tvar cx reason in
            Flow_js.flow cx (t, GetElemT(reason,i,tvar));
            destructuring cx tvar f p
        | Some (Spread (loc, { SpreadElement.argument })) ->
            error_destructuring cx loc
        | None ->
            ()
      )
    )

  | loc, Object { Object.properties; _; } -> Object.(
      let reason = mk_reason "object pattern" loc in
      let xs = ref [] in
      properties |> List.iter (function
        | Property (loc, prop) -> Property.(
            match prop with
            | { key = Identifier (_, id); pattern = p; } ->
                let x = id.Ast.Identifier.name in
                xs := x :: !xs;
                let tvar = Flow_js.mk_tvar cx reason in
                Flow_js.flow cx (t, GetT(reason,x,tvar));
                destructuring cx tvar f p
            | _ ->
              error_destructuring cx loc
          )
        | SpreadProperty (loc, { SpreadProperty.argument }) ->
            let tvar = Flow_js.mk_tvar cx reason in
            Flow_js.flow cx (t, ObjRestT(reason,!xs,tvar));
            destructuring cx tvar f argument
      )
    )

  | loc, Identifier (_, { Ast.Identifier.name; _ }) ->
      let type_ =
        if Type_inference_hooks_js.dispatch_id_hook cx name loc
        then AnyT.at loc
        else t in
      f cx loc name type_

  | loc, _ -> error_destructuring cx loc
)

and error_destructuring cx loc =
  let msg = "unsupported destructuring" in
  Flow_js.add_error cx [mk_reason "" loc, msg]

and type_of_pattern = Ast.Pattern.(function
  | loc, Array { Array.typeAnnotation; _; } -> typeAnnotation

  | loc, Object { Object.typeAnnotation; _; } -> typeAnnotation

  | loc, Identifier (_, { Ast.Identifier.typeAnnotation; _; }) -> typeAnnotation

  | loc, _ -> None
)

(* instantiate pattern visitor for assignments *)
let destructuring_assignment cx t =
  destructuring cx t (fun cx loc name t ->
    let reason = mk_reason (spf "assignment of identifier %s" name) loc in
    Env_js.set_var cx name t reason
  )

(* instantiate pattern visitor for parameters *)
let destructuring_map cx t p =
  let tmap, lmap = ref SMap.empty, ref SMap.empty in
  p |> destructuring cx t (fun _ loc name t ->
    tmap := !tmap |> SMap.add name t;
    lmap := !lmap |> SMap.add name loc
  );
  !tmap, !lmap

let pattern_decl cx t ?(constant=false) scope_kind =
  destructuring cx t (fun cx loc name t ->
    Hashtbl.replace cx.type_table loc t;
    Env_js.init_env cx name (create_env_entry ~constant t t (Some loc) scope_kind)
  )

(* type refinements on expressions - wraps Env_js API *)
module Refinement : sig

  (* if expression is syntactically eligible for type refinement,
     return Some (access key), otherwise None.
     Eligible expressions are simple ids and chains of property lookups
     from an id base *)
  val key : Ast.Expression.t -> string option

  (* get type refinement for expression, if it exists *)
  val get : context -> Ast.Expression.t -> reason -> Type.t option

end = struct
  type expr = Id of string | Chain of string list | Other

  (* get id or chain of property names from conforming expressions *)
  let rec prop_chain = Ast.Expression.(function
  | _, This ->
      (* treat this as a property chain, in terms of refinement lifetime *)
      Chain [internal_name "this"]
  | _, Identifier (_, { Ast.Identifier.name; _ })
      when name != "undefined" ->
      (* treat super as a property chain, in terms of refinement lifetime *)
      (match name with
        | "super" -> Chain [internal_name "super"]
        | _ -> Id name
      )
  | _, Member { Member._object;
     property = Member.PropertyIdentifier (_ , { Ast.Identifier.name; _ });
     _ } -> (
      match prop_chain _object with
        | Id base -> Chain [name; base]
        | Chain names -> Chain (name :: names)
        | Other -> Other
      )
  | _ ->
      Other
  )

  let key e =
    match prop_chain e with
      | Id name -> Some name
      | Chain names -> Some (Env_js.refinement_key (List.rev names))
      | Other -> None

  let get cx e r =
    match key e with
    | Some k -> Env_js.get_refinement cx k r
    | None -> None

end

(**************)
(* Query/Fill *)
(**************)

(* These computations should trigger ground_type calls on the types returned by
   query_type/fill_types: in general those types may not be ground (the only
   non-ground parts should be strict_requires).

   1. Look up InfoHeap(cx.file) to get strict_reqs.

   2. Look up ContextHeap(NameHeap(strict_req)) to get strict_cxs that cx
   depends on, and so on.

   3. Next, look up their exported types via recursive calls to
   lookup_type(lookup_module(strict_cx,strict_cx._module)).

   In fact, 2. and 3. could be optimized: we could store exported types
   (possibly not ground) in InfoHeap, so that they are cached. This means that
   we could look up InfoHeap(NameHeap(strict_req)) to get strict_req_types
   directly, instead of going through ContextHeap.

   Note that exported types do not need to be blown away unless their files
   change, since they are locally determined; instead, we ground them as
   necessary.
*)

(*
let rec ground_export exports r =
  if not (Hashtbl.mem exports r) then (
    let file = Module_js.get_file(r) in
    let _, _, strict_reqs, exported_type =
      Module_js.get_module_info(file) in
    let ground_exported_type =
      ground_exports strict_reqs exports exported_type in
    Hashtbl.add exports r ground_exported_type
  )

and ground_exports rs exports t =
  SSet.iter (ground_export exports) rs;
  ground_exported_type exports t
*)

let query_type cx pos =
  let result = ref (Pos.none, None, []) in
  let diff = ref (max_int, max_int) in
  Hashtbl.iter (fun range t ->
    if in_range pos range
    then (
      let d = diff_range range in
      if d < !diff then (
        diff := d;
        Flow_js.suggested_type_cache := IMap.empty;
        let ground_t = Flow_js.printified_type cx t in
        let possible_ts = Flow_js.possible_types_of_type cx t in
        result := if is_printed_type_parsable cx ground_t
          then (Reason_js.pos_of_loc range, Some ground_t, possible_ts)
          else (Reason_js.pos_of_loc range, None, possible_ts)
      )
    )
  ) cx.type_table;
  !result

let dump_types cx =
  Flow_js.suggested_type_cache := IMap.empty;
  let lst = Hashtbl.fold (fun range t list ->
    let pos = Reason_js.pos_of_loc range in
    let ground_t = Flow_js.printified_type cx t in
    let possible_ts = Flow_js.possible_types_of_type cx t in
    let possible_reasons = possible_ts
      |> List.map Constraint_js.reason_of_t
    in
    (pos, string_of_t cx ground_t, possible_reasons)::list
  ) cx.type_table [] in
  lst |> List.sort (fun
    (a_pos, _, _) (b_pos, _, _) -> Pervasives.compare a_pos b_pos
  )

(********)
(* Fill *)
(********)

let fill_types cx =
  Flow_js.suggested_type_cache := IMap.empty;
  Hashtbl.fold (fun pos t list ->
    let line, start, end_ = Pos.info_pos pos in
    let t = Flow_js.printified_type cx t in
    if is_printed_type_parsable cx t then
      (line, end_, spf ": %s" (string_of_t cx t))::list
    else list
  ) cx.annot_table []

(* AST helpers *)

let error_type cx loc msg =
  let reason = mk_reason "" loc in
  Flow_js.add_error cx [reason, msg];
  AnyT reason

let check_type_param_arity cx loc params n f =
  if List.length params = n
  then f ()
  else
    let msg = spf "Incorrect number of type parameters (expected %n)" n in
    error_type cx loc msg

(**********************************)
(* Transform annotations to types *)
(**********************************)

(* converter *)
let rec convert cx map = Ast.Type.(function

  | loc, Any -> AnyT.at loc

  | loc, Void -> void_ loc

  | loc, Number -> NumT.at loc

  | loc, String -> StrT.at loc

  | loc, Boolean -> BoolT.at loc

  | loc, Nullable t -> MaybeT (convert cx map t)

  | loc, Union ts ->
      let ts = List.map (convert cx map) ts in
      (* "Flatten" out any unions in this union, like
       * var a: number | (string | bool) *)
      let ts = List.map (function
        | UnionT (r, ts) -> ts
        | t -> [t]) ts in
      let ts = List.flatten ts in
      UnionT (mk_reason "union type" loc, ts)

  | loc, Intersection ts ->
      let ts = List.map (convert cx map) ts in
      IntersectionT (mk_reason "intersection type" loc, ts)

  | loc, Typeof x ->
      (match x with
      | (loc, Generic {
          Generic.id = qualification;
          typeParameters = None
        }) ->
          (**
           * TODO(jeffmo): Set ~for_type:false once the export-type hacks are
           *               cleared up using proper `export type` functionality.
           *
           *               Task(6860853)
           *)
          convert_qualification (*~for_type:false*) cx "typeof-annotation" qualification
      | _ ->
        error_type cx loc "Unexpected typeof expression")

  | loc, Tuple ts ->
      let elts = List.map (convert cx map) ts in
      let reason = mk_reason "tuple type" loc in
      let element_reason = mk_reason "tuple element" loc in
      let tx =
        if ts = []
        then Flow_js.mk_tvar cx element_reason
        else UnionT (element_reason, elts) in
      ArrT (reason, tx, elts)

  | loc, Array t ->
      let r = mk_reason "array type" loc in
      let t = convert cx map t in
      ArrT (r, t, [])

  | loc, StringLiteral { StringLiteral.value; _ }  ->
      let reason = mk_reason "string literal type" loc in
      mk_enum_type cx reason [value]

  (* TODO *)
  | loc, Generic { Generic.id = Generic.Identifier.Qualified (_,
         { Generic.Identifier.qualification; id; }); typeParameters } ->

    let m = convert_qualification cx "type-annotation" qualification in
    let _, { Ast.Identifier.name; _ } = id in
    let reason = mk_reason name loc in
    let t = Flow_js.mk_tvar_where cx reason (fun t ->
      Flow_js.flow cx (m, GetT (reason, name, t));
    ) in
    let typeParameters = extract_type_param_instantiations typeParameters in
    let params = if typeParameters = []
      then None else Some typeParameters in
    mk_nominal_type_ cx reason map (t, params)

  (* type applications: name < params > *)
  | loc, Generic {
      Generic.id = Generic.Identifier.Unqualified (id);
      typeParameters
    } ->
    let _, { Ast.Identifier.name; _ } = id in
    let typeParameters = extract_type_param_instantiations typeParameters in

    (match name with

      (* TODO Type.Mixed *)
      | "mixed" ->
        check_type_param_arity cx loc typeParameters 0 (fun () ->
          MixedT.at loc
        )

      (* Array<T> *)
      | "Array" ->
        check_type_param_arity cx loc typeParameters 1 (fun () ->
          let t = convert cx map (List.hd typeParameters) in
          ArrT (mk_reason "array type" loc, t, [])
        )

      (* $Either<...T> is the union of types ...T *)
      | "$Either" ->
        let ts = List.map (convert cx map) typeParameters in
        UnionT (mk_reason "union type" loc, ts)

      (* $All<...T> is the intersection of types ...T *)
      | "$All" ->
        let ts = List.map (convert cx map) typeParameters in
        IntersectionT (mk_reason "intersection type" loc, ts)

      (* $Tuple<...T> is the tuple of types ...T *)
      | "$Tuple" ->
        let ts = List.map (convert cx map) typeParameters in
        ArrT (mk_reason "tuple type" loc, AnyT.t, ts)

      (* $Supertype<T> acts as any over supertypes of T *)
      | "$Supertype" ->
        check_type_param_arity cx loc typeParameters 1 (fun () ->
          UpperBoundT (convert cx map (List.hd typeParameters))
        )

      (* $Subtype<T> acts as any over subtypes of T *)
      | "$Subtype" ->
        check_type_param_arity cx loc typeParameters 1 (fun () ->
          LowerBoundT (convert cx map (List.hd typeParameters))
        )

      (* $Shape<T> matches the shape of T *)
      | "$Shape" ->
        check_type_param_arity cx loc typeParameters 1 (fun () ->
          ShapeT (convert cx map (List.hd typeParameters))
        )

      (* $Diff<T,S> *)
      | "$Diff" ->
        check_type_param_arity cx loc typeParameters 2 (fun () ->
          let t1 = typeParameters |> List.hd |> convert cx map in
          let t2 = typeParameters |> List.tl |> List.hd |> convert cx map in
          DiffT (t1, t2)
        )

      (* $Enum<T> is the set of keys of T *)
      | "$Enum" ->
        check_type_param_arity cx loc typeParameters 1 (fun () ->
          let t = convert cx map (List.hd typeParameters) in
          EnumT (mk_reason "enum type" loc, t)
        )

      (* $Record<T> is the type of objects whose keys are those of T *)
      | "$Record" ->
        check_type_param_arity cx loc typeParameters 1 (fun () ->
          let t = convert cx map (List.hd typeParameters) in
          RecordT (mk_reason "record type" loc, t)
        )

      (* $Exports<'M'> is the type of the exports of module 'M' *)
      (** TODO: use `import typeof` instead when that lands **)
      | "$Exports" ->
        check_type_param_arity cx loc typeParameters 1 (fun () ->
          match List.hd typeParameters with
          | _, StringLiteral { StringLiteral.value; _ } ->
              Env_js.get_var_in_scope cx
                (internal_module_name value)
                (mk_reason (spf "exports of module %s" value) loc)
          | _ -> assert false
        )

      (* $FlowIssue is a synonym for any, used by JS devs to signal
         a potential typechecker bug to the Flow team.
         $FlowFixMe is a synonym for any, used by the Flow team to
         signal a needed mod to JS devs.
       *)
      (* TODO move these to type aliases once optional type args
         work properly in type aliases: #7007731 *)
      | "$FlowIssue" | "$FlowFixMe" ->
        (* Optional type params are info-only, validated then forgotten. *)
        List.iter (fun p -> ignore (convert cx map p)) typeParameters;
        AnyT.at loc

      (* Class<T> is the type of the class whose instances are of type T *)
      | "Class" ->
        check_type_param_arity cx loc typeParameters 1 (fun () ->
          ClassT(convert cx map (List.hd typeParameters))
        )

      | "Function" | "function" ->
        check_type_param_arity cx loc typeParameters 0 (fun () ->
          let reason = mk_reason "function type" loc in
          AnyFunT reason
        )

      | "Object" ->
        check_type_param_arity cx loc typeParameters 0 (fun () ->
          let reason = mk_reason "object type" loc in
          AnyObjT reason
        )
      (* TODO: presumably some existing uses of AnyT can benefit from AnyObjT
         as well: e.g., where AnyT is used to model prototypes and statics we
         don't care about; but then again, some of these uses may be internal,
         so while using AnyObjT may offer some sanity checking it might not
         reveal user-facing errors. *)

      (* in-scope type vars *)
      | _ when SMap.mem name map ->
        check_type_param_arity cx loc typeParameters 0 (fun () ->
          SMap.find_unsafe name map
        )

      (* other applications with id as head expr *)
      | _ ->
        let reason = mk_reason name loc in
        let params = if typeParameters = []
          then None else Some typeParameters in
        let c = identifier ~for_type:true cx name loc in
        mk_nominal_type_ cx reason map (c, params)
    )

  (* TODO: unsupported generators *)
  | loc, Function { Function.params; returnType; rest; typeParameters } ->
    let typeparams, map_ = mk_type_param_declarations cx ~map typeParameters in
    let map = SMap.fold SMap.add map_ map in

    let rev_params_tlist, rev_params_names =
      (let rev_tlist, rev_pnames =
        List.fold_left (fun (tlist, pnames) param ->
        match param with
        | _, { Function.Param.name;
               Function.Param.typeAnnotation; optional = false; _ } ->
            (convert cx map typeAnnotation) :: tlist,
            ((snd name).Ast.Identifier.name) :: pnames
        | _, { Function.Param.name;
               Function.Param.typeAnnotation; optional = true; _ } ->
            (OptionalT (convert cx map typeAnnotation)) :: tlist,
            ((snd name).Ast.Identifier.name) :: pnames
      ) ([], []) params in
      match rest with
        | Some (_, { Function.Param.name;
                     Function.Param.typeAnnotation; _ }) ->
            let rest = mk_rest cx (convert cx map typeAnnotation) in
            rest :: rev_tlist,
            ((snd name).Ast.Identifier.name) :: rev_pnames
        | None -> rev_tlist, rev_pnames
      ) in
    let ft =
      FunT (
        mk_reason "function type" loc,
        Flow_js.dummy_static,
        Flow_js.mk_tvar cx (mk_reason "prototype" loc),
        {
          this_t = Flow_js.mk_tvar cx (mk_reason "this" loc);
          params_tlist = (List.rev rev_params_tlist);
          params_names = Some (List.rev rev_params_names);
          return_t = convert cx map returnType;
          closure_t = 0
        })
    in
    if (typeparams = []) then ft else PolyT(typeparams, ft)

  | loc, Object { Object.properties; indexers; callProperties; } ->
    let map_ = List.fold_left (fun map_ ->
      Object.Property.(fun (loc, { key; value; optional; _ }) ->
        (match key with
          | Ast.Expression.Object.Property.Literal
              (_, { Ast.Literal.value = Ast.Literal.String name; _ })
          | Ast.Expression.Object.Property.Identifier
              (_, { Ast.Identifier.name; _ }) ->
              let t = convert cx map value in
              if optional
              then
                (* wrap types of optional properties, just like we do for
                   optional parameters *)
                SMap.add name (OptionalT t) map_
              else
                SMap.add name t map_
          | _ ->
            let msg = "Unsupported key in object type" in
            Flow_js.add_error cx [mk_reason "" loc, msg];
            map_
        )
      )
    ) SMap.empty properties
    in
    let map_ = match callProperties with
      | [] -> map_
      | [loc, { Object.CallProperty.value = (_, ft); _; }] ->
          SMap.add "$call" (convert cx map (loc, Ast.Type.Function ft)) map_
      | fts ->
          let fts = List.map
            (fun (loc, { Object.CallProperty.value = (_, ft); _; }) ->
                convert cx map (loc, Ast.Type.Function ft))
            fts in
          let callable_reason = mk_reason "callable object type" loc in
          SMap.add "$call" (IntersectionT (callable_reason, fts)) map_
    in
    (* Seal an object type unless it specifies an indexer. *)
    let sealed, dict = Object.Indexer.(
      match indexers with
      | [(_, { id = (_, { Ast.Identifier.name; _ }); key; value; _; })] ->
          let keyt = convert cx map key in
          let valuet = convert cx map value in
          false,
          Some { Constraint_js.Type.
            dict_name = Some name;
            key = keyt;
            value = valuet
          }
      | [] ->
          true,
          None
      (* TODO *)
      | _ -> failwith "Unimplemented: multiple indexers"
    ) in
    let pmap = Flow_js.mk_propmap cx map_ in
    let proto = MixedT (reason_of_string "Object") in
    let flags = { sealed; exact = not sealed; frozen = false; } in
    ObjT (mk_reason "object type" loc,
      Flow_js.mk_objecttype ~flags dict pmap proto)

  | loc, Exists ->
    (* Do not evaluate existential type variables when map is non-empty. This
       ensures that existential type variables under a polymorphic type remain
       unevaluated until the polymorphic type is applied. *)
    let force = SMap.is_empty map in
    let reason = mk_reason "existential" loc in
    if force then Flow_js.mk_tvar cx reason
    else ExistsT reason
  )

and convert_qualification ?(for_type=true) cx reason_prefix = Ast.Type.Generic.Identifier.(function
  | Qualified (loc, { qualification; id; }) ->
    let m = convert_qualification cx reason_prefix qualification in
    let _, { Ast.Identifier.name; _ } = id in
    let reason = mk_reason (spf "%s '<<object>>.%s')" reason_prefix name) loc in
    Flow_js.mk_tvar_where cx reason (fun t ->
      Flow_js.flow cx (m, GetT (reason, name, t));
    )

  | Unqualified (id) ->
    let loc, { Ast.Identifier.name; _ } = id in
    let reason = mk_reason (spf "%s '%s'" reason_prefix name) loc in
    Env_js.get_var ~for_type cx name reason
)

and mk_rest cx = function
  | ArrT(_, t, []) -> RestT t
  | t ->
      (* unify t with Array<e>, return (RestT e) *)
      let reason = prefix_reason "element of " (reason_of_t t) in
      let tvar = Flow_js.mk_tvar cx reason in
      let arrt = ArrT(reason, tvar, []) in
      Flow_js.unify cx t arrt;
      RestT tvar

and mk_type cx reason = mk_type_ cx SMap.empty reason

and mk_type_ cx map reason = function
  | None ->
      let t =
        if cx.weak
        then AnyT.why reason
        else Flow_js.mk_tvar cx reason
      in
      Hashtbl.replace cx.annot_table (pos_of_reason reason) t;
      t

  | Some annot ->
      convert cx map annot

and mk_type_annotation cx reason = mk_type_annotation_ cx SMap.empty reason

and mk_type_annotation_ cx map reason = function
  | None -> mk_type_ cx map reason None
  | Some (loc, typeAnnotation) -> mk_type_ cx map reason (Some typeAnnotation)

and mk_enum_type cx reason keys =
  let map = List.fold_left (fun map key ->
    SMap.add key AnyT.t map
  ) SMap.empty keys in
  EnumT (reason, Flow_js.mk_object_with_map_proto cx reason map (MixedT reason))

(************)
(* Visitors *)
(************)

(* TODO: detect structural misuses abnormal control flow constructs *)
and variable_decl cx loc { Ast.Statement.VariableDeclaration.declarations; kind } = Ast.Statement.(
  let var_declarator cx ?(constant=false) scope_kind (loc, { VariableDeclaration.Declarator.id; init }) =
    Ast.(match id with
    | (loc, Pattern.Identifier (_, { Identifier.name; typeAnnotation; _ })) ->
        let r = mk_reason (spf "var %s" name) loc in
        let t = mk_type_annotation cx r typeAnnotation in
        Hashtbl.replace cx.type_table loc t;
        Env_js.init_env cx name (create_env_entry ~constant t t (Some loc) scope_kind)
    | p ->
        let r = mk_reason "var _" loc in
        let t = type_of_pattern p |> mk_type_annotation cx r in
        pattern_decl cx t ~constant scope_kind p
    )
  in

  match kind with
  | VariableDeclaration.Const ->
      List.iter (var_declarator cx ~constant:true LexicalScope) declarations
  | VariableDeclaration.Let ->
      List.iter (var_declarator cx LexicalScope) declarations
  | VariableDeclaration.Var ->
      List.iter (var_declarator cx VarScope) declarations
)

and statement_decl cx = Ast.Statement.(
  let block_body cx { Block.body } =
    let entries = ref SMap.empty in
    let scope = { kind = LexicalScope; entries } in
    Env_js.push_env scope;
    List.iter (statement_decl cx) body;
    Env_js.pop_env()
  in

  let catch_clause cx { Try.CatchClause.body = (_, b); _ } =
    block_body cx b
  in

  function

  | (loc, Empty) -> ()

  | (loc, Block b) ->
      block_body cx b

  | (loc, Expression _) -> ()

  | (loc, If { If.test; consequent; alternate }) ->
      statement_decl cx consequent;
      (match alternate with
        | None -> ()
        | Some st -> statement_decl cx st
      )

  | (loc, Labeled { Labeled.label; body }) ->
      statement_decl cx body

  | (loc, Break _) -> ()

  | (loc, Continue _) -> ()

  | (loc, With _) ->
      (* TODO disallow or push vars into env? *)
      ()

  | (loc, TypeAlias { TypeAlias.id; typeParameters; right; } ) ->
      let _, { Ast.Identifier.name; _ } = id in
      let r = mk_reason (spf "type %s" name) loc in
      let tvar = Flow_js.mk_tvar cx r in
      Env_js.init_env cx name (create_env_entry ~for_type:true tvar tvar (Some loc) VarScope)

  | (loc, Switch { Switch.discriminant; cases; lexical }) ->
      let entries = ref SMap.empty in
      let scope = { kind = LexicalScope; entries } in
      Env_js.push_env scope;

      (* TODO: ensure that default is last *)
      List.iter (fun (loc, { Switch.Case.test; consequent }) ->
        List.iter (statement_decl cx) consequent
      ) cases;

      Env_js.pop_env();

  | (loc, Return _) -> ()

  | (loc, Throw _) -> ()

  | (loc, Try { Try.block = (_, b); handler; guardedHandlers; finalizer }) ->
      block_body cx b;

      (match handler with
        | None -> ()
        | Some (loc, h) -> catch_clause cx h
      );

      List.iter (fun (loc, h) ->
        catch_clause cx h
      ) guardedHandlers;

      (match finalizer with
        | None -> ()
        | Some (_, b) -> block_body cx b
      )

  | (loc, While { While.test; body }) ->
      statement_decl cx body

  | (loc, DoWhile { DoWhile.body; test }) ->
      statement_decl cx body

  | (loc, For { For.init; test; update; body }) ->
      (match init with
        | Some (For.InitDeclaration (loc, decl)) ->
            variable_decl cx loc decl
        | _ -> ()
      );
      statement_decl cx body

  | (loc, ForIn { ForIn.left; right; body; each }) ->
      (match left with
        | ForIn.LeftDeclaration (loc, decl) ->
            variable_decl cx loc decl
        | _ -> ()
      );
      statement_decl cx body

  | (loc, ForOf _) ->
      (* TODO? *)
      ()

  | (loc, Let _) ->
      (* TODO *)
      ()

  | (loc, Debugger) -> ()

  | (loc, FunctionDeclaration { FunctionDeclaration.id; _ }) -> (
      match id with
      | Some(id) ->
        let _, { Ast.Identifier.name; _ } = id in
        let r = mk_reason (spf "function %s" name) loc in
        let tvar = Flow_js.mk_tvar cx r in
        Env_js.init_env cx name (create_env_entry tvar tvar (Some loc) VarScope)
      | None -> failwith (
          "Flow Error: Nameless function declarations should always be given " ^
          "an implicit name before they get hoisted!"
        )
    )

  | (loc, DeclareVariable { DeclareVariable.id; })
  | (loc, DeclareFunction { DeclareFunction.id; }) ->
      let _, { Ast.Identifier.name; typeAnnotation; _; } = id in
      let r = mk_reason (spf "declare %s" name) loc in
      let t = mk_type_annotation cx r typeAnnotation in
      Hashtbl.replace cx.type_table loc t;
      Env_js.init_env cx name (create_env_entry t t (Some loc) VarScope)

  | (loc, VariableDeclaration decl) ->
      variable_decl cx loc decl

  | (loc, ClassDeclaration { Class.id; _ }) -> (
      match id with
      | Some(id) ->
        let _, { Ast.Identifier.name; _ } = id in
        let r = mk_reason (spf "class %s" name) loc in
        let tvar = Flow_js.mk_tvar cx r in
        Env_js.init_env cx name (create_env_entry tvar tvar (Some loc) LexicalScope)
      | None -> ()
    )

  | (loc, DeclareClass { Interface.id; _ })
  | (loc, InterfaceDeclaration { Interface.id; _ }) ->
      let _, { Ast.Identifier.name; _ } = id in
      let r = mk_reason (spf "class %s" name) loc in
      let tvar = Flow_js.mk_tvar cx r in
      (* FIXME: The entry should be have scope_kind = LexicalScope,
       * but the correct scope kind breaks existing declarations under TDZ *)
      Env_js.init_env cx name (create_env_entry tvar tvar (Some loc) VarScope)
  | (loc, DeclareModule { DeclareModule.id; _ }) ->
      let name = match id with
      | DeclareModule.Identifier (_, id) -> id.Ast.Identifier.name
      | DeclareModule.Literal (_, { Ast.Literal.value = Ast.Literal.String str; _; }) ->
          str
      | _ ->
          (* The only literals that we should see as module names are strings *)
          assert false in
      let r = mk_reason (spf "module %s" name) loc in
      let t = Flow_js.mk_tvar cx r in
      Hashtbl.replace cx.type_table loc t;
      Env_js.init_env cx
        (internal_module_name name)
        (create_env_entry t t (Some loc) VarScope)
  | (_, ExportDeclaration {
      ExportDeclaration.default;
      ExportDeclaration.declaration;
      ExportDeclaration.specifiers;
      ExportDeclaration.source;
    }) -> (
      match declaration with
      | Some(ExportDeclaration.Declaration(stmt)) ->
        let stmt = if default then nameify_default_export_decl stmt else stmt in
        statement_decl cx stmt
      | Some(ExportDeclaration.Expression(_)) -> ()
      | None -> if not default then () else failwith (
          "Parser Error: Default exports must always have an associated " ^
          "declaration or expression!"
        )
    )
  | (loc, ImportDeclaration {
      ImportDeclaration.default;
      ImportDeclaration.importKind;
      ImportDeclaration.source;
      ImportDeclaration.specifier;
    }) ->
      let (source_loc, source_literal) = source in
      let module_name = (
        match source_literal.Ast.Literal.value with
        | Ast.Literal.String(value) -> value
        | _ -> failwith  (
            "Parser error: Invalid source type! Must be a string literal."
          )
      ) in
      let (import_str, isType) = (
        match importKind with
        | ImportDeclaration.ImportType -> "import type", true
        | ImportDeclaration.ImportTypeof -> "import typeof", true
        | ImportDeclaration.ImportValue -> "import", false
      ) in
      (
        match default with
        | Some(_, local_ident) ->
          let local_name = local_ident.Ast.Identifier.name in
          let reason_str =
            (spf "%s %s from \"%s\"" import_str local_name module_name)
          in
          let reason = mk_reason reason_str loc in
          let tvar = Flow_js.mk_tvar cx reason in

          let env_entry =
            (create_env_entry ~for_type:isType tvar tvar (Some loc) VarScope)
          in
          Env_js.init_env cx local_name env_entry
        | None -> (
          match specifier with
          | Some(ImportDeclaration.Named(_, named_specifiers)) ->
            let init_specifier (specifier_loc, specifier) = (
              let (loc, remote_ident) =
                specifier.ImportDeclaration.NamedSpecifier.id
              in
              let remote_name = remote_ident.Ast.Identifier.name in
              let (local_name, reason) = (
                match specifier.ImportDeclaration.NamedSpecifier.name with
                | Some(_, { Ast.Identifier.name = local_name; _; }) ->
                  let reason_str =
                    spf "%s { %s as %s }" import_str remote_name local_name
                  in
                  (local_name, (mk_reason reason_str loc))
                | None ->
                  let reason_str = spf "%s { %s }" import_str remote_name in
                  (remote_name, (mk_reason reason_str loc))
              ) in
              let tvar = Flow_js.mk_tvar cx reason in
              let env_entry =
                create_env_entry ~for_type:isType tvar tvar (Some specifier_loc) VarScope
              in
              Env_js.init_env cx local_name env_entry
            ) in
            List.iter init_specifier named_specifiers
          | Some(ImportDeclaration.NameSpace(_, (loc, local_ident))) ->
            let local_name = local_ident.Ast.Identifier.name in
            let reason =
              mk_reason (spf "%s * as %s" import_str local_name) loc
            in
            let tvar = Flow_js.mk_tvar cx reason in
            let env_entry =
              create_env_entry ~for_type:isType tvar tvar (Some loc) VarScope
            in
            Env_js.init_env cx local_name env_entry
          | None -> failwith (
            "Parser error: Non-default imports must always have a " ^
            "specifier!"
          )
        )
      )
)

and toplevels cx stmts =
  let n = ref 0 in
  let stmts = List.filter Ast.Statement.(function
    | (loc, Empty) -> false
    | _ -> true
  ) stmts
  in
  Abnormal.exception_handler (fun () ->
    stmts |> List.iter (fun stmt ->
      statement cx stmt;
      incr n (* n is bumped whenever stmt doesn't exit abnormally *)
    )
  )
    (fun exn ->
      (* !n is the index of the statement that exits abnormally, so !n+1 is the
         index of possibly unreachable code. *)
      let uc = !n+1 in
      if uc < List.length stmts
      then (
        let msg = "unreachable code" in
        let (loc, _) = List.nth stmts uc in
        Flow_js.add_warning cx [mk_reason "" loc, msg]
      );
      Abnormal.raise_exn exn
    )

and statement cx = Ast.Statement.(

  let variables cx loc { VariableDeclaration.declarations; kind } =
    List.iter (variable cx) declarations
  in

  let catch_clause cx { Try.CatchClause.param; guard; body = (_, b) } =
    Ast.Pattern.(match param with
      | loc, Identifier (_, {
          Ast.Identifier.name; typeAnnotation = None; _
        }) ->
          let t = Flow_js.mk_tvar cx (mk_reason "catch" loc) in
          Env_js.let_env
            name
            (create_env_entry t t (Some loc) LexicalScope)
            (fun () -> toplevels cx b.Block.body)

      | loc, Identifier (_, { Ast.Identifier.name; _ }) ->
          let msg = "type annotations for catch params not yet supported" in
          Flow_js.add_error cx [mk_reason "" loc, msg]

      | loc, _ ->
          let msg = "unsupported catch parameter declaration" in
          Flow_js.add_error cx [mk_reason "" loc, msg]
    )
  in

  function

  | (loc, Empty) -> ()

  | (loc, Block { Block.body }) ->
      let entries = ref SMap.empty in
      let scope = { kind = LexicalScope; entries } in
      Env_js.push_env scope;

      List.iter (statement_decl cx) body;
      toplevels cx body;

      Env_js.pop_env()

  | (loc, Expression { Expression.expression = e }) ->
      ignore (expression cx e)

  (* Refinements for `if` are derived by the following Hoare logic rule:

     [Pre & c] S1 [Post1]
     [Pre & ~c] S2 [Post2]
     Post = Post1 | Post2
     ----------------------------
     [Pre] if c S1 else S2 [Post]
  *)
  | (loc, If { If.test; consequent; alternate }) ->
      let reason = mk_reason "if" loc in
      let _, pred, not_pred, xts = predicate_of_condition cx test in
      let ctx = !Env_js.env in
      let oldset = Env_js.swap_changeset (fun _ -> SSet.empty) in

      let exception_then, exception_else = ref None, ref None in

      let then_ctx = Env_js.clone_env ctx in
      Env_js.update_frame cx then_ctx;
      Env_js.refine_with_pred cx reason pred xts;

      mark_exception_handler
        (fun () -> statement cx consequent)
        exception_then;

      let else_ctx = Env_js.clone_env ctx in
      Env_js.update_frame cx else_ctx;
      Env_js.refine_with_pred cx reason not_pred xts;
      (match alternate with
        | None -> ()
        | Some st ->
            mark_exception_handler
              (fun () -> statement cx st)
              exception_else;
      );

      let newset = Env_js.swap_changeset (SSet.union oldset) in

      (* adjust post-if environment. if we've returned from one arm,
         swap in the env generated by the other, otherwise merge *)
      (match !exception_then, !exception_else with
      | Some Abnormal.Return, None
      | Some Abnormal.Throw, None ->
          Env_js.update_frame cx else_ctx
      | None, Some Abnormal.Return
      | None, Some Abnormal.Throw ->
          Env_js.update_frame cx then_ctx
      | _ ->
          Env_js.merge_env cx reason (ctx, then_ctx, else_ctx) newset;
          Env_js.update_frame cx ctx);

      (match !exception_then, !exception_else with
      | Some Abnormal.Throw, Some Abnormal.Return
      | Some Abnormal.Return, Some Abnormal.Throw ->
          raise_exception (Some Abnormal.Return);
      | _ ->
          raise_and_exception !exception_then !exception_else);


  | (loc, Labeled { Labeled.label = _, { Ast.Identifier.name; _ }; body }) ->
      (match body with
      | (loc, While _)
      | (loc, DoWhile _)
      | (loc, For _)
      | (loc, ForIn _)
        ->
        let reason = mk_reason "label" loc in
        let oldset = Env_js.swap_changeset (fun _ -> SSet.empty) in
        let label = Some name in
        let save_break_exn = Abnormal.swap (Abnormal.Break label) false in
        let save_continue_exn = Abnormal.swap (Abnormal.Continue label) false in

        let ctx = !Env_js.env in
        Env_js.widen_env cx reason;

        let loop_ctx = Env_js.clone_env ctx in
        Env_js.update_frame cx loop_ctx;

        ignore_break_continue_exception_handler
          (fun () -> statement cx body)
          label
          Abnormal.raise_exn;
        let newset = Env_js.swap_changeset (SSet.union oldset) in
        if (Abnormal.swap (Abnormal.Continue label) save_continue_exn)
        then Env_js.havoc_env2 newset;
        Env_js.copy_env cx reason (ctx,loop_ctx) newset;

        if (Abnormal.swap (Abnormal.Break label) save_break_exn)
        then Env_js.havoc_env2 newset

      | _ ->
        let oldset = Env_js.swap_changeset (fun _ -> SSet.empty) in
        let label = Some name in
        let save_break_exn = Abnormal.swap (Abnormal.Break label) false in
        ignore_break_exception_handler
          (fun () -> statement cx body)
          label;
        let newset = Env_js.swap_changeset (SSet.union oldset) in
        if (Abnormal.swap (Abnormal.Break label) save_break_exn)
        then Env_js.havoc_env2 newset
      )

  | (loc, Break { Break.label }) ->
      let label_opt = match label with
        | None -> None
        | Some (_, { Ast.Identifier.name; _ }) -> Some name
      in
      Env_js.clear_env (mk_reason "break" loc);
      Abnormal.set (Abnormal.Break label_opt)

  | (loc, Continue { Continue.label }) ->
      let label_opt = match label with
        | None -> None
        | Some (_, { Ast.Identifier.name; _ }) -> Some name
      in
      Env_js.clear_env (mk_reason "continue" loc);
      Abnormal.set (Abnormal.Continue label_opt)

  | (loc, With _) ->
      (* TODO or disallow? *)
      ()

  | (loc, TypeAlias { TypeAlias.id; typeParameters; right; } ) ->
      let _, { Ast.Identifier.name; _ } = id in
      let r = mk_reason (spf "type %s" name) loc in
      let typeparams, type_params_map =
        mk_type_param_declarations cx typeParameters in
      let t = convert cx type_params_map right in
      let type_ =
        if typeparams = []
        then TypeT (r, t)
        else PolyT(typeparams, TypeT (r, t))
      in
      Hashtbl.replace cx.type_table loc type_;
      Env_js.set_var ~for_type:true cx name type_ r

  | (loc, Switch { Switch.discriminant; cases; lexical }) ->

      ignore (expression cx discriminant);

      let entries = ref SMap.empty in
      let scope = { kind = LexicalScope; entries } in
      Env_js.push_env scope;

      let save_break_exn = Abnormal.swap (Abnormal.Break None) false in

      let default = ref false in
      let ctx = !Env_js.env in
      let last_ctx = ref None in
      let fallthrough_ctx = ref ctx in
      let oldset = Env_js.swap_changeset (fun _ -> SSet.empty) in

      let merge_with_last_ctx cx reason ctx changeset =
        match !last_ctx with
        | Some x -> Env_js.merge_env cx reason (ctx, ctx, x) changeset
        | None -> ()
      in

      let exceptions = List.rev_map (fun (loc, {Switch.Case.test; consequent}) ->
        if !default then None (* TODO: error when case follows default *)
        else (
          let reason = mk_reason "case" loc in
          let _, pred, not_pred, xtypes = match test with
          | None ->
              default := true;
              UndefT.t, SMap.empty, SMap.empty, SMap.empty
          | Some expr ->
              let fake_ast = loc, Ast.Expression.(Binary {
                Binary.operator = Binary.StrictEqual;
                left = discriminant;
                right = expr;
              }) in
              predicate_of_condition cx fake_ast
          in

          let case_ctx = Env_js.clone_env !fallthrough_ctx in
          Env_js.update_frame cx case_ctx;
          Env_js.refine_with_pred cx reason pred xtypes;
          merge_with_last_ctx cx reason case_ctx !Env_js.changeset;

          let exception_ = ref None in
          mark_exception_handler (fun () ->
            List.iter (statement_decl cx) consequent;
            toplevels cx consequent
          ) exception_;

          Env_js.update_frame cx !fallthrough_ctx;
          Env_js.refine_with_pred cx reason not_pred xtypes;

          last_ctx := Some case_ctx;
          !exception_
        )
      ) cases
      in

      let newset = Env_js.swap_changeset (SSet.union oldset) in

      (* if there's no default clause, pretend there is and it's empty *)
      if not !default
      then (
        let default_ctx = Env_js.clone_env !fallthrough_ctx in
        let reason = mk_reason "default" loc in
        Env_js.update_frame cx default_ctx;
        merge_with_last_ctx cx reason default_ctx newset
      );

      if Abnormal.swap (Abnormal.Break None) save_break_exn
      then Env_js.havoc_env2 newset;

      (* if the default clause exits abnormally and other cases either fall
         through or exit abnormally the same way, then the switch exits
         abnormally that way *)
      if !default
      then (
        match List.hd exceptions with
        | Some (Abnormal.Break None) | None -> ()
        | Some exn ->
            if List.tl exceptions |> List.for_all (function
              | None
              | Some Abnormal.Throw
              | Some Abnormal.Return -> true
              | _ -> false
            )
            then Abnormal.raise_exn exn
      );

      Env_js.pop_env()

  | (loc, Return { Return.argument }) ->
      let reason = mk_reason "return" loc in
      let ret =
        Env_js.get_var cx (internal_name "return") reason
      in
      let t = match argument with
        | None -> void_ loc
        | Some expr -> expression cx expr
      in
      Flow_js.flow cx (t, ret);
      Env_js.clear_env reason;
      Abnormal.set Abnormal.Return

  | (loc, Throw { Throw.argument }) ->
      let reason = mk_reason "throw" loc in
      ignore (expression cx argument);
      Env_js.clear_env reason;
      Abnormal.set Abnormal.Throw

  (***************************************************************************)
  (* Try-catch-finally statements have a lot of control flow possibilities. (To
     simplify matters, a missing catch block is considered to to be block that
     throws, and a missing finally block is considered to be an empty block.)

     A try block may either

     * exit normally: in this case, it proceeds to the finally block.

     * exit abnormally: in this case, it proceeds to the catch block.

     A catch block may either:

     * exit normally: in this case, it proceeds to the finally block.

     * exit abnormally: in this case, it proceeds to the finally block and
     throws at the end of the finally block.

     A finally block may either:

     * exit normally: in this case, the try-catch-finally statement exits
     normally. (Note that to be in this case, either the try block exited
     normally, or it didn't and the catch block exited normally.)

     * exit abnormally: in this case, the try-catch-finally statement exits
     abnormally.

     Based on these possibilities, approximations for the local state at various
     points in a try-catch-finally statement can be derived.

     * The start of a catch block is reachable via anywhere in the try
     block. Thus, the local state must be conservative.

     * The start of a finally block is reachable via the end of the try block,
     or anywhere in the catch block. Thus, the local state must be conservative.

     * The end of a try-catch-finally statement is reachable via the end of the
     finally block. However, in this case we can assume that either

     ** the try block exited normally, in which case the local state at the
     start of the finally block is the same as the local state at the end of the
     try block.

     ** the catch block exited normally, in which case the local state at the
     start of the finally block is the same as the local state at the end of
     the catch block.

     Thus, a finally block should be analyzed twice, with each of the following
     assumptions for the local state at its start: (1) conservative (to model
     abnormal exits in the try or catch blocks); (2) whatever is at the end of
     the try block merged with whatever is at the end of the catch block (for
     normal exits in the try and catch blocks). *)
  (***************************************************************************)
  | (loc, Try { Try.block = (_, b); handler; guardedHandlers; finalizer }) ->
      let reason = mk_reason "try" loc in
      let oldset = Env_js.swap_changeset (fun _ -> SSet.empty) in
      let exception_try = ref None in
      let exception_catch = ref None in
      let exception_finally = ref None in

      mark_exception_handler
        (fun () -> toplevels cx b.Block.body)
        exception_try;

      (* clone end of try as start of finally *)
      let finally_ctx = Env_js.clone_env !Env_js.env in

      (match handler with
        | None ->
            (* a missing catch means that if try throws, the end of
               the try-catch-finally is unreachable *)
            exception_catch := Some Abnormal.Throw;

        | Some (_, h) ->
            (* havoc environment, since the try block may exit anywhere *)
            Env_js.havoc_env2 !Env_js.changeset;
            mark_exception_handler
              (fun () -> catch_clause cx h)
              exception_catch;

            (* merge end of catch to start of finally *)
            Env_js.merge_env cx reason
              (finally_ctx, finally_ctx, !Env_js.env) !Env_js.changeset;
      );

      assert (guardedHandlers = []); (* remove from AST *)

      (match finalizer with
        | None ->
            (* update environment to the end of try or catch; otherwise do
               nothing, so that this remains the state reached at the end of the
               try-catch-finally *)
            Env_js.update_frame cx finally_ctx

        | Some (_, { Block.body }) ->
            (* analyze twice, with different start states *)

            (* 1. havoc environment, since the catch block may exit anywhere *)
            Env_js.havoc_env2 !Env_js.changeset;
            mark_exception_handler
              (fun () -> toplevels cx body)
              exception_finally;

            (* 2. update environment to the end of try or catch *)
            Env_js.update_frame cx finally_ctx;
            ignore_exception_handler
              (fun () -> toplevels cx body);
      );

      let newset = Env_js.swap_changeset (SSet.union oldset) in
      ignore newset;

      raise_exception !exception_finally;

      (match !exception_try, !exception_catch with
      | Some Abnormal.Throw, Some Abnormal.Throw
      | Some Abnormal.Return, Some _ ->
          raise_exception !exception_try
      | Some Abnormal.Throw, Some Abnormal.Return ->
          raise_exception !exception_catch
      | _ -> ())


  (***************************************************************************)
  (* Refinements for `while` are derived by the following Hoare logic rule:

     [Pre' & c] S [Post']
     Pre' = Pre | Post'
     Post = Pre' & ~c
     ----------------------
     [Pre] while c S [Post]
  *)
  (***************************************************************************)
  | (loc, While { While.test; body }) ->
      let reason = mk_reason "while" loc in
      let save_break_exn = Abnormal.swap (Abnormal.Break None) false in
      let save_continue_exn = Abnormal.swap (Abnormal.Continue None) false in
      let ctx = !Env_js.env in
      let oldset = Env_js.swap_changeset (fun _ -> SSet.empty) in
      (* ctx = Pre *)
      (* ENV = [ctx] *)

      Env_js.widen_env cx reason;
      (* ctx = Pre', Pre' > Pre *)

      let do_ctx = Env_js.clone_env ctx in
      Env_js.update_frame cx do_ctx;
      (* do_ctx = Pre' *)
      (* ENV = [do_ctx] *)
      let _, pred, not_pred, xtypes =
        predicate_of_condition cx test in

      let body_ctx = Env_js.clone_env do_ctx in
      Env_js.update_frame cx body_ctx;
      (* body_ctx = Pre' *)
      (* ENV = [body_ctx] *)

      Env_js.refine_with_pred cx reason pred xtypes;
      (* body_ctx = Pre' & c *)

      let exception_ = ref None in
      ignore_break_continue_exception_handler
        (fun () -> statement cx body)
        None
        (save_handler exception_);
      (* body_ctx = Post' *)

      let newset = Env_js.swap_changeset (SSet.union oldset) in

      if Abnormal.swap (Abnormal.Continue None) save_continue_exn
      then Env_js.havoc_env2 newset;
      Env_js.copy_env cx reason (ctx,body_ctx) newset;
      (* Pre' > Post' *)

      Env_js.update_frame cx do_ctx;
      Env_js.refine_with_pred cx reason not_pred xtypes;
      if Abnormal.swap (Abnormal.Break None) save_break_exn
      then Env_js.havoc_env2 newset;
      (* ENV = [ctx] *)
      (* ctx = Pre' * ~c *)

      raise_exception !exception_

  (***************************************************************************)
  (* Refinements for `do-while` are derived by the following Hoare logic rule:

     [Pre'] S [Post']
     Pre' = Pre | (Post' & c)
     Post = Post' & ~c
     -------------------------
     [Pre] do S while c [Post]
  *)
  (***************************************************************************)
  | (loc, DoWhile { DoWhile.body; test }) ->
      let reason = mk_reason "do-while" loc in
      let save_break_exn = Abnormal.swap (Abnormal.Break None) false in
      let save_continue_exn = Abnormal.swap (Abnormal.Continue None) false in
      let ctx = !Env_js.env in
      let oldset = Env_js.swap_changeset (fun _ -> SSet.empty) in
      (* ctx = Pre *)
      (* ENV = [ctx] *)

      Env_js.widen_env cx reason;
      (* ctx = Pre', Pre' > Pre *)

      let body_ctx = Env_js.clone_env ctx in
      Env_js.update_frame cx body_ctx;
      (* body_ctx = Pre' *)
      (* ENV = [body_ctx] *)

      let exception_ = ref None in
      ignore_break_continue_exception_handler
        (fun () -> statement cx body)
        None
        (save_handler exception_);

      if Abnormal.swap (Abnormal.Continue None) save_continue_exn
      then Env_js.havoc_env2 !Env_js.changeset;

      let _, pred, not_pred, xtypes =
        predicate_of_condition cx test in
      (* body_ctx = Post' *)

      let done_ctx = Env_js.clone_env body_ctx in
      (* done_ctx = Post' *)

      Env_js.refine_with_pred cx reason pred xtypes;
      (* body_ctx = Post' & c *)

      let newset = Env_js.swap_changeset (SSet.union oldset) in
      Env_js.copy_env cx reason (ctx,body_ctx) newset;
      (* Pre' > Post' & c *)

      Env_js.update_frame cx done_ctx;
      Env_js.refine_with_pred cx reason not_pred xtypes;
      if Abnormal.swap (Abnormal.Break None) save_break_exn
      then Env_js.havoc_env2 newset;
      (* ENV = [done_ctx] *)
      (* done_ctx = Post' & ~c *)

      raise_exception !exception_

  (***************************************************************************)
  (* Refinements for `for` are derived by the following Hoare logic rule:

     [Pre] i [Init]
     [Pre' & c] S;u [Post']
     Pre' = Init | Post'
     Post = Pre' & ~c
     --------------------------
     [Pre] for (i;c;u) S [Post]

     NOTE: This rule is similar to that for `while`.
  *)
  (***************************************************************************)
  | (loc, For { For.init; test; update; body }) ->
      let reason = mk_reason "for" loc in
      let save_break_exn = Abnormal.swap (Abnormal.Break None) false in
      let save_continue_exn = Abnormal.swap (Abnormal.Continue None) false in
      let entries = ref SMap.empty in
      let scope = { kind = LexicalScope; entries } in
      Env_js.push_env scope;

      (match init with
        | None -> ()
        | Some (For.InitDeclaration (loc, decl)) ->
            variable_decl cx loc decl;
            variables cx loc decl
        | Some (For.InitExpression expr) ->
            ignore (expression cx expr)
      );

      let ctx = !Env_js.env in
      let oldset = Env_js.swap_changeset (fun _ -> SSet.empty) in
      Env_js.widen_env cx reason;

      let do_ctx = Env_js.clone_env ctx in
      Env_js.update_frame cx do_ctx;

      let _, pred, not_pred, xtypes = match test with
        | None ->
            UndefT.t, SMap.empty, SMap.empty, SMap.empty (* TODO: prune the "not" case *)
        | Some expr ->
            predicate_of_condition cx expr
      in

      let body_ctx = Env_js.clone_env do_ctx in
      Env_js.update_frame cx body_ctx;
      Env_js.refine_with_pred cx reason pred xtypes;

      ignore_exception_handler (fun () -> statement cx body);

      if Abnormal.swap (Abnormal.Continue None) save_continue_exn
      then Env_js.havoc_env2 !Env_js.changeset;

      (match update with
        | None -> ()
        | Some expr ->
            ignore (expression cx expr)
      );

      let newset = Env_js.swap_changeset (SSet.union oldset) in
      Env_js.copy_env cx reason (ctx,body_ctx) newset;

      Env_js.update_frame cx do_ctx;
      Env_js.refine_with_pred cx reason not_pred xtypes;
      if Abnormal.swap (Abnormal.Break None) save_break_exn
      then Env_js.havoc_env2 newset;

      Env_js.pop_env();


  (***************************************************************************)
  (* Refinements for `for-in` are derived by the following Hoare logic rule:

     [Pre] o [Init]
     [Pre'] S [Post']
     Pre' = Init | Post'
     Post = Pre'
     --------------------------
     [Pre] for (i in o) S [Post]
  *)
  (***************************************************************************)
  | (loc, ForIn { ForIn.left; right; body; each }) ->
      let reason = mk_reason "for-in" loc in
      let save_break_exn = Abnormal.swap (Abnormal.Break None) false in
      let save_continue_exn = Abnormal.swap (Abnormal.Continue None) false in
      let entries = ref SMap.empty in
      let scope = { kind = LexicalScope; entries } in
      Env_js.push_env scope;

      let t = expression cx right in
      let o = mk_object cx (mk_reason "iteration expected on object" loc) in
      Flow_js.flow cx (t, MaybeT o); (* null/undefined are allowed *)

      let ctx = !Env_js.env in
      let oldset = Env_js.swap_changeset (fun _ -> SSet.empty) in
      Env_js.widen_env cx reason;

      let body_ctx = Env_js.clone_env ctx in
      Env_js.update_frame cx body_ctx;

      let _, pred, _, xtypes = predicate_of_condition cx right in
      Env_js.refine_with_pred cx reason pred xtypes;

      (match left with
        | ForIn.LeftDeclaration (loc, decl) ->
            variable_decl cx loc decl
        | _ -> ()
      );

      (match left with
        | ForIn.LeftDeclaration (_, {
            VariableDeclaration.declarations = [
              (loc, {
                VariableDeclaration.Declarator.id =
                  (_, Ast.Pattern.Identifier (_, id));
                _;
              })
            ];
            _;
          })
        | ForIn.LeftExpression (loc, Ast.Expression.Identifier (_, id)) ->
            let name = id.Ast.Identifier.name in
            let reason = mk_reason (spf "for..in %s" name) loc in
            Env_js.set_var cx name (StrT.at loc) reason

        | _ ->
            let msg = "unexpected LHS in for...in" in
            Flow_js.add_error cx [mk_reason "" loc, msg]
      );

      let exception_ = ref None in
      ignore_break_continue_exception_handler
        (fun () -> statement cx body)
        None
        (save_handler exception_);

      let newset = Env_js.swap_changeset (SSet.union oldset) in

      if Abnormal.swap (Abnormal.Continue None) save_continue_exn
      then Env_js.havoc_env2 newset;
      Env_js.copy_env cx reason (ctx,body_ctx) newset;

      Env_js.update_frame cx ctx;
      if Abnormal.swap (Abnormal.Break None) save_break_exn
      then Env_js.havoc_env2 newset;

      raise_exception !exception_;

      Env_js.pop_env()

  | (loc, ForOf _) ->
      (* TODO? *)
      ()

  | (loc, Let _) ->
      (* TODO *)
      ()

  | (loc, Debugger) ->
      ()

  (* TODO: unsupported generators *)
  | (loc, FunctionDeclaration {
      FunctionDeclaration.id;
      params; defaults; rest;
      body;
      returnType;
      typeParameters;
      _
    }) ->
      let reason = mk_reason "function" loc in
      let this = Flow_js.mk_tvar cx (replace_reason "this" reason) in
      let fn_type = mk_function None cx reason typeParameters
        (params, defaults, rest) returnType body this
      in
      Hashtbl.replace cx.type_table loc fn_type;
      (match id with
      | Some(_, {Ast.Identifier.name; _ }) ->
        Env_js.set_var cx name fn_type reason
      | None -> ())

  | (loc, DeclareVariable { DeclareVariable.id; })
  | (loc, DeclareFunction { DeclareFunction.id; }) -> ()

  | (loc, VariableDeclaration decl) ->
      variables cx loc decl

  | (loc, ClassDeclaration { Class.id; body; superClass;
      typeParameters; superTypeParameters; implements }) ->
      if implements <> [] then
        let msg = "implements not supported" in
        Flow_js.add_error cx [mk_reason "" loc, msg]
      else ();
      let (nloc, name) = (
        match id with
        | Some(nloc, { Ast.Identifier.name; _ }) -> nloc, name
        | None -> loc, "<<anonymous class>>"
      ) in
      let reason = mk_reason name nloc in
      let extends = superClass, superTypeParameters in
      let cls_type = mk_class cx reason typeParameters extends body in
      Hashtbl.replace cx.type_table loc cls_type;
      Env_js.set_var cx name cls_type reason

  | (loc, DeclareClass {
      Interface.id;
      typeParameters;
      body = (_, { Ast.Type.Object.properties; indexers; callProperties });
      extends;
    })
  | (loc, InterfaceDeclaration {
      Interface.id;
      typeParameters;
      body = (_, { Ast.Type.Object.properties; indexers; callProperties });
      extends;
    }) as stmt ->
    let structural = match stmt with
    | (_, InterfaceDeclaration _) -> true
    | _ -> false in

    let _, { Ast.Identifier.name = iname; _ } = id in
    let reason = mk_reason iname loc in
    let typeparams, map = mk_type_param_declarations cx typeParameters in
    let sfmap, smmap, fmap, mmap = List.fold_left Ast.Type.Object.Property.(
      fun (sfmap_, smmap_, fmap_, mmap_)
        (loc, { key; value; static; _method; _ }) -> (* TODO: optional *)
        Ast.Expression.Object.Property.(match key with
        | Literal (loc, _)
        | Computed (loc, _) ->
            let msg = "illegal name" in
            Flow_js.add_error cx [Reason_js.mk_reason "" loc, msg];
            (sfmap_, smmap_, fmap_, mmap_)

        | Identifier (loc, { Ast.Identifier.name; _ }) ->
            let t = convert cx map value in
            (* check for overloads in static and instance method maps *)
            let map_ = if static then smmap_ else mmap_ in
            let t = match SMap.get name map_ with
              | None -> t
              | Some (IntersectionT (reason, ts)) ->
                  IntersectionT (reason, ts @ [t])
              | Some t0 ->
                  IntersectionT (Reason_js.mk_reason iname loc, [t; t0])
            in
            (* TODO: additionally check that the four maps are disjoint *)
            (match static, _method with
            | true, true ->  (sfmap_, SMap.add name t smmap_, fmap_, mmap_)
            | true, false -> (SMap.add name t sfmap_, smmap_, fmap_, mmap_)
            | false, true -> (sfmap_, smmap_, fmap_, SMap.add name t mmap_)
            | false, false -> (sfmap_, smmap_, SMap.add name t fmap_, mmap_)
            )
        )
    ) (SMap.empty, SMap.empty, SMap.empty, SMap.empty) properties
    in
    let fmap = Ast.Type.Object.Indexer.(match indexers with
    | [] -> fmap
    | [(_, { key; value; _; })] ->
        let keyt = convert cx map key in
        let valuet = convert cx map value in
        fmap |> SMap.add "$key" keyt |> SMap.add "$value" valuet
    (* TODO *)
    | _ -> failwith "Unimplemented: multiple indexers")
    in
    let calls = callProperties |> List.map (function
      | loc, { Ast.Type.Object.CallProperty.value = (_, ft); static; } ->
        (static, convert cx map (loc, Ast.Type.Function ft))
    ) in
    let scalls, calls = List.partition fst calls in
    let smmap = match scalls with
      | [] -> smmap
      | [_,t] -> SMap.add "$call" t smmap
      | _ -> let scalls = List.map snd scalls in
             SMap.add "$call" (IntersectionT (mk_reason iname loc,
                                              scalls)) smmap
    in
    let mmap = match calls with
      | [] -> mmap
      | [_,t] -> SMap.add "$call" t mmap
      | _ -> let calls = List.map snd calls in
             SMap.add "$call" (IntersectionT (mk_reason iname loc,
                                              calls)) mmap
    in
    let mmap = match SMap.get "constructor" mmap with
      | None ->
        let constructor_funtype =
          Flow_js.mk_functiontype2 [] (Some []) VoidT.t 0 in
        let funt = (FunT (Reason_js.mk_reason "constructor" loc,
          Flow_js.dummy_static, Flow_js.dummy_prototype, constructor_funtype))
        in
        SMap.add "constructor" funt mmap
      | Some _ ->
        mmap
    in
    let i = mk_interface cx reason typeparams map
      (sfmap, smmap, fmap, mmap) extends structural in
    Hashtbl.replace cx.type_table loc i;
    Env_js.set_var cx iname i reason

  | (loc, DeclareModule { DeclareModule.id; body; }) ->
    let name = match id with
    | DeclareModule.Identifier (_, id) -> id.Ast.Identifier.name
    | DeclareModule.Literal (_, { Ast.Literal.value = Ast.Literal.String str; _; }) ->
        str
    | _ ->
        (* The only literals that we should see as module names are strings *)
        assert false in
    let _, { Ast.Statement.Block.body = elements } = body in

    let reason = mk_reason (spf "module %s" name) loc in
    let t = Env_js.get_var_in_scope cx (internal_module_name name) reason in
<<<<<<< HEAD
    let entries = ref SMap.empty in
    let scope = { kind = VarScope; entries } in
    Env_js.push_env scope;
=======
    let scope = ref SMap.empty in
    Env_js.push_env cx scope;
>>>>>>> eebc2d74

    List.iter (statement_decl cx) elements;
    toplevels cx elements;

    Env_js.pop_env();

    let exports = match SMap.get "exports" !entries with
      | Some {specific=exports;_} ->
          (* TODO: what happens when other things are also declared? *)
          exports
      | None ->
          let map = SMap.map (fun {specific=export;_} -> export) !entries in
          Flow_js.mk_object_with_map_proto cx reason map (MixedT reason)
    in
    Flow_js.unify cx (CJSExportDefaultT(reason, exports)) t
  | (loc, ExportDeclaration {
      ExportDeclaration.default;
      ExportDeclaration.declaration;
      ExportDeclaration.specifiers;
      ExportDeclaration.source;
    }) -> (
      let extract_export_info_from_decl = (function
        | loc, FunctionDeclaration({FunctionDeclaration.id=None; _;}) ->
          if default then
            [("function() {}", loc, internal_name "*default*")]
          else failwith (
            "Parser Error: Immediate exports of nameless functions can " ^
            "only exist for default exports!"
          )
        | loc, FunctionDeclaration({FunctionDeclaration.id=Some(_, id); _;}) ->
          let name = id.Ast.Identifier.name in
          [(spf "function %s() {}" name, loc, name)]
        | loc, ClassDeclaration({Class.id=None; _;}) ->
          if default then
            [("class {}", loc, internal_name "*default*")]
          else failwith (
            "Parser Error: Immediate exports of nameless classes can " ^
            "only exist for default exports"
          )
        | loc, ClassDeclaration({Class.id=Some(_, id); _;}) ->
          let name = id.Ast.Identifier.name in
          [(spf "class %s() {}" name, loc, name)]
        | _, VariableDeclaration({VariableDeclaration.declarations; _; }) ->
          let decl_to_bindings accum (loc, decl) =
            let id = snd decl.VariableDeclaration.Declarator.id in
            List.rev (extract_destructured_bindings accum id)
          in
          let bound_names = List.fold_left decl_to_bindings [] declarations in
          bound_names |> List.map (fun (loc, name) ->
            (spf "var %s" name, loc, name)
          )
        | _, TypeAlias({TypeAlias.id=(_, id); _;}) ->
          let name = id.Ast.Identifier.name in
          [(spf "type %s = ..." name, loc, name)]
        | _ -> failwith "Parser Error: Invalid export-declaration type!"
      ) in

      let export_reason_start =
        if default then "export default" else "export"
      in

      match declaration with
      | Some(ExportDeclaration.Declaration(decl)) ->
        let decl = if default then nameify_default_export_decl decl else decl in
        statement cx decl;

        let export_from_local (export_reason, loc, local_name) = (
          let reason =
            mk_reason (spf "%s %s" export_reason_start export_reason) loc
          in
          let for_type = match decl with _, TypeAlias _ -> true | _ -> false in
          let local_tvar = Env_js.var_ref ~for_type cx local_name reason in
          let exports_obj = get_module_exports cx reason in
          let relation =
            if default then
              (exports_obj, ExportDefaultT(reason, local_tvar))
            else
              (exports_obj, SetT(reason, local_name, local_tvar))
          in
          Flow_js.flow cx relation
        ) in

        (**
         * Export each declared binding. Some declarations export multiple
         * bindings, like a multi-declarator variable declaration.
         *)
        List.iter export_from_local (extract_export_info_from_decl decl)
      | Some(ExportDeclaration.Expression(expr)) ->
        if default then (
          let expr_t = expression cx expr in
          let reason =
            mk_reason (spf "%s <<expression>>" export_reason_start) loc
          in
          let exports_obj = get_module_exports cx reason in
          let relation = (exports_obj, ExportDefaultT(reason, expr_t)) in
          Flow_js.flow cx relation
        ) else failwith (
          "Parser Error: Exporting an expression is only possible for " ^
          "`export default`!"
        )
      | None ->
        if default then failwith (
          "Parser Error: Default exports must always have an associated " ^
          "declaration or expression!"
        ) else (
          match specifiers with
          (* export {foo, bar} *)
          | Some(ExportDeclaration.ExportSpecifiers(specifiers)) ->
            let export_specifier specifier = ExportDeclaration.Specifier.(
              let (reason, local_name, remote_name) = (
                match specifier with
                | loc, {id = (_, {Ast.Identifier.name=id; _;}); name=None;} ->
                  let reason = mk_reason (spf "export {%s}" id) loc in
                  (reason, id, id)
                | loc, {id=(_, {Ast.Identifier.name=id; _;});
                        name=Some(_, {Ast.Identifier.name; _;})} ->
                  let reason =
                    mk_reason (spf "export {%s as %s}" id name) loc
                  in
                  (reason, id, name)
              ) in

              (**
               * Determine if we're dealing with the `export {} from` form
               * (and if so, retrieve the ModuleNamespaceObject tvar for the
               *  source module)
               *)
              let source_module_tvar = (
                match source with
                | Some(src_loc, {
                    Ast.Literal.value = Ast.Literal.String(module_name);
                    _;
                  }) ->
                    let reason =
                      mk_reason "ModuleNamespace for export {} from" src_loc
                    in
                    Some(import_ns cx reason module_name src_loc)
                | Some(_) -> failwith (
                    "Parser Error: `export ... from` must specify a string " ^
                    "literal for the source module name!"
                  )
                | None -> None
              ) in

              let local_tvar = (
                match source_module_tvar with
                | Some(tvar) ->
                  Flow_js.mk_tvar_where cx reason (fun t ->
                    Flow_js.flow cx (tvar, GetT(reason, local_name, t))
                  )
                | None ->
                  Env_js.var_ref cx local_name reason
              ) in

              Flow_js.flow cx (
                get_module_exports cx reason,
                SetT(reason, remote_name, local_tvar)
              )
            ) in
            List.iter export_specifier specifiers

          (* export * from "Source"; *)
          | Some(ExportDeclaration.ExportBatchSpecifier(_)) ->
              let source_tvar = (
                match source with
                | Some(src_loc, {
                    Ast.Literal.value = Ast.Literal.String(module_name);
                    _;
                  }) ->
                    let reason_str =
                      spf "ModuleNamespaceObject for export * from \"%s\""
                        module_name
                    in
                    let reason = mk_reason reason_str src_loc in
                    import_ns cx reason module_name src_loc
                | Some(_)
                | None
                  -> failwith (
                    "Parser Error: `export * from` must specify a string " ^
                    "literal for the source module name!"
                  )
              ) in

              let reason = mk_reason "export * from \"%s\"" loc in
              set_module_exports cx reason source_tvar

          | None -> failwith (
              "Parser Error: Non-default export must either have associated " ^
              "declarations or a list of specifiers!"
            )
        )
    )
  | (loc, ImportDeclaration({
      ImportDeclaration.default;
      ImportDeclaration.importKind;
      ImportDeclaration.source;
      ImportDeclaration.specifier;
    })) ->
      let (source_loc, source_literal) = source in
      let module_name = (
        match source_literal.Ast.Literal.value with
        | Ast.Literal.String(value) -> value
        | _ -> failwith  (
            "Parser error: Invalid source type! Must be a string literal."
          )
      ) in
      let (import_str, isType) = (
        match importKind with
        | ImportDeclaration.ImportType -> "import type", true
        | ImportDeclaration.ImportTypeof -> "import typeof", true
        | ImportDeclaration.ImportValue -> "import", false
      ) in

      let import_reason = mk_reason
        (spf "exports of \"%s\"" module_name)
        source_loc
      in

      let module_ns_tvar = import_ns cx import_reason module_name source_loc in
      (match default with
        | Some(local_ident_loc, local_ident) ->
          let local_name = local_ident.Ast.Identifier.name in

          let reason = mk_reason
            (spf "\"default\" export of \"%s\"" module_name)
            local_ident_loc
          in
          let local_t = Flow_js.mk_tvar_where cx reason (fun t ->
            let t = if not isType then t else ImportTypeT(reason, t) in
            Flow_js.flow cx (module_ns_tvar, GetT(reason, "default", t));
          ) in

          let reason = mk_reason
            (spf "%s %s from \"%s\"" import_str local_name module_name)
            loc
          in
          let local_t_generic =
            Env_js.get_var_in_scope ~for_type:isType cx local_name reason
          in
          Flow_js.unify cx local_t local_t_generic;
        | None -> (
          match specifier with
          | Some(ImportDeclaration.Named(_, named_specifiers)) ->
            let import_specifier (specifier_loc, specifier) = (
              let (remote_ident_loc, remote_ident) =
                specifier.ImportDeclaration.NamedSpecifier.id
              in
              let remote_name = remote_ident.Ast.Identifier.name in

              let get_reason_str =
                spf "\"%s\" export of \"%s\"" remote_name module_name
              in

              let (local_name, get_reason, set_reason) = (
                match specifier.ImportDeclaration.NamedSpecifier.name with
                | Some(local_ident_loc, { Ast.Identifier.name = local_name; _; }) ->
                  let get_reason = mk_reason get_reason_str remote_ident_loc in
                  let set_reason = mk_reason
                    (spf "%s { %s as %s }" import_str remote_name local_name)
                    specifier_loc
                  in
                  (local_name, get_reason, set_reason)
                | None ->
                  let get_reason = mk_reason get_reason_str specifier_loc in
                  let set_reason = mk_reason
                    (spf "%s { %s }" import_str remote_name)
                    specifier_loc
                  in
                  (remote_name, get_reason, set_reason)
              ) in
              let local_t = Flow_js.mk_tvar_where cx get_reason (fun t ->
                let t = if not isType then t else ImportTypeT(set_reason, t) in
                Flow_js.flow cx (module_ns_tvar, GetT(get_reason, remote_name, t))
              ) in

              let local_t_generic =
                Env_js.get_var_in_scope ~for_type:isType cx local_name get_reason
              in
              Flow_js.unify cx local_t local_t_generic;
            ) in
            List.iter import_specifier named_specifiers
          | Some(ImportDeclaration.NameSpace(_, (ident_loc, local_ident))) ->
            let local_name = local_ident.Ast.Identifier.name in
            let reason = mk_reason
              (spf "%s * as %s" import_str local_name)
              ident_loc
            in
            if isType then (
              (**
               * TODO: `import type * as` really doesn't make much sense with
               *        our current CommonJS interop table. Here we support
               *        this in the same way we treat import-default as a
               *        temporary means of transitioning our old interop table
               *        to the new one. Once the transition is finished, we
               *        should make `import type * as` a hard error.
               *)
              let module_ = Module_js.imported_module cx.file module_name in
              let module_type = require cx module_ module_name source_loc in
              Env_js.set_var ~for_type:true cx local_name module_type reason
            ) else (
              Env_js.set_var cx local_name module_ns_tvar reason
            )
          | None ->
            failwith (
              "Parser error: Non-default imports must always have a " ^
              "specifier!"
            )
        )
      )
)

and save_handler mark exn = mark := Some exn

and mark_exception_handler main exception_ =
  Abnormal.exception_handler main
    (save_handler exception_)

and ignore_exception_handler main =
  Abnormal.exception_handler main (fun exn -> ())

and has_return_exception_handler main =
  let has_return = ref false in
  Abnormal.exception_handler main (function
    | Abnormal.Return
    | Abnormal.Throw -> has_return := true; ()
    | exn -> Abnormal.raise_exn exn
  );
  !has_return

and ignore_break_exception_handler main l1 =
  Abnormal.exception_handler main (function
    | Abnormal.Break l2 when l1 = l2 -> ()
    | exn -> Abnormal.raise_exn exn
  )

and ignore_break_continue_exception_handler main l1 handler =
  Abnormal.exception_handler main (function
    | (Abnormal.Break l2 | Abnormal.Continue l2) when l1 = l2 -> ()
    | exn -> handler exn
  )

and raise_and_exception exn1 exn2 = match (exn1,exn2) with
  | (Some exn, Some _) when exn1 = exn2 -> Abnormal.raise_exn exn
  | _ -> ()

and raise_exception exn_ = match exn_ with
  | Some exn -> Abnormal.raise_exn exn
  | _ -> ()

and object_ cx props = Ast.Expression.Object.(
  let spread = ref [] in
  List.fold_left (fun map -> function

    (* name = function expr *)
    | Property (loc, { Property.kind = Property.Init;
                       key = Property.Identifier (_, {
                         Ast.Identifier.name; typeAnnotation; _ });
                       value = (vloc, Ast.Expression.Function func);
                       _ }) ->
        Ast.Expression.Function.(
          let { params; defaults; rest; body;
                returnType; typeParameters; id; _ } = func
          in
          let reason = mk_reason "function" vloc in
          let this = Flow_js.mk_tvar cx (replace_reason "this" reason) in
          let ft = mk_function id cx reason typeParameters
            (params, defaults, rest) returnType body this
          in
          Hashtbl.replace cx.type_table vloc ft;
          SMap.add name ft map
        )

    (* name = non-function expr *)
    | Property (loc, { Property.kind = Property.Init;
        key =
          Property.Identifier (_, { Ast.Identifier.name; _ }) |
          Property.Literal (_, {
            Ast.Literal.value = Ast.Literal.String name;
            _;
          });
                     value = v;
                     _ }) ->
      let t = expression cx v in
      SMap.add name t map

    (* literal LHS *)
    | Property (loc, { Property.key = Property.Literal _; _ }) ->
      let msg = "non-string literal property keys not supported" in
      Flow_js.add_error cx [mk_reason "" loc, msg];
      map

    (* get/set kind *)
    | Property (loc, { Property.kind = Property.Get | Property.Set; _ }) ->
      let msg = "get/set properties not yet supported" in
      Flow_js.add_error cx [mk_reason "" loc, msg];
      map

    (* computed LHS *)
    | Property (loc, { Property.key = Property.Computed _; _ }) ->
      let msg = "computed property keys not supported" in
      Flow_js.add_error cx [mk_reason "" loc, msg];
      map

    (* spread prop *)
    | SpreadProperty (loc, { SpreadProperty.argument }) ->
      spread := (expression cx argument)::!spread;
      map

  ) SMap.empty props,
  !spread
)

and variable cx (loc, vdecl) = Ast.(
  let { Statement.VariableDeclaration.Declarator.id; init } = vdecl in
  match id with
    | (loc, Pattern.Identifier (_, { Identifier.
          name; typeAnnotation; optional
        })) ->
        let reason = mk_reason (spf "var %s" name) loc in
        (match init with
        | Some expr ->
            Env_js.set_var cx name (expression cx expr) reason
        | None ->
            if (not optional)
            then Env_js.set_var cx name (void_ loc) reason
        );
        (* Adjust state based on whether there is an annotation.

           This reveals an interesting tension between annotations and
           flow-sensitivity. Consider:

           var x:A = new B(); // B is a subclass of A
           // ^ should we have x:A or x:B after this initialization?
           x = new B();
           // ^ how about after this assignment?
           if (x instanceof B) {
           // ^ and how about after this dynamic check?
           }

           In general, it seems desirable to narrow down the type
           of a variable when possible (indeed, that's the whole point
           of flow-sensitivity) but it is unclear what to do when there
           are annotations. It might be argued that annotations override
           flow-sensitivity, but that is not very nice, because it would
           force patterns such as:

           var y = x;
           if (y instanceof B) {
           // ^ we have y:B after this dynamic check, yet x:A
           }

           Below, we do a compromise; we remain flow-sensitive in general
           but treat an annotation as if it were part of initialization.
           This seems to be a nice solution, because (e.g.) it would ban
           code such as:

           var y:string; // initialize with a string!

           as well as:

           function foo(x:B) { }
           var x:A = new B();
           foo(x);
        *)
        (match typeAnnotation with
          | None -> ()
          | Some _ ->
              let t = Env_js.get_var_in_scope cx name reason in
              Env_js.set_var cx name t reason
        )

    | loc, _ ->
        (match init with
          | Some expr ->
              let reason = mk_reason "var _" loc in
              let t_ = type_of_pattern id |> mk_type_annotation cx reason in
              let t = expression cx expr in
              Flow_js.flow cx (t, t_);
              destructuring_assignment cx t_ id
          | None ->
              ()
        )
)

and array_element cx undef_loc el = Ast.Expression.(
  match el with
  | Some (Expression e) -> expression cx e
  | Some (Spread (_, { SpreadElement.argument })) -> spread cx argument
  | None -> UndefT.at undef_loc
)

and expression_or_spread cx = Ast.Expression.(function
  | Expression e -> expression cx e
  | Spread (_, { SpreadElement.argument }) -> spread cx argument
)

and spread cx (loc, e) =
  let arr = expression cx (loc, e) in
  let reason = mk_reason "spread operand" loc in
  let tvar = Flow_js.mk_tvar cx reason in
  Flow_js.flow cx (arr, ArrT (reason, tvar, []));
  RestT tvar

and expression cx (loc, e) =
  let t = expression_ cx loc e in
  Hashtbl.replace cx.type_table loc t;
  t

and this_ cx r = Ast.Expression.(
  match Refinement.get cx (loc_of_reason r, This) r with
  | Some t -> t
  | None -> Env_js.get_var cx (internal_name "this") r
)

and super_ cx reason =
  Env_js.get_var cx (internal_name "super") reason

(* Module exports are treated differently than `exports`. The latter is a
   variable that is implicitly set to the empty object at the top of a
   module. As such, properties can be added to it throughout the module,
   corresponding to the pattern exports.foo = ... for exporting foo. As it turns
   out, module.exports is the same object. A different pattern is to reset
   module.exports at the end of the module, like module.exports = { foo: ... }
   to export foo. This makes any properties added to the exports object
   redundant. Both these patterns are modeled by storing module.exports as an
   internal variable, initially set to the empty object, doing inference on a
   module, and then flowing module.exports to exports, so that whatever its
   final value is (initial object or otherwise) is checked against the type
   declared for exports or any other use of exports. *)
and get_module_exports cx reason =
  Env_js.get_var cx (internal_name "exports") reason

and set_module_exports cx reason t =
  Env_js.set_var cx (internal_name "exports") t reason

and void_ loc =
  VoidT.at loc

and null_ loc =
  NullT.at loc

and identifier ?(for_type=false) cx name loc =
  if Type_inference_hooks_js.dispatch_id_hook cx name loc
  then AnyT.at loc
  else (
    if name = "undefined"
    then void_ loc
    else (
      let reason = mk_reason (spf "identifier %s" name) loc in
      let t = Env_js.var_ref ~for_type cx name reason in
      t
    )
  )

and expression_ cx loc e = Ast.Expression.(match e with

  | Literal lit ->
      literal cx loc lit

  | Identifier (_, { Ast.Identifier.name; _ }) -> identifier cx name loc

  | This ->
      this_ cx (mk_reason "this" loc)

  | Unary u ->
      unary cx loc u

  | Update u ->
      update cx loc u

  | Binary b ->
      binary cx loc b

  | Logical l ->
      logical cx loc l

  | TypeCast {
        TypeCast.expression = eloc, expr;
        typeAnnotation } ->
      let r = mk_reason "typecast" loc in
      let t = mk_type_annotation cx r (Some typeAnnotation) in
      Hashtbl.replace cx.type_table loc t;
      let infer_t = expression_ cx eloc expr in
      Flow_js.flow cx (infer_t, t);
      t

  | Member {
      Member._object;
      property = Member.PropertyExpression index;
      _
    } ->
      let reason = mk_reason "access of computed property/element" loc in
      let tobj = expression cx _object in
      let tind = expression cx index in
      Flow_js.mk_tvar_where cx reason (fun t ->
        Flow_js.flow cx (tobj, GetElemT(reason, tind, t))
      )

  | Member {
      Member._object = _, Identifier (_,
        { Ast.Identifier.name = "module"; _ });
      property = Member.PropertyIdentifier (_,
        { Ast.Identifier.name = "exports"; _ });
      _
    } ->
      let reason = mk_reason "module.exports" loc in
      get_module_exports cx reason

  | Member {
      Member._object = _, Identifier (_,
        { Ast.Identifier.name = "ReactGraphQL" | "ReactGraphQLLegacy"; _ });
      property = Member.PropertyIdentifier (_,
        { Ast.Identifier.name = "Mixin"; _ });
      _
    } ->
      let reason = mk_reason "ReactGraphQLMixin" loc in
      Flow_js.get_builtin cx "ReactGraphQLMixin" reason

  | Member {
      Member._object = _, Identifier (_,
        { Ast.Identifier.name = "super"; _ });
      property = Member.PropertyIdentifier (ploc,
        { Ast.Identifier.name; _ });
      _
    } ->
      let reason = mk_reason (spf "property %s" name) ploc in
      (match Refinement.get cx (loc, e) reason with
      | Some t -> t
      | None ->
        let super = super_ cx reason in
        if Type_inference_hooks_js.dispatch_member_hook cx name ploc super
        then AnyT.at ploc
        else (
          Flow_js.mk_tvar_where cx reason (fun tvar ->
            Flow_js.flow cx (super, GetT(reason, name, tvar)))
        )
      )

  | Member {
      Member._object;
      property = Member.PropertyIdentifier (ploc, { Ast.Identifier.name; _ });
      _
    } -> (
      let reason = mk_reason (spf "property %s" name) loc in
      match Refinement.get cx (loc, e) reason with
      | Some t -> t
      | None ->
        let tobj = expression cx _object in
        if Type_inference_hooks_js.dispatch_member_hook cx name ploc tobj
        then AnyT.at ploc
        else (
          Flow_js.mk_tvar_where cx reason (fun t ->
            Flow_js.flow cx (tobj, GetT (reason, name, t)))
        )
      )

  | Object { Object.properties } ->
    let reason = mk_reason "object literal" loc in
    let map, spread = object_ cx properties in
    let sealed = (spread = [] && not (SMap.is_empty map)) in
    extended_object cx reason ~sealed map spread

  | Array { Array.elements } -> (
    let reason = mk_reason "array literal" loc in
    let element_reason = mk_reason "array element" loc in
    match elements with
    | [] ->
        (* empty array, analogous to object with implicit properties *)
        let elemt = Flow_js.mk_tvar cx element_reason in
        ArrT (prefix_reason "empty " reason, elemt, [])
    | elems ->
        (* tup is true if no spreads *)
        (* tset is set of distinct (mod reason) elem types *)
        (* tlist is reverse list of element types if tup, else [] *)
        let tup, tset, tlist = List.fold_left (fun (tup, tset, tlist) elem ->
          let tup, elemt = match elem with
          | Some (Expression e) ->
              tup, expression cx e
          | Some (Spread (_, { SpreadElement.argument })) ->
              false, spread cx argument
          | None ->
              tup, UndefT.at loc
          in
          let elemt = if tup then elemt else summarize cx elemt in
          tup,
          TypeExSet.add elemt tset,
          if tup then elemt :: tlist else []
        ) (true, TypeExSet.empty, []) elems
        in
        (* composite elem type is union *)
        let elemt = match TypeExSet.elements tset with
        | [t] -> t
        | list -> UnionT (element_reason, list)
        in
        ArrT (reason, elemt, List.rev tlist)
    )

  | Call {
      Call.callee = _, Identifier (_, {
        Ast.Identifier.name = "require";
        _
      });
      arguments
    } -> (
      match arguments with
      | [ Expression (_, Literal {
          Ast.Literal.value = Ast.Literal.String module_name; _;
        }) ] ->
        let m = Module_js.imported_module cx.file module_name in
        require cx m module_name loc
      | _ ->
        (*
        let msg = "require(...) supported only on strings" in
        Flow_js.add_error cx [mk_reason "" loc, msg];
        *)
        AnyT.at loc
    )

  | Call {
      Call.callee = _, Identifier (_, {
        Ast.Identifier.name = "requireLazy";
        _
      });
      arguments
    } -> (
      match arguments with
      | [Expression(_, Array({Array.elements;})); Expression(callback_expr);] ->
        (**
         * From a static perspective (and as long as side-effects aren't
         * considered in Flow), a requireLazy call can be viewed as an immediate
         * call to require() for each of the modules, and then an immediate call
         * to the requireLazy() callback with the results of each of the prior
         * calls to require().
         *
         * TODO: requireLazy() is FB-specific. Let's find a way to either
         *       generalize or toggle this only for the FB environment.
         *)

        let element_to_module_tvar tvars = (function
          | Some(Expression(_, Literal({
              Ast.Literal.value = Ast.Literal.String module_name;
              _;
            }))) ->
              let m = Module_js.imported_module cx.file module_name in
              let module_tvar = require cx m module_name loc in
              module_tvar::tvars
          | _ ->
              let msg =
                "The first arg to requireLazy() must be a literal array of " ^
                "string literals!"
              in
              Flow_js.add_error cx [mk_reason "" loc, msg];
              tvars
        ) in
        let module_tvars = List.fold_left element_to_module_tvar [] elements in
        let module_tvars = List.rev module_tvars in

        let callback_expr_t = expression cx callback_expr in
        let reason = mk_reason "requireLazy() callback" loc in
        let _ = func_call cx reason callback_expr_t module_tvars in

        let null = null_ loc in
        let reason = reason_of_t null in
        UnionT(reason, [null; Flow_js.mk_tvar cx reason])

      | _ ->
        let msg =
          "The first arg to requireLazy() must be a literal array of " ^
          "string literals!"
        in
        Flow_js.add_error cx [mk_reason "" loc, msg];

        AnyT.at loc
    )

  | New {
      New.callee = _, Identifier (_, { Ast.Identifier.name = "Function"; _ });
      arguments
    } -> (
      let argts = List.map (expression_or_spread cx) arguments in
      List.iter (fun t ->
        Flow_js.flow cx (t, StrT.at loc)
      ) argts;
      let reason = mk_reason "new Function(..)" loc in
      FunT (reason, Flow_js.dummy_static, Flow_js.dummy_prototype,
        Flow_js.mk_functiontype [] (Some []) (MixedT reason))
    )

  | New {
      New.callee = _, Identifier (_, { Ast.Identifier.name = "Array"; _ });
      arguments
    } -> (
      let argts = List.map (expression_or_spread cx) arguments in
      (match argts with
      | [argt] ->
        let reason = mk_reason "new Array(..)" loc in
        Flow_js.flow cx
          (argt, NumT (replace_reason "array length" reason, None));
        let element_reason = replace_reason "array element" reason in
        let t = Flow_js.mk_tvar cx element_reason in
        ArrT (reason, t, [])
      | _ ->
        let msg = "Use array literal instead of new Array(..)" in
        Flow_js.add_error cx [mk_reason "" loc, msg];
        UndefT.at loc
      )
    )

  | New { New.callee; arguments } ->
      let class_ = expression cx callee in
      let argts = List.map (expression_or_spread cx) arguments in
      new_call cx loc class_ argts

  | Call {
      Call.callee = _, Member {
        Member._object = _, Identifier (_,
          { Ast.Identifier.name = "Object"; _ });
        property = Member.PropertyIdentifier (_,
          { Ast.Identifier.name; _ });
        _
      };
      arguments
    } ->
      static_method_call_Object cx loc name arguments

  | Call {
      Call.callee = _, Member {
        Member._object = _, Identifier (_,
          { Ast.Identifier.name = "React"; _ });
        property = Member.PropertyIdentifier (_,
          { Ast.Identifier.name = "createClass"; _ });
        _
      };
      arguments = [ Expression (_, Object { Object.properties = class_props }) ]
    } ->
      react_create_class cx loc class_props

  | Call {
      Call.callee = _, Member {
        Member._object = _, Identifier (_,
          { Ast.Identifier.name = "super"; _ });
        property = Member.PropertyIdentifier (ploc,
          { Ast.Identifier.name; _ });
        _
      };
      arguments
    } ->
      let argts = List.map (expression_or_spread cx) arguments in
      let reason = mk_reason (spf "super.%s(...)" name) loc in
      let super = super_ cx reason in
      Type_inference_hooks_js.dispatch_call_hook cx name ploc super;
      Flow_js.mk_tvar_where cx reason (fun t ->
        Flow_js.flow cx (super,
          MethodT (reason, name, super, argts, t, 0));
      )

  | Call {
      Call.callee = (_, Member {
        Member._object;
        property = Member.PropertyIdentifier (ploc,
          { Ast.Identifier.name; _ });
        _
      }) as callee;
      arguments
    } ->
      (* method call *)
      let argts = List.map (expression_or_spread cx) arguments in
      let reason = mk_reason (spf "call of method %s" name) loc in
      let ot = expression cx _object in
      Type_inference_hooks_js.dispatch_call_hook cx name ploc ot;
      (match Refinement.get cx callee reason with
      | Some f ->
          (* note: the current state of affairs is that we understand
             member expressions as having refined types, rather than
             understanding receiver objects as carrying refined properties.
             generalizing this properly is a todo, and will deliver goodness.
             meanwhile, here we must hijack the property selection normally
             performed by the flow algorithm itself. *)
          Env_js.havoc_heap_refinements ();
          Flow_js.mk_tvar_where cx reason (fun t ->
            let frame = Env_js.peek_frame () in
            let app = Flow_js.mk_methodtype2 ot argts None t frame in
            Flow_js.flow cx (f, CallT (reason, app));
          )
      | None ->
          Env_js.havoc_heap_refinements ();
          Flow_js.mk_tvar_where cx reason (fun t ->
            Flow_js.flow cx
              (ot, MethodT(reason, name, ot, argts, t, Env_js.peek_frame ()))
          )
      )

  | Call {
      Call.callee = _, Identifier (_, { Ast.Identifier.name = "super"; _ });
      arguments
    } ->
      let argts = List.map (expression_or_spread cx) arguments in
      let reason = mk_reason "super(...)" loc in
      let super = super_ cx reason in
      let t = VoidT reason in
      Flow_js.flow cx
        (super, MethodT(reason, "constructor", super, argts, t, 0));
      t

  (******************************************)
  (* See ~/www/static_upstream/core/ *)

  | Call {
      Call.callee = _, Identifier (_,
        { Ast.Identifier.name = "invariant"; _ });
      arguments
    } ->
      (* TODO: require *)
      let reason = mk_reason "invariant" loc in
      (match arguments with
      | (Expression (_, Literal {
          Ast.Literal.value = Ast.Literal.Boolean false; _;
        }))::arguments ->
        (* invariant(false, ...) is treated like a throw *)
        ignore (List.map (expression_or_spread cx) arguments);
        Env_js.clear_env reason;
        Abnormal.set Abnormal.Throw
      | (Expression cond)::arguments ->
        ignore (List.map (expression_or_spread cx) arguments);
        let _, pred, not_pred, xtypes = predicate_of_condition cx cond in
        Env_js.refine_with_pred cx reason pred xtypes
      | _ ->
        let msg = "unsupported arguments in call to invariant()" in
        Flow_js.add_error cx [mk_reason "" loc, msg]
      );
      void_ loc

  | Call {
      Call.callee = _, Identifier (_,
        { Ast.Identifier.name = "copyProperties"; _ });
      arguments
    } ->
      (* TODO: require *)
      let argts = List.map (expression_or_spread cx) arguments in
      let reason = mk_reason "object extension" loc in
      chain_objects cx reason (List.hd argts) (List.tl argts)

  | Call {
      Call.callee = _, Identifier (_,
        { Ast.Identifier.name = "mergeInto"; _ });
      arguments
    } ->
      (* TODO: require *)
      let argts = List.map (expression_or_spread cx) arguments in
      let reason = mk_reason "object extension" loc in
      ignore (chain_objects cx reason (List.hd argts) (List.tl argts));
      void_ loc

  | Call {
      Call.callee = _, Identifier (_,
        { Ast.Identifier.name = "mergeDeepInto"; _ });
      arguments
    } ->
      (* TODO: require *)
      let argts = List.map (expression_or_spread cx) arguments in
      ignore argts; (* TODO *)
      void_ loc

  | Call {
      Call.callee = _, Identifier (_, { Ast.Identifier.name = "merge"; _ });
      arguments
    }
      (* TODO: require *)
  | Call {
      Call.callee = _, Identifier (_,
        { Ast.Identifier.name = "mergeObjects"; _ });
      arguments
    } ->
      (* TODO: require *)
      let argts = List.map (expression_or_spread cx) arguments in
      let reason = mk_reason "object" loc in
      spread_objects cx reason argts

  | Call {
      Call.callee = _, Identifier (_, { Ast.Identifier.name = "mixin"; _ });
      arguments
    } ->
      (* TODO: require *)
      let argts = List.map (expression_or_spread cx) arguments in
      let reason = mk_reason "object" loc in
      ClassT (spread_objects cx reason argts)

  | Call {
      Call.callee = _, Identifier (_,
        { Ast.Identifier.name = "classWithMixins"; _ });
      arguments
    } ->
      (* TODO: require *)
      (* TODO: This needs to be fixed. *)
      let argts = List.map (expression_or_spread cx) arguments in
      Flow_js.mk_tvar_where cx (mk_reason "class" loc) (fun t ->
        List.iter (fun argt -> Flow_js.flow cx (argt, t)) argts
      )

  | Call { Call.callee; arguments } ->
      let f = expression cx callee in
      let reason = mk_reason "function call" loc in
      let argts = List.map (expression_or_spread cx) arguments in
      func_call cx reason f argts

  | Conditional { Conditional.test; consequent; alternate } ->
      let reason = mk_reason "conditional" loc in
      let _, pred, not_pred, xtypes = predicate_of_condition cx test in
      let ctx = !Env_js.env in
      let oldset = Env_js.swap_changeset (fun _ -> SSet.empty) in

      let then_ctx = Env_js.clone_env ctx in
      Env_js.update_frame cx then_ctx;
      Env_js.refine_with_pred cx reason pred xtypes;
      let t1 = expression cx consequent in

      let else_ctx = Env_js.clone_env ctx in
      Env_js.update_frame cx else_ctx;
      Env_js.refine_with_pred cx reason not_pred xtypes;
      let t2 = expression cx alternate in

      let newset = Env_js.swap_changeset (SSet.union oldset) in
      Env_js.merge_env cx reason (ctx, then_ctx, else_ctx) newset;
      Env_js.update_frame cx ctx;
      (* TODO call pos_of_predicate on some pred? t1 is wrong but hopefully close *)
      Flow_js.mk_tvar_where cx reason (fun t ->
        Flow_js.flow cx (t1, t);
        Flow_js.flow cx (t2, t);
      )

  | Assignment { Assignment.operator; left; right } ->
      assignment cx loc (left, operator, right)

  | Sequence { Sequence.expressions } ->
      List.fold_left (fun t e -> expression cx e) (void_ loc) expressions

  | Function {
      Function.id;
      params; defaults; rest;
      body;
      returnType;
      typeParameters;
      _
    } ->
      let reason = mk_reason "function" loc in
      let this = Flow_js.mk_tvar cx (replace_reason "this" reason) in
      mk_function id cx reason
        typeParameters (params, defaults, rest) returnType body this

  (* TODO: unsupported generators *)
  | ArrowFunction {
      ArrowFunction.id;
      params; defaults; rest;
      body;
      returnType;
      typeParameters;
      _
    } ->
      let reason = mk_reason "arrow function" loc in
      let this = this_ cx reason in
      mk_function id cx reason
        typeParameters (params, defaults, rest) returnType body this

  | TaggedTemplate {
      TaggedTemplate.tag = _, Identifier (_,
        { Ast.Identifier.name = "query"; _ });
      quasi = _, { TemplateLiteral.quasis; expressions }
    } ->
    List.iter (fun e -> ignore (expression cx e)) expressions;
    (*parse_graphql cx encaps;*)
    void_ loc

  | TaggedTemplate {
      TaggedTemplate.tag;
      quasi = _, { TemplateLiteral.quasis; expressions }
    } ->
      List.iter (fun e -> ignore (expression cx e)) expressions;
      let t = expression cx tag in
      let reason = mk_reason "encaps tag" loc in
      let reason_array = replace_reason "array" reason in
      let ft = Flow_js.mk_functiontype
        [ ArrT (reason_array, StrT.why reason, []);
          RestT (AnyT.why reason) ]
        None (* TODO: ? *)
        (StrT.why reason)
      in
      Flow_js.flow cx (t, CallT (reason, ft));
      StrT.at loc

  | TemplateLiteral {
      TemplateLiteral.quasis;
      expressions
    } ->
      List.iter (fun e -> ignore (expression cx e)) expressions;
      StrT.at loc

  | JSXElement e ->
      jsx cx e

  (* TODO *)
  | Yield _
  | Comprehension _
  | Generator _
  | Let _
  | Class _ ->
    Flow_js.add_error cx [mk_reason "" loc, "not (sup)ported"];
    UndefT.at loc
)

(* We assume that constructor functions return void
   and constructions return objects.
   TODO: This assumption does not always hold.
   If construction functions return non-void values (e.g., functions),
   then those values are returned by constructions.
*)
and new_call cx tok class_ argts =
  let reason = mk_reason "constructor call" tok in
  Flow_js.mk_tvar_where cx reason (fun t ->
    Flow_js.flow cx (class_, ConstructorT (reason, argts, t));
  )

and func_call cx reason func_t argts =
  Env_js.havoc_heap_refinements ();
  Flow_js.mk_tvar_where cx reason (fun t ->
    let app =
      Flow_js.mk_functiontype2 argts None t (Env_js.peek_frame ())
    in
    Flow_js.flow cx (func_t, CallT(reason, app))
  )

and reflective s =
  (* could be stricter *)
  List.mem s [
    "propertyIsEnumerable";
    "length";
    "isPrototypeOf";
    "hasOwnProperty";
    "constructor";
    "valueOf";
    "toString";
    "toLocaleString";
  ]

and non_identifier s =
  (* should be stricter *)
  Str.string_match (Str.regexp ".* ") s 0

and literal cx loc lit = Ast.Literal.(match lit.value with
  | String s ->
    let lit =
      if reflective s || non_identifier s
      then None
      else Some s
    in
      StrT (mk_reason "string" loc, lit)

  | Boolean b ->
      BoolT (mk_reason "boolean" loc, Some b)

  | Null ->
      let null = null_ loc in
      let reason = reason_of_t null in
      UnionT (reason, [null; Flow_js.mk_tvar cx reason])

  | Number f ->
      NumT (mk_reason "number" loc, Some lit.raw)

  | RegExp rx ->
      Flow_js.get_builtin_type cx (mk_reason "regexp" loc) "RegExp"
)

and unary cx loc = Ast.Expression.Unary.(function
  | { operator = Not; argument; _ } ->
      ignore (expression cx argument);
      BoolT.at loc

  | { operator = Plus; argument; _ } ->
      ignore (expression cx argument);
      AnyT.at loc

  | { operator = Minus; argument; _ }
  | { operator = BitNot; argument; _ } ->
      let t = NumT.at loc in
      Flow_js.flow cx (expression cx argument, t);
      t

  | { operator = Typeof; argument; _ } ->
      ignore (expression cx argument);
      StrT.at loc

  | { operator = Void; argument; _ } ->
      ignore (expression cx argument);
      void_ loc

  | { operator = Delete; argument; _ } ->
      ignore (expression cx argument);
      BoolT.at loc
)

and update cx loc = Ast.Expression.Update.(function
  | { operator; argument; _ } ->
      let t = NumT.at loc in
      Flow_js.flow cx (expression cx argument, t);
      t
)

(* TODO verify that these cases are properly covered
   by the new parser:

  | ((U_new,tok),e) ->
      let class_ = expression cx e in
      new_call cx tok class_ []

  | ((U_spread,tok),e) ->
      (* TODO: tuples *)
      let arr = expression cx e in
      let reason_array_arg = mk_reason ("array argument of operator") tok in
      let tvar = Flow_js.mk_tvar cx reason_array_arg in
      Flow_js.flow cx (arr, ArrT (reason_array_arg,tvar,[]));
      RestT(tvar)
*)


and binary cx loc = Ast.Expression.Binary.(function
  | { operator = Equal; left; right }
  | { operator = NotEqual; left; right } ->
      let reason = mk_reason "non-strict equality comparison" loc in
      let t1 = expression cx left in
      let t2 = expression cx right in
      Flow_js.flow cx (t1, EqT (reason,t2));
      BoolT.at loc

  | { operator = StrictEqual; left; right }
  | { operator = StrictNotEqual; left; right }
  | { operator = In; left; right }
  | { operator = Instanceof; left; right } ->
      ignore (expression cx left);
      ignore (expression cx right);
      BoolT.at loc

  | { operator = LessThan; left; right }
  | { operator = LessThanEqual; left; right }
  | { operator = GreaterThan; left; right }
  | { operator = GreaterThanEqual; left; right } ->
      let reason = mk_reason "relational comparison" loc in
      let t1 = expression cx left in
      let t2 = expression cx right in
      Flow_js.flow cx (t1, ComparatorT (reason,t2));
      BoolT.at loc

  | { operator = LShift; left; right }
  | { operator = RShift; left; right }
  | { operator = RShift3; left; right }
  | { operator = Minus; left; right }
  | { operator = Mult; left; right }
  | { operator = Div; left; right }
  | { operator = Mod; left; right }
  | { operator = BitOr; left; right }
  | { operator = Xor; left; right }
  | { operator = BitAnd; left; right } ->
      let t = NumT.at loc in
      Flow_js.flow cx (expression cx left, t);
      Flow_js.flow cx (expression cx right, t);
      t

  | { operator = Plus; left; right } ->
      let reason = mk_reason "add" loc in
      let t1 = expression cx left in
      let t2 = expression cx right in
      Flow_js.mk_tvar_where cx reason (fun t ->
        Flow_js.flow cx (t1, AdderT (reason, t2, t));
      )
)

and logical cx loc = Ast.Expression.Logical.(function
  | { operator = Or; left; right } ->
      let t1, _, not_map, xtypes = predicate_of_condition cx left in
      let reason = mk_reason "||" loc in
      let t2 = Env_js.refine_env cx reason not_map xtypes
        (fun () -> expression cx right)
      in
      Flow_js.mk_tvar_where cx reason (fun t ->
        Flow_js.flow cx (t1, OrT (reason, t2, t));
      )

  | { operator = And; left; right } ->
      let t1, map, _, xtypes = predicate_of_condition cx left in
      let reason = mk_reason "&&" loc in
      let t2 = Env_js.refine_env cx reason map xtypes
        (fun () -> expression cx right)
      in
      Flow_js.mk_tvar_where cx reason (fun t ->
        Flow_js.flow cx (t1, AndT (reason, t2, t));
      )
)

and assignment_lhs cx = Ast.Pattern.(function
  | loc, Object _
  | loc, Array _ ->
      error_destructuring cx loc;
      AnyT.at loc

  | loc, Identifier i ->
      expression cx (loc, Ast.Expression.Identifier i)

  | loc, Expression e ->
      expression cx e
)

and assignment cx loc = Ast.Expression.(function

  | (r, Assignment.Assign, e) ->
      let t = expression cx e in
      (match r with
        | _, Ast.Pattern.Expression (_, Member {
            Member._object = _, Ast.Expression.Identifier (_,
              { Ast.Identifier.name = "module"; _ });
            property = Member.PropertyIdentifier (_,
              { Ast.Identifier.name = "exports"; _ });
            _
          }) ->
            let reason = mk_reason "assignment of module.exports" loc in
            set_module_exports cx reason (CJSExportDefaultT(reason, t));

        | _, Ast.Pattern.Expression (_, Member {
            Member._object = _, Identifier (_,
              { Ast.Identifier.name = "super"; _ });
            property = Member.PropertyIdentifier (_,
              { Ast.Identifier.name; _ });
            _
          }) ->
            let reason = mk_reason
              (spf "assignment of property %s" name) loc in
            let super = super_ cx reason in
            Flow_js.flow cx (super, SetT(reason, name, t))

        | _, Ast.Pattern.Expression (_, Member {
            Member._object;
            property = Member.PropertyIdentifier (ploc,
              { Ast.Identifier.name; _ });
            _
          }) ->
            let reason = mk_reason
              (spf "assignment of property %s" name) loc in
            let o = expression cx _object in
            if Type_inference_hooks_js.dispatch_member_hook cx name ploc o
            then ()
            else (
              Env_js.havoc_heap_refinements ();
              Flow_js.flow cx (o, SetT (reason, name, t))
            )

        | _, Ast.Pattern.Expression (_, Member {
            Member._object;
            property = Member.PropertyExpression index;
            _
          }) ->
            let reason = mk_reason "assignment of computed property/element" loc in
            let a = expression cx _object in
            let i = expression cx index in
            Flow_js.flow cx (a, SetElemT (reason, i, t))

        | _ ->
            destructuring_assignment cx t r
      );
      t

  | (r, Assignment.PlusAssign, e) ->
      let reason = mk_reason "+=" loc in
      let rt = assignment_lhs cx r in
      let et = expression cx e in
      let t = Flow_js.mk_tvar cx reason in
      Flow_js.flow cx (rt, AdderT (reason, et, t));
      Flow_js.flow cx (et, AdderT (reason, rt, t));
      Flow_js.flow cx (t, rt);
      rt

  | (r, Assignment.MinusAssign, e)
  | (r, Assignment.MultAssign, e)
  | (r, Assignment.DivAssign, e)
  | (r, Assignment.ModAssign, e)
  | (r, Assignment.LShiftAssign, e)
  | (r, Assignment.RShiftAssign, e)
  | (r, Assignment.RShift3Assign, e)
  | (r, Assignment.BitOrAssign, e)
  | (r, Assignment.BitXorAssign, e)
  | (r, Assignment.BitAndAssign, e)
    ->
      let t = NumT.at loc in
      let rt = assignment_lhs cx r in
      let et = expression cx e in
      Flow_js.flow cx (rt, t);
      Flow_js.flow cx (et, t);
      Flow_js.flow cx (t, rt);
      rt
)

(* Object assignment patterns. In the `copyProperties` model (chain_objects), an
   existing object receives properties from other objects. This pattern suffers
   from "races" in the type checker, since the object supposed to receive
   properties is available even when the other objects supplying the properties
   are not yet available. In the `mergeProperties` model (spread_objects), a new
   object receives properties from other objects and is returned, but the new
   object is made available only when the properties have actually been
   received. Similarly, clone_object makes the receiving object available only
   when the properties have actually been received. These patterns are useful
   when merging properties across modules, e.g., and should eventually replace
   other patterns wherever they are potentially racy. *)

and spread_objects cx reason those =
  chain_objects cx reason (mk_object cx reason) those

and extended_object cx reason ~sealed map spread =
  let o =
    Flow_js.mk_object_with_map_proto cx reason ~sealed map (MixedT reason)
  in
  chain_objects cx reason o spread

and clone_object_with_excludes cx reason this that excludes =
  Flow_js.mk_tvar_where cx reason (fun tvar ->
    Flow_js.flow cx (
      this,
      ObjAssignT(reason, that, ObjRestT(reason, excludes, tvar), [], true)
    )
  )

and clone_object cx reason this that =
  clone_object_with_excludes cx reason this that []

and chain_objects cx reason this those =
  let result = ref this in
  List.iter (fun that ->
    result := Flow_js.mk_tvar_where cx reason (fun t ->
      Flow_js.flow cx (!result, ObjAssignT(reason, that, t, [], true));
    )
  ) those;
  !result

and react_ignored_attributes = [ "key"; "ref"; ]

and react_ignore_attribute aname =
  List.mem aname react_ignored_attributes

and jsx cx = Ast.JSX.(function { openingElement; closingElement; children } ->
  jsx_title cx openingElement (List.map (jsx_body cx) children)
)

and jsx_title cx openingElement children = Ast.JSX.(
  let eloc, { Opening.name; attributes; _ } = openingElement in
  match name with

  | Identifier (_, { Identifier.name }) when name = String.capitalize name ->
      let reason = mk_reason (spf "React element: %s" name) eloc in
      let c = Env_js.get_var cx name reason in
      let map = ref SMap.empty in
      let spread = ref None in
      attributes |> List.iter (function
        | Opening.Attribute (aloc, { Attribute.
              name = Attribute.Identifier (_, { Identifier.name = aname });
              value
            }) ->
            let atype = (match value with
              | Some (Attribute.Literal (loc, lit)) ->
                  literal cx loc lit
              | Some (Attribute.ExpressionContainer (_, {
                  ExpressionContainer.expression = Some (loc, e)
                })) ->
                  expression cx (loc, e)
              | _ ->
                  (* empty or nonexistent attribute values *)
                  UndefT.at aloc
            ) in

            if not (react_ignore_attribute aname)
            then map := !map |> SMap.add aname atype

        | Opening.Attribute _ ->
            () (* TODO: attributes with namespaced names *)

        | Opening.SpreadAttribute (aloc, { SpreadAttribute.argument }) ->
            let ex_t = expression cx argument in
            spread := Some (ex_t)
      );

      let reason_props = prefix_reason "props of " reason in
      let o = Flow_js.mk_object_with_map_proto cx reason_props
        !map (MixedT reason_props)
      in
      let o = match !spread with
        | None -> o
        | Some ex_t ->
            let reason_prop = prefix_reason "spread of " (reason_of_t ex_t) in
            clone_object_with_excludes cx reason_prop o ex_t react_ignored_attributes
      in
      (* TODO: children *)
      let react = require cx "react" "react" eloc in
      Flow_js.mk_tvar_where cx reason (fun tvar ->
        Flow_js.flow cx (
          react,
          MethodT(reason, "createElement", react, [c;o], tvar, 0)
        );
      )

  | Identifier (_, { Identifier.name }) ->
      attributes |> List.iter (function
        | Opening.Attribute (aloc, { Attribute.
              name = Attribute.Identifier (_, { Identifier.name = aname });
              value
            }) ->
            ignore (match value with
              | Some (Attribute.Literal (loc, lit)) ->
                  literal cx loc lit
              | Some (Attribute.ExpressionContainer (_, {
                  ExpressionContainer.expression = Some (loc, e)
                })) ->
                  expression cx (loc, e)
              | _ ->
                  (* empty or nonexistent attribute values *)
                  UndefT.at aloc
            )

        | Opening.Attribute _ ->
            () (* TODO: attributes with namespaced names *)

        | Opening.SpreadAttribute (aloc, { SpreadAttribute.argument }) ->
            () (* TODO: spread attributes *)
      );

      AnyT.t

  | _ ->
      (* TODO? covers namespaced names, member expressions as element names *)
      AnyT.at eloc
)

and jsx_body cx = Ast.JSX.(function
  | loc, Element e -> jsx cx e
  | loc, ExpressionContainer ec -> (
      let { ExpressionContainer.expression = ex } = ec in
      match ex with
        | Some (loc, e) -> expression cx (loc, e)
        | None -> UndefT (mk_reason "empty jsx body" loc)
    )
  | loc, Text s -> StrT.at loc
)

(* Native support for React.PropTypes validation functions, which are
   interpreted as type annotations for React props. This strategy is reasonable
   because the validation functions enforce types at run time (during
   development), and we can always insist on them because they are turned off in
   production. *)

and mk_proptype cx = Ast.Expression.(function
  | vloc, Member { Member.
      property = Member.PropertyIdentifier
        (_, {Ast.Identifier.name = "isRequired"; _ });
      _object = e;
      _
    } ->
      mk_proptype cx e

  | vloc, Member { Member.
      property = Member.PropertyIdentifier
        (_, {Ast.Identifier.name = "number"; _ });
      _
    } ->
      NumT.at vloc

  | vloc, Member { Member.
      property = Member.PropertyIdentifier
        (_, {Ast.Identifier.name = "string"; _ });
      _
    } ->
      StrT.at vloc

  | vloc, Member { Member.
      property = Member.PropertyIdentifier
        (_, {Ast.Identifier.name = "bool"; _ });
      _
    } ->
      BoolT.at vloc

  | vloc, Member { Member.
      property = Member.PropertyIdentifier
        (_, {Ast.Identifier.name = "array"; _ });
      _
    } ->
      ArrT (mk_reason "array" vloc, AnyT.at vloc, [])

  | vloc, Member { Member.
      property = Member.PropertyIdentifier
        (_, {Ast.Identifier.name = "func"; _ });
      _
    } ->
      AnyFunT (mk_reason "func" vloc)

  | vloc, Member { Member.
      property = Member.PropertyIdentifier
        (_, {Ast.Identifier.name = "object"; _ });
      _
    } ->
      AnyObjT (mk_reason "object" vloc)

  | vloc, Member { Member.
      property = Member.PropertyIdentifier
        (_, {Ast.Identifier.name = "node"; _ });
      _
    } ->
      AnyT.at vloc (* TODO *)

  | vloc, Member { Member.
      property = Member.PropertyIdentifier
        (_, {Ast.Identifier.name = "element"; _ });
      _
    } ->
      AnyT.at vloc (* TODO *)

  | vloc, Call { Call.
      callee = _, Member { Member.
         property = Member.PropertyIdentifier
          (_, {Ast.Identifier.name = "arrayOf"; _ });
         _
      };
      arguments = [Expression e];
    } ->
      ArrT (mk_reason "arrayOf" vloc, mk_proptype cx e, [])

  | vloc, Call { Call.
      callee = _, Member { Member.
         property = Member.PropertyIdentifier
          (_, {Ast.Identifier.name = "instanceOf"; _ });
         _
      };
      arguments = [Expression e];
    } ->
      Flow_js.mk_instance cx (mk_reason "instanceOf" vloc)
        (expression cx e)

  | vloc, Call { Call.
      callee = _, Member { Member.
         property = Member.PropertyIdentifier
          (_, {Ast.Identifier.name = "objectOf"; _ });
         _
      };
      arguments = [Expression e];
    } ->
      let flags = {
        frozen = false;
        sealed = false;
        exact = true
      } in
      let dict = Some {
        dict_name = None;
        key = AnyT.t;
        value = mk_proptype cx e
      } in
      let pmap = Flow_js.mk_propmap cx SMap.empty in
      let proto = MixedT (reason_of_string "Object") in
      ObjT (mk_reason "objectOf" vloc, Flow_js.mk_objecttype ~flags dict pmap proto)

  | vloc, Call { Call.
      callee = _, Member { Member.
         property = Member.PropertyIdentifier
          (_, {Ast.Identifier.name = "oneOf"; _ });
         _
      };
      arguments = [Expression (_, Array { Array.elements })]
    } ->
      let rec string_literals lits es = match (es) with
        | Some (Expression (loc, Literal { Ast.Literal.
            value = Ast.Literal.String lit; _
          })) :: tl ->
            string_literals (lit :: lits) tl
        | [] -> Some lits
        | _  -> None in
      (match string_literals [] elements with
        | Some lits ->
            let reason = mk_reason "oneOf" vloc in
            mk_enum_type cx reason lits
        | None -> AnyT.at vloc)

  | vloc, Call { Call.
      callee = _, Member { Member.
         property = Member.PropertyIdentifier
          (_, {Ast.Identifier.name = "oneOfType"; _ });
         _
      };
      arguments = [Expression (_, Array { Array.elements })]
    } ->
      let rec proptype_elements ts es = match es with
        | Some (Expression e) :: tl ->
            proptype_elements (mk_proptype cx e :: ts) tl
        | [] -> Some ts
        | _ -> None in
      let reason = mk_reason "oneOfType" vloc in
      (match proptype_elements [] elements with
        | Some ts -> UnionT (reason, ts)
        | None -> AnyT.at vloc)

  | vloc, Call { Call.
      callee = _, Member { Member.
         property = Member.PropertyIdentifier
          (_, {Ast.Identifier.name = "shape"; _ });
         _
      };
      arguments = [Expression (_, Object { Object.properties })];
    } ->
      let reason = mk_reason "shape" vloc in
      let amap, omap = mk_proptypes cx properties in
      Flow_js.mk_object_with_map_proto cx reason
        (SMap.union amap omap) (MixedT reason)

  | vloc, _ -> AnyT.at vloc
)

and mk_proptypes cx props = Ast.Expression.Object.(
  List.fold_left (fun (amap, omap) -> function

    (* required prop *)
    | Property (loc, { Property.
        kind = Property.Init;
        key = Property.Identifier (_, {
          Ast.Identifier.name; _ });
        value = (vloc, Ast.Expression.Member {
          Ast.Expression.Member.
          property = Ast.Expression.Member.PropertyIdentifier (_, {
            Ast.Identifier.name = "isRequired"; _ });
          _object = e;
          _
        });
        _ }) ->
        let tvar = mk_proptype cx e in
        SMap.add name tvar amap,
        omap

    (* other prop *)
    | Property (loc, { Property.kind = Property.Init;
        key =
          Property.Identifier (_, { Ast.Identifier.name; _ }) |
          Property.Literal (_, {
            Ast.Literal.value = Ast.Literal.String name;
            _;
          });
        value = v;
        _ }) ->
        let tvar = mk_proptype cx v in
        amap,
        SMap.add name tvar omap

    (* literal LHS *)
    | Property (loc, { Property.key = Property.Literal _; _ }) ->
      let msg = "non-string literal property keys not supported" in
      Flow_js.add_error cx [mk_reason "" loc, msg];
      amap, omap

    (* get/set kind *)
    | Property (loc, { Property.kind = Property.Get | Property.Set; _ }) ->
      let msg = "get/set properties not yet supported" in
      Flow_js.add_error cx [mk_reason "" loc, msg];
      amap, omap

    (* computed LHS *)
    | Property (loc, { Property.key = Property.Computed _; _ }) ->
      let msg = "computed property keys not supported" in
      Flow_js.add_error cx [mk_reason "" loc, msg];
      amap, omap

    (* spread prop *)
    | SpreadProperty (loc, { SpreadProperty.argument }) ->
      let msg = "spread property not supported" in
      Flow_js.add_error cx [mk_reason "" loc, msg];
      amap, omap

  ) (SMap.empty, SMap.empty) props
)

(* Legacy: generate React class from specification object. *)
and react_create_class cx loc class_props = Ast.Expression.(
  let reason_class = mk_reason "React class" loc in
  let reason_component = mk_reason "React component" loc in
  let this = Flow_js.mk_tvar cx reason_component in
  let mixins = ref [] in
  let static_reason = prefix_reason "statics of " reason_class in
  let static = ref (mk_object cx static_reason) in
  let default_reason = prefix_reason "default props of " reason_component in
  let default = ref (mk_object cx default_reason) in
  let reason_state = prefix_reason "state of " reason_component in
  let state = mk_object cx reason_state in

  let props_reason = prefix_reason "props of " reason_component in
  let props = ref (mk_object cx props_reason) in

  let (fmap, mmap) =
    List.fold_left Ast.Expression.Object.(fun (fmap, mmap) -> function

      (* mixins *)
      | Property (loc, { Property.kind = Property.Init;
          key =
            Property.Identifier (_, { Ast.Identifier.name = "mixins"; _ });
          value = aloc, Array { Array.elements };
          _ }) ->
        mixins := List.map (array_element cx aloc) elements;
        fmap, mmap

      (* statics *)
      | Property (loc, { Property.kind = Property.Init;
            key = Property.Identifier (nloc, {
            Ast.Identifier.name = "statics"; _ });
          value = _, Object { Object.properties };
          _ }) ->
        let reason = mk_reason "statics" nloc in
        let map, spread = object_ cx properties in
        static := extended_object cx reason ~sealed:false map spread;
        fmap, mmap

      (* propTypes *)
      | Property (loc, { Property.kind = Property.Init;
          key = Property.Identifier (nloc, {
            Ast.Identifier.name = "propTypes"; _ });
          value = _, Object { Object.properties } as value;
          _ }) ->
        ignore (expression cx value);
        let reason = mk_reason "propTypes" nloc in
        let amap, omap = mk_proptypes cx properties in
        let map = SMap.fold (fun k v map -> SMap.add k (OptionalT v) map) omap amap in
        props :=
          Flow_js.mk_object_with_map_proto cx reason map (MixedT reason);
        fmap, mmap

      (* getDefaultProps *)
      | Property (loc, { Property.kind = Property.Init;
          key = Property.Identifier (_, {
            Ast.Identifier.name = "getDefaultProps"; _ });
          value = (vloc, Ast.Expression.Function func);
          _ }) ->
        Ast.Expression.Function.(
          let { params; defaults; rest; body;
            returnType; typeParameters; _ } = func
          in
          let reason = mk_reason "defaultProps" vloc in
          let t = mk_method cx reason (params, defaults, rest)
            returnType body this (MixedT reason)
          in
          (match t with
          | FunT (_, _, _, { params_tlist = []; return_t; _ }) ->
              default := return_t
          | _ -> ());
          fmap, mmap
        )

      (* getInitialState *)
      | Property (loc, { Property.kind = Property.Init;
          key = Property.Identifier (_, {
            Ast.Identifier.name = "getInitialState"; _ });
          value = (vloc, Ast.Expression.Function func);
          _ }) ->
        Ast.Expression.Function.(
          let { params; defaults; rest; body;
            returnType; typeParameters; _ } = func
          in
          let reason = mk_reason "initialState" vloc in
          let t = mk_method cx reason (params, defaults, rest)
            returnType body this (MixedT reason)
          in
          let override_state =
            ObjAssignT(reason_state, state, AnyT.t, [], false)
          in
          Flow_js.flow cx (t,
            CallT (reason,
              Flow_js.mk_functiontype [] None override_state));
          fmap, mmap
        )

      (* name = function expr *)
      | Property (loc, { Property.kind = Property.Init;
          key = Property.Identifier (_, {
            Ast.Identifier.name; _ });
          value = (vloc, Ast.Expression.Function func);
          _ }) ->
        Ast.Expression.Function.(
          let { params; defaults; rest; body;
            returnType; typeParameters; _ } = func
          in
          let reason = mk_reason "function" vloc in
          let t = mk_method cx reason (params, defaults, rest)
            returnType body this (MixedT reason)
          in
          fmap, SMap.add name t mmap
        )

      (* name = non-function expr *)
      | Property (loc, { Property.kind = Property.Init;
          key =
            Property.Identifier (_, { Ast.Identifier.name; _ }) |
            Property.Literal (_, {
              Ast.Literal.value = Ast.Literal.String name; _;
            });
          value = v;
          _ }) ->
        let t = expression cx v in
        SMap.add name t fmap, mmap

      | _ ->
        let msg = "unsupported property specification in createClass" in
        Flow_js.add_error cx [mk_reason "" loc, msg];
        fmap, mmap

    ) (SMap.empty, SMap.empty) class_props in

  let type_args = [!default; !props; state] in
  let super_reason = prefix_reason "super of " reason_component in
  let super =
    Flow_js.get_builtin_typeapp cx super_reason
      "ReactComponent" type_args
  in

  let extract_map (from_map,to_map) name =
    match SMap.get name from_map with
    | Some t -> SMap.remove name from_map, SMap.add name t to_map
    | None -> from_map, to_map
  in
  let fmap, smap =
    List.fold_left extract_map (fmap, SMap.empty)
      ["contextTypes";"childContextTypes";"displayName"]
  in
  let override_statics =
    Flow_js.mk_object_with_map_proto cx
      static_reason smap (MixedT static_reason)
  in
  let super_static = Flow_js.mk_tvar_where cx static_reason (fun t ->
    Flow_js.flow cx (super, GetT(static_reason, "statics", t));
  ) in
  Flow_js.flow cx (super_static, override_statics);
  static := clone_object cx static_reason !static super_static;

  let id = Flow_js.mk_nominal cx in
  let itype = {
    class_id = id;
    type_args = SMap.empty;
    fields_tmap = Flow_js.mk_propmap cx fmap;
    methods_tmap = Flow_js.mk_propmap cx mmap;
    mixins = !mixins <> [];
    structural = false;
  } in
  Flow_js.flow cx (super, SuperT (super_reason, itype));

  (* TODO: Mixins are handled quite superficially. *)
  (* mixins' statics are copied into static to inherit static properties *)
  (* mixins must be consistent with instance properties *)
  !mixins |> List.iter (fun mixin ->
    static := clone_object cx static_reason !static mixin;
    Flow_js.flow cx (mixin, SuperT (super_reason, itype))
  );

  let instance = InstanceT (reason_component,!static,super,itype) in
  Flow_js.flow cx (instance, this);

  ClassT(instance)
)

(* given an expression found in a test position, notices certain
   type refinements which follow from the test's success or failure,
   and returns a quad:
   - result type of the test (not always bool)
   - map (lookup key -> type) of refinements which hold if
   the test is true
   - map of refinements which hold if the test is false
   - map of unrefined types for lvalues found in refinement maps
 *)
and predicate_of_condition cx e = Ast.(Expression.(

  (* refinement key if expr is eligible, along with unrefined type *)
  let refinable_lvalue e =
    Refinement.key e, expression cx e
  in

  (* package result quad from test type, refi key, unrefined type,
     predicate, and predicate's truth sense *)
  let result test_t key unrefined_t pred sense =
    let p, notp = if sense
      then pred, NotP pred
      else NotP pred, pred
    in
    (test_t,
      SMap.singleton key p,
      SMap.singleton key notp,
      SMap.singleton key unrefined_t)
  in

  (* package empty result (no refinements derived) from test type *)
  let empty_result test_t =
    (test_t, SMap.empty, SMap.empty, SMap.empty)
  in

  (* inspect a null equality test *)
  let null_test loc op e =
    let refinement = match refinable_lvalue e with
    | None, t -> None
    | Some name, t ->
        match op with
        | Binary.Equal | Binary.NotEqual ->
            Some (name, t, IsP "null or undefined", op = Binary.Equal)
        | Binary.StrictEqual | Binary.StrictNotEqual ->
            Some (name, t, IsP "null", op = Binary.StrictEqual)
        | _ -> None
    in
    match refinement with
    | Some (name, t, p, sense) -> result (BoolT.at loc) name t p sense
    | None -> empty_result (BoolT.at loc)
  in

  (* inspect an undefined equality test *)
  let undef_test loc op e =
    let refinement = match refinable_lvalue e with
    | None, t -> None
    | Some name, t ->
        match op with
        | Binary.Equal | Binary.NotEqual ->
            Some (name, t, IsP "null or undefined", op = Binary.Equal)
        | Binary.StrictEqual | Binary.StrictNotEqual ->
            Some (name, t, IsP "undefined", op = Binary.StrictEqual)
        | _ -> None
    in
    match refinement with
    | Some (name, t, p, sense) -> result (BoolT.at loc) name t p sense
    | None -> empty_result (BoolT.at loc)
  in

  let bool_test loc op e right =
    let refinement = match refinable_lvalue e with
    | None, t -> None
    | Some name, t ->
        match op with
        (* TODO support == *)
        | Binary.StrictEqual | Binary.StrictNotEqual ->
            let pred = string_of_bool right in
            Some (name, t, IsP pred, op = Binary.StrictEqual)
        | _ -> None
    in
    match refinement with
    | Some (name, t, p, sense) -> result (BoolT.at loc) name t p sense
    | None -> empty_result (BoolT.at loc)
  in

  (* inspect a typeof equality test *)
  let typeof_test sense arg typename =
    match refinable_lvalue arg with
    | Some name, t -> result BoolT.t name t (IsP typename) sense
    | None, t -> empty_result BoolT.t
  in

  let mk_and map1 map2 = SMap.merge
    (fun x -> fun p1 p2 -> match (p1,p2) with
      | (None, None) -> None
      | (Some p, None)
      | (None, Some p) -> Some p
      | (Some p1, Some p2) -> Some (AndP(p1,p2))
    )
    map1 map2
  in

  let mk_or map1 map2 = SMap.merge
    (fun x -> fun p1 p2 -> match (p1,p2) with
      | (None, None) -> None
      | (Some p, None)
      | (None, Some p) -> None
      | (Some p1, Some p2) -> Some (OrP(p1,p2))
    )
    map1 map2
  in

  (* main *)
  match e with

  (* ids, member expressions *)
  | _, Identifier _
  | _, Member _ -> (
      match refinable_lvalue e with
      | Some name, t -> result t name t ExistsP true
      | None, t -> empty_result t
    )

  (* assignments *)
  | _, Assignment { Assignment.left = loc, Ast.Pattern.Identifier id; _ } -> (
      let expr = expression cx e in
      match refinable_lvalue (loc, Ast.Expression.Identifier id) with
      | Some name, _ -> result expr name expr ExistsP true
      | None, _ -> empty_result expr
    )

  (* expr instanceof t *)
  | _, Binary { Binary.operator = Binary.Instanceof; left; right } -> (
      match refinable_lvalue left with
      | Some name, t ->
          result BoolT.t name t (InstanceofP (expression cx right)) true
      | None, t ->
          empty_result BoolT.t
    )

  (* expr op null *)
  | loc, Binary { Binary.operator;
      left;
      right = _, Literal { Literal.value = Literal.Null; _ }
    } ->
      null_test loc operator left

  (* null op expr *)
  | loc, Binary { Binary.operator;
      left = _, Literal { Literal.value = Literal.Null; _ };
      right
    } ->
      null_test loc operator right

  (* expr op undefined *)
  | loc, Binary { Binary.operator;
      left;
      right = _, Identifier (_, { Identifier.name = "undefined"; _ })
    } ->
      undef_test loc operator left

  (* undefined op expr *)
  | loc, Binary { Binary.operator;
      left = _, Identifier (_, { Identifier.name = "undefined"; _ });
      right
    } ->
      undef_test loc operator right

  (* expr op void(...) *)
  | loc, Binary { Binary.operator;
      left;
      right = _, Unary ({ Unary.operator = Unary.Void; _ }) as void_arg
    } ->
      ignore (expression cx void_arg);
      undef_test loc operator left

  (* void(...) op expr *)
  | loc, Binary { Binary.operator;
      left = _, Unary ({ Unary.operator = Unary.Void; _ }) as void_arg;
      right
    } ->
      ignore (expression cx void_arg);
      undef_test loc operator right

  (* expr op true; expr op false *)
  | loc, Binary { Binary.operator;
      left;
      right = _, Literal { Literal.value = Literal.Boolean value; _ }
    } ->
      bool_test loc operator left value

  (* true op expr; false op expr *)
  | loc, Binary { Binary.operator;
      left = _, Literal { Literal.value = Literal.Boolean value; _ };
      right
    } ->
      bool_test loc operator right value

  (* typeof expr ==/=== string *)
  | _, Binary { Binary.operator = Binary.Equal | Binary.StrictEqual;
      left = _, Unary { Unary.operator = Unary.Typeof; argument; _ };
      right = _, Literal { Literal.value = Literal.String s; _ }
    } ->
      typeof_test true argument s

  (* typeof expr !=/!== string *)
  | _, Binary { Binary.operator = Binary.NotEqual | Binary.StrictNotEqual;
      left = _, Unary { Unary.operator = Unary.Typeof; argument; _ };
      right = _, Literal { Literal.value = Literal.String s; _ }
    } ->
      typeof_test false argument s

  (* string ==/=== typeof expr *)
  | _, Binary { Binary.operator = Binary.Equal | Binary.StrictEqual;
      left = _, Literal { Literal.value = Literal.String s; _ };
      right = _, Unary { Unary.operator = Unary.Typeof; argument; _ }
    } ->
      typeof_test true argument s

  (* string !=/!== typeof expr *)
  | _, Binary { Binary.operator = Binary.NotEqual | Binary.StrictNotEqual;
      left = _, Literal { Literal.value = Literal.String s; _ };
      right = _, Unary { Unary.operator = Unary.Typeof; argument; _ }
    } ->
      typeof_test false argument s

  (* Array.isArray(expr) *)
  | _, Call {
      Call.callee = _, Member {
        Member._object = _, Identifier (_,
          { Identifier.name = "Array"; _ });
        property = Member.PropertyIdentifier (_,
          { Identifier.name = "isArray"; _ });
        _ };
      arguments = [Expression arg]
    } -> (
      match refinable_lvalue arg with
      | Some name, t ->
          result BoolT.t name t (IsP "array") true
      | None, t ->
          empty_result BoolT.t
    )

  (* obj.hasOwnProperty('x') *)
  | loc, Call {
      Call.callee = callee_loc, Member {
        Member._object;
        property = Member.PropertyIdentifier (_,
          { Identifier.name = "hasOwnProperty"; _});
        _ };
      arguments = [Expression (_, Literal
        { Ast.Literal.value = Ast.Literal.String x; _ }
      )]
    } -> (
      (* obj.x *)
      let fake_ast = callee_loc, Ast.Expression.Member {
        Member._object;
        property = Member.PropertyIdentifier (
          Ast.Loc.none, {
            Identifier.name = x;
            typeAnnotation = None;
            optional = false;
          }
        );
        computed = false;
      } in
      match refinable_lvalue fake_ast with
      | Some name, t ->
          result (BoolT.at loc) name t (IsP "undefined") false
      | None, t ->
          empty_result (BoolT.at loc)
    )

  (* test1 && test2 *)
  | loc, Logical { Logical.operator = Logical.And; left; right } ->
      let reason = mk_reason "&&" loc in
      let t1, map1, not_map1, xts1 = predicate_of_condition cx left in
      let t2, map2, not_map2, xts2 = Env_js.refine_env cx reason map1 xts1
        (fun () -> predicate_of_condition cx right)
      in
      (
        Flow_js.mk_tvar_where cx reason (fun t ->
          Flow_js.flow cx (t1, AndT (reason, t2, t));
        ),
        mk_and map1 map2,
        mk_or not_map1 not_map2,
        SMap.union xts1 xts2
      )

  (* test1 || test2 *)
  | loc, Logical { Logical.operator = Logical.Or; left; right } ->
      let reason = mk_reason "||" loc in
      let t1, map1, not_map1, xts1 = predicate_of_condition cx left in
      let t2, map2, not_map2, xts2 = Env_js.refine_env cx reason not_map1 xts1
        (fun () -> predicate_of_condition cx right)
      in
      (
        Flow_js.mk_tvar_where cx reason (fun t ->
          Flow_js.flow cx (t1, OrT (reason, t2, t));
        ),
        mk_or map1 map2,
        mk_and not_map1 not_map2,
        SMap.union xts1 xts2
      )

  (* !test *)
  | loc, Unary { Unary.operator = Unary.Not; argument; _ } ->
      let (t, map, not_map, xts) = predicate_of_condition cx argument in
      (BoolT.at loc, not_map, map, xts)

  (* fallthrough case: evaluate test expr, no refinements *)
  | e ->
      empty_result (expression cx e)
))

(* TODO: switch to TypeScript specification of Object *)
and static_method_call_Object cx loc m args_ = Ast.Expression.(
  let reason = mk_reason (spf "Object.%s" m) loc in
  match (m, args_) with
  | ("create", [ Expression e ]) ->
    let proto = expression cx e in
    Flow_js.mk_object_with_proto cx reason proto

  | ("create", [ Expression e;
                 Expression (_, Object { Object.properties }) ]) ->
    let proto = expression cx e in
    let pmap, _ = object_ cx properties in
    let map = pmap |> SMap.mapi (fun x spec ->
      let reason = prefix_reason (spf ".%s of " x) reason in
      Flow_js.mk_tvar_where cx reason (fun tvar ->
        Flow_js.flow cx (spec, GetT(reason, "value", tvar));
      )
    ) in
    Flow_js.mk_object_with_map_proto cx reason map proto

  | ("getPrototypeOf", [ Expression e ]) ->
    let o = expression cx e in
    Flow_js.mk_tvar_where cx reason (fun tvar ->
      Flow_js.flow cx (o, GetT(reason, "__proto__", tvar));
    )

  | (("getOwnPropertyNames" | "keys"), [ Expression e ]) ->
    let o = expression cx e in
    ArrT (reason,
      Flow_js.mk_tvar_where cx reason (fun tvar ->
        let reason = prefix_reason "element of " reason in
        Flow_js.flow cx (o, KeyT(reason, tvar));
      ),
          [])

  | ("defineProperty", [ Expression e;
                         Expression (_, Literal
                           { Ast.Literal.value = Ast.Literal.String x; _ });
                         Expression config ]) ->
    let o = expression cx e in
    let spec = expression cx config in
    let tvar = Flow_js.mk_tvar cx reason in
    Flow_js.flow cx (spec, GetT(reason, "value", tvar));
    Flow_js.flow cx (o, SetT (reason, x, tvar));
    o

  | ("defineProperties", [ Expression e;
                         Expression (_, Object { Object.properties }) ]) ->
    let o = expression cx e in
    let pmap, _ = object_ cx properties in
    pmap |> SMap.iter (fun x spec ->
      let reason = prefix_reason (spf ".%s of " x) reason in
      let tvar = Flow_js.mk_tvar cx reason in
      Flow_js.flow cx (spec, GetT(reason, "value", tvar));
      Flow_js.flow cx (o, SetT (reason, x, tvar));
    );
    o

  | ("assign", (Expression e)::others) ->
    let this = expression cx e in
    let those = List.map (expression_or_spread cx) others in
    chain_objects cx reason this those

  (* Freezing an object literal is supported since there's no way it could
     have been mutated elsewhere *)
  | ("freeze", [Expression ((_, Object _) as e)]) ->
    let t = Flow_js.mk_tvar_where cx reason (fun tvar ->
      Flow_js.flow cx (expression cx e, ObjFreezeT (reason, tvar));
    ) in
    Flow_js.static_method_call cx "Object" reason m [t]

  (* TODO *)
  | (("seal" | "preventExtensions"), args)
  | ("freeze", args)

  | (_, args) ->
      let argts = List.map (expression_or_spread cx) args in
      Flow_js.static_method_call cx "Object" reason m argts
)

and static_method_call cx name tok m argts =
  let reason = mk_reason (spf "%s.%s" name m) tok in
  let cls = Flow_js.get_builtin cx name reason in
  Flow_js.mk_tvar_where cx reason (fun tvar ->
    Flow_js.flow cx (cls, MethodT(reason, m, cls, argts, tvar, 0));
  )

(* TODO: reason_c could be replaced by c *)
and mk_extends cx reason_c map = function
  | (None, None) ->
      let root = MixedT (reason_of_string "Object") in
      root
  | (None, _) ->
      assert false (* type args with no head expr *)
  | (Some e, targs) ->
      let loc, _ = e in
      let reason = mk_reason (desc_of_reason reason_c) loc in
      let params = match targs with
      | None -> None
      | Some (_, { Ast.Type.ParameterInstantiation.params; }) -> Some params in
      mk_nominal_type cx reason map (e, params)

and mk_nominal_type cx reason map (e, targs) =
  let c = expression cx e in
  mk_nominal_type_ cx reason map (c, targs)

and mk_nominal_type_ cx reason map (c, targs) =
  match targs with
  | Some ts ->
      let tparams = List.map (convert cx map) ts in
      TypeAppT (c, tparams)
  | None ->
      Flow_js.mk_instance cx reason c

and body_loc = Ast.Statement.FunctionDeclaration.(function
  | BodyBlock (loc, _) -> loc
  | BodyExpression (loc, _) -> loc
)

(* Makes signatures for fields and methods in a class. *)
and mk_signature cx reason_c c_type_params_map body = Ast.Statement.Class.(
  let _, { Body.body = elements } = body in

  (* In case there is no constructor, we create one. *)
  let default_methods =
    SMap.singleton "constructor"
      (replace_reason "default constructor" reason_c, [], SMap.empty,
       ([], [], VoidT.t, SMap.empty, SMap.empty))
  in
  (* NOTE: We used to mine field declarations from field assignments in a
     constructor as a convenience, but it was not worth it: often, all that did
     was exchange a complaint about a missing field for a complaint about a
     missing annotation. Moreover, it caused fields declared in the super class
     to be redeclared if they were assigned in the constructor. So we don't do
     it. In the future, we could do it again, but only for private fields. *)

  List.fold_left (fun (sfields, smethods, fields, methods) -> function

    (* instance and static methods *)
    | Body.Method (loc, {
        Method.key = Ast.Expression.Object.Property.Identifier (_,
          { Ast.Identifier.name; _ });
        value = _, { Ast.Expression.Function.params; defaults; rest;
          returnType; typeParameters; body; _ };
        kind = Ast.Expression.Object.Property.Init;
        static;
      }) ->

      let typeparams, f_type_params_map =
        mk_type_param_declarations cx ~map:c_type_params_map typeParameters in

      let map = SMap.fold SMap.add f_type_params_map c_type_params_map in

      let params_ret = mk_params_ret cx map
        (params, defaults, rest) (body_loc body, returnType) in
      let params_ret = if not static && name = "constructor"
        then (
          let params, pnames, ret, params_map, params_loc = params_ret in
          let return_void = VoidT (mk_reason "return undefined" loc) in
          Flow_js.flow cx (ret, return_void);
          params, pnames, return_void, params_map, params_loc
        )
        else params_ret
      in
      let reason_m = mk_reason (spf "method %s" name) loc in
      let method_sig = reason_m, typeparams, f_type_params_map, params_ret in
      if static
      then
        sfields,
        SMap.add name method_sig smethods,
        fields,
        methods
      else
        sfields,
        smethods,
        fields,
        SMap.add name method_sig methods

    (* fields *)
    | Body.Property (loc, {
        Property.key = Ast.Expression.Object.Property.Identifier
          (_, { Ast.Identifier.name; _ });
        typeAnnotation = (_, typeAnnotation);
        static;
      }) ->
        let t = convert cx c_type_params_map typeAnnotation in
        if static
        then
          SMap.add name t sfields,
          smethods,
          fields,
          methods
        else
          sfields,
          smethods,
          SMap.add name t fields,
          methods

    (* get/set *)
    | Body.Method (loc, {
        Method.kind = Ast.Expression.Object.Property.Get
                    | Ast.Expression.Object.Property.Set;
        _
      }) ->
        let msg = "get/set properties not yet supported" in
        Flow_js.add_error cx [mk_reason "" loc, msg];
        sfields, smethods, fields, methods

    (* literal LHS *)
    | Body.Method (loc, {
        Method.key = Ast.Expression.Object.Property.Literal _;
        Method.kind = Ast.Expression.Object.Property.Init;
        _
      })
    | Body.Property (loc, {
        Property.key = Ast.Expression.Object.Property.Literal _;
        _
      }) ->
        let msg = "literal properties not yet supported" in
        Flow_js.add_error cx [mk_reason "" loc, msg];
        sfields, smethods, fields, methods

    (* computed LHS *)
    | Body.Method (loc, {
        Method.key = Ast.Expression.Object.Property.Computed _;
        Method.kind = Ast.Expression.Object.Property.Init;
        _
      })
    | Body.Property (loc, {
        Property.key = Ast.Expression.Object.Property.Computed _;
        _
      }) ->
        let msg = "computed property keys not supported" in
        Flow_js.add_error cx [mk_reason "" loc, msg];
        sfields, smethods, fields, methods

  ) (SMap.empty, SMap.empty, SMap.empty, default_methods) elements
)

(* Processes the bodies of instance and static methods. *)
and mk_class_elements cx instance_info static_info body = Ast.Statement.Class.(
  let _, { Body.body = elements } = body in
  List.iter (function

    | Body.Method (loc, {
        Method.key = Ast.Expression.Object.Property.Identifier (_,
          { Ast.Identifier.name; _ });
        value = _, { Ast.Expression.Function.params; defaults; rest;
          returnType; typeParameters; body; _ };
        kind = Ast.Expression.Object.Property.Init;
        static;
      }) ->
      let this, super, method_sigs =
        if static then static_info else instance_info
      in

      let reason, typeparams, type_params_map,
           (_, _, ret, param_types_map, param_loc_map) =
        SMap.find_unsafe name method_sigs in

      let save_return_exn = Abnormal.swap Abnormal.Return false in
      let save_throw_exn = Abnormal.swap Abnormal.Throw false in
      generate_tests cx reason typeparams (fun map_ ->
        let param_types_map =
          param_types_map |> SMap.map (Flow_js.subst cx map_) in
        let ret = Flow_js.subst cx map_ ret in

        mk_body None cx param_types_map param_loc_map ret body this super;
      );
      ignore (Abnormal.swap Abnormal.Return save_return_exn);
      ignore (Abnormal.swap Abnormal.Throw save_throw_exn)

    | _ -> ()
  ) elements
)

and mk_methodtype (reason_m, typeparams,_,(params,pnames,ret,_,_)) =
  let ft = FunT (
    reason_m, Flow_js.dummy_static, Flow_js.dummy_prototype,
    Flow_js.mk_functiontype2 params pnames ret 0
  ) in
  if (typeparams = [])
  then ft
  else PolyT (typeparams, ft)

(* Process a class definition, returning a (polymorphic) class type. A class
   type is a wrapper around an instance type, which contains types of instance
   members, a pointer to the super instance type, and a container for types of
   static members. The static members can be thought of as instance members of a
   "metaclass": thus, the static type is itself implemented as an instance
   type. *)
and mk_class cx reason_c type_params extends body =
  (* As a running example, let's say the class declaration is:
     class C<X> extends D<X> { f: X; m<Y: X>(x: Y): X { ... } }
  *)

  (* type parameters: <X> *)
  let typeparams, type_params_map =
    mk_type_param_declarations cx type_params in

  (* fields: { f: X }, methods_: { m<Y: X>(x: Y): X } *)
  let sfields, smethods_, fields, methods_ =
    mk_signature cx reason_c type_params_map body
  in

  let id = Flow_js.mk_nominal cx in

  (* super: D<X> *)
  let super = mk_extends cx reason_c type_params_map extends in
  let super_static = ClassT (super) in

  let super_reason = prefix_reason "super of " reason_c in
  let static_reason = prefix_reason "statics of " reason_c in

  generate_tests cx reason_c typeparams (fun map_ ->
    (* map_: [X := T] where T = mixed, _|_ *)

    (* super: D<T> *)
    let super = Flow_js.subst cx map_ super in
    let super_static = Flow_js.subst cx map_ super_static in

    (* fields: { f: T } *)
    let fields = fields |> SMap.map (Flow_js.subst cx map_) in
    let sfields = sfields |> SMap.map (Flow_js.subst cx map_) in

    (* methods: { m<Y: X>(x: Y): T } *)
    let subst_method_sig cx map_
        (reason_m, typeparams,type_params_map,
         (params,pnames,ret,param_types_map,param_loc_map)) =

      (* typeparams = <Y: X> *)
      let typeparams = List.map (fun typeparam ->
        { typeparam with bound = Flow_js.subst cx map_ typeparam.bound }
      ) typeparams in
      let type_params_map = SMap.map (Flow_js.subst cx map_) type_params_map in

      (* params = (x: Y), ret = T *)
      let params = List.map (Flow_js.subst cx map_) params in
      let ret = Flow_js.subst cx map_ ret in
      let param_types_map =
        SMap.map (Flow_js.subst cx map_) param_types_map in

      (reason_m, typeparams,type_params_map,
       (params, Some pnames, ret, param_types_map, param_loc_map))
    in

    let methods_ = methods_ |> SMap.map (subst_method_sig cx map_) in
    let methods = methods_ |> SMap.map mk_methodtype in
    let smethods_ = smethods_ |> SMap.map (subst_method_sig cx map_) in
    let smethods = smethods_ |> SMap.map mk_methodtype in

    let static_instance = {
      class_id = 0;
      type_args = type_params_map |> SMap.map (Flow_js.subst cx map_);
      fields_tmap = Flow_js.mk_propmap cx sfields;
      methods_tmap = Flow_js.mk_propmap cx smethods;
      mixins = false;
      structural = false;
    } in
    Flow_js.flow cx (super_static, SuperT(super_reason, static_instance));
    let static = InstanceT (
      static_reason,
      MixedT.t,
      super_static,
      static_instance
    ) in

    let instance = {
      class_id = id;
      type_args = type_params_map |> SMap.map (Flow_js.subst cx map_);
      fields_tmap = Flow_js.mk_propmap cx fields;
      methods_tmap = Flow_js.mk_propmap cx methods;
      mixins = false;
      structural = false;
    } in
    Flow_js.flow cx (super, SuperT(super_reason, instance));
    let this = InstanceT (reason_c,static,super,instance) in

    mk_class_elements cx
      (this, super, methods_)
      (static, super_static, smethods_)
      body;
  );

  let enforce_void_return
      (reason_m, typeparams, type_params_map,
       (params,pnames,ret,params_map,params_loc)) =
    let ret =
      if (is_void cx ret)
      then (VoidT.at (loc_of_t ret))
      else ret
    in
    mk_methodtype
      (reason_m, typeparams, type_params_map,
       (params,Some pnames,ret,params_map,params_loc))
  in

  let methods = methods_ |> SMap.map enforce_void_return in
  let smethods = smethods_ |> SMap.map enforce_void_return in

  let static_instance = {
    class_id = 0;
    type_args = type_params_map;
    fields_tmap = Flow_js.mk_propmap cx sfields;
    methods_tmap = Flow_js.mk_propmap cx smethods;
    mixins = false;
    structural = false;
  } in
  let static = InstanceT (
    static_reason,
    MixedT.t,
    super_static,
    static_instance
  ) in

  let instance = {
    class_id = id;
    type_args = type_params_map;
    fields_tmap = Flow_js.mk_propmap cx fields;
    methods_tmap = Flow_js.mk_propmap cx methods;
    mixins = false;
    structural = false;
  } in
  let this = InstanceT (reason_c, static, super, instance) in

  if (typeparams = [])
  then
    ClassT this
  else
    PolyT(typeparams, ClassT this)

(* Processes a declare class. The fact that we process an interface the same way
   as a declare class is legacy, and might change when we have proper support
   for interfaces. One difference between declare class and interfaces is that
   the the A ~> B check is structural if B is an interface and nominal if B is
   a declare class. If you set the structural flag to true, then this interface
   will be checked structurally *)
and mk_interface cx reason typeparams map (sfmap, smmap, fmap, mmap) extends structural =
  let id = Flow_js.mk_nominal cx in
  let extends =
    match extends with
    | [] -> (None,None)
    | (loc,{Ast.Statement.Interface.Extends.id; typeParameters})::_ ->
        (* TODO: multiple extends *)
        Some (loc,Ast.Expression.Identifier id), typeParameters
  in
  let super_reason = prefix_reason "super of " reason in
  let static_reason = prefix_reason "statics of " reason in

  let super = mk_extends cx super_reason map extends in
  let super_static = ClassT(super) in

  let (imixins,fmap) =
    match SMap.get "mixins" fmap with
    | None -> ([], fmap)
    | Some (ArrT(_,_,ts)) -> (ts, SMap.remove "mixins" fmap)
    | _ -> assert false
  in

  let static_instance = {
    class_id = 0;
    type_args = map;
    fields_tmap = Flow_js.mk_propmap cx sfmap;
    methods_tmap = Flow_js.mk_propmap cx smmap;
    mixins = imixins <> [];
    structural;
  } in
  Flow_js.flow cx (super_static, SuperT(static_reason, static_instance));
  let static = InstanceT (
    static_reason,
    MixedT.t,
    super_static,
    static_instance
  ) in

  let instance = {
    class_id = id;
    type_args = map;
    fields_tmap = Flow_js.mk_propmap cx fmap;
    methods_tmap = Flow_js.mk_propmap cx mmap;
    mixins = imixins <> [];
    structural;
  } in
  Flow_js.flow cx (super, SuperT(super_reason, instance));
  let this = InstanceT (reason, static, super, instance) in

  (* TODO: Mixins are handled quite superficially. *)
  (* mixins must be consistent with instance and static properties *)
  imixins |> List.iter (fun imixin ->
    Flow_js.flow cx (imixin, SuperT(super_reason, instance));
    Flow_js.flow cx (
      ClassT(imixin),
      SuperT(static_reason, static_instance)
    );
  );

  if typeparams = []
  then ClassT(this)
  else PolyT (typeparams, ClassT(this))

and function_decl id cx (reason:reason) type_params params ret body this super =
  let typeparams, type_params_map = mk_type_param_declarations cx type_params in

  let (params, pnames, ret, param_types_map, param_types_loc) =
    mk_params_ret cx type_params_map params (body_loc body, ret) in

  let save_return_exn = Abnormal.swap Abnormal.Return false in
  let save_throw_exn = Abnormal.swap Abnormal.Throw false in
  generate_tests cx reason typeparams (fun map_ ->
    let param_types_map =
      param_types_map |> SMap.map (Flow_js.subst cx map_) in
    let ret = Flow_js.subst cx map_ ret in

    mk_body id cx param_types_map param_types_loc ret body this super;
  );

  ignore (Abnormal.swap Abnormal.Return save_return_exn);
  ignore (Abnormal.swap Abnormal.Throw save_throw_exn);

  let ret =
    if (is_void cx ret)
    then (VoidT.at (loc_of_t ret))
    else ret
  in

  (typeparams,params,pnames,ret)

and is_void cx = function
  | OpenT(_,id) ->
      Flow_js.check_types cx id (function | VoidT _ -> true | _ -> false)
  | _ -> false

and mk_upper_bound cx locs name t =
  create_env_entry t t (SMap.get name locs) VarScope

and mk_body id cx param_types_map param_types_loc ret body this super =
  let ctx = !Env_js.env in
  let new_ctx = Env_js.clone_env ctx in
  Env_js.update_frame cx new_ctx;
  Env_js.havoc_env();
  let add_rec map =
    match id with
    | None -> map
    | Some (loc, { Ast.Identifier.name; _ }) ->
        map |> SMap.add name
          (create_env_entry (AnyT.at loc) (AnyT.at loc) None VarScope)
  in
  let entries = ref (
      param_types_map
      |> SMap.mapi (mk_upper_bound cx param_types_loc)
      |> add_rec
      |> SMap.add
          (internal_name "super")
          (create_env_entry super super None VarScope)
      |> SMap.add
          (internal_name "this")
          (create_env_entry this this None VarScope)
      |> SMap.add
          (internal_name "return")
          (create_env_entry ret ret None VarScope)
  )
  in
<<<<<<< HEAD
  let scope = { kind = VarScope; entries } in
  Env_js.push_env scope;
  Flow_js.mk_frame cx !Flow_js.frames !Env_js.env;
=======
  Env_js.push_env cx scope;
>>>>>>> eebc2d74
  let set = Env_js.swap_changeset (fun _ -> SSet.empty) in

  let stmts = Ast.Statement.(match body with
    | FunctionDeclaration.BodyBlock (_, { Block.body }) ->
        body
    | FunctionDeclaration.BodyExpression expr ->
        [ fst expr, Return { Return.argument = Some expr } ]
  ) in

  List.iter (statement_decl cx) stmts;

  if not (has_return_exception_handler (fun () -> toplevels cx stmts))
  then (
    let phantom_return_loc = before_pos (body_loc body) in
    Flow_js.flow cx
      (VoidT (mk_reason "return undefined" phantom_return_loc), ret)
  );

  Env_js.pop_env();
  Env_js.changeset := set;

  Env_js.update_frame cx ctx

and before_pos loc =
  Ast.Loc.(
    let line = loc.start.line in
    let column = loc.start.column in
    let offset = loc.start.offset in
    { loc with
        start = { line = line; column = column - 1; offset = offset - 1; };
        _end = { line = line; column = column; offset = offset; }
    }
  )

and mk_params_ret cx map_ params (body_loc, ret_type_opt) =

  let (params, defaults, rest) = params in
  let defaults = if defaults = [] && params <> []
    then List.map (fun _ -> None) params
    else defaults
  in

  let rev_param_types_list,
      rev_param_names,
      param_types_map,
      param_types_loc =
    List.fold_left2 (fun (tlist, pnames, tmap, lmap) param default ->
      Ast.Pattern.(match param with
        | loc, Identifier (_, {
            Ast.Identifier.name; typeAnnotation; optional
          }) ->
            let reason = mk_reason (spf "parameter %s" name) loc in
            let t = mk_type_annotation_ cx map_ reason typeAnnotation in
            (match default with
              | None ->
                  let t =
                    if optional
                    then OptionalT t
                    else t
                  in
                  t :: tlist,
                  name :: pnames,
                  SMap.add name t tmap,
                  SMap.add name loc lmap
              | Some expr ->
                  (* TODO: assert (not optional) *)
                  let te = expression cx expr in
                  Flow_js.flow cx (te, t);
                  (OptionalT t) :: tlist,
                  name :: pnames,
                  SMap.add name t tmap,
                  SMap.add name loc lmap
            )
        | loc, _ ->
            let reason = mk_reason "destructuring" loc in
            let t = type_of_pattern param |> mk_type_annotation_ cx map_ reason in
            let (des_tmap, des_lmap) = destructuring_map cx t param in
            t :: tlist, "_" :: pnames,
            SMap.union tmap des_tmap,
            SMap.union lmap des_lmap
        )
    ) ([], [], SMap.empty, SMap.empty) params defaults
  in

  let rev_param_types_list,
      rev_param_names,
      param_types_map,
      param_types_loc =
    match rest with
      | None -> rev_param_types_list,
                rev_param_names,
                param_types_map,
                param_types_loc
      | Some (loc, { Ast.Identifier.name; typeAnnotation; _ }) ->
          let reason = mk_reason (spf "rest parameter %s" name) loc in
          let t = mk_type_annotation_ cx map_ reason typeAnnotation in
          ((mk_rest cx t) :: rev_param_types_list,
            name :: rev_param_names,
            SMap.add name t param_types_map,
            SMap.add name loc param_types_loc)
  in

  let phantom_return_loc = before_pos body_loc in
  let return_type =
    mk_type_annotation_ cx map_ (mk_reason "return" phantom_return_loc) ret_type_opt in

  (List.rev rev_param_types_list,
   List.rev rev_param_names,
   return_type,
   param_types_map,
   param_types_loc)

(* Generate for every type parameter a pair of tests, instantiating that type
   parameter with its bound and Bottom. Run a closure that takes these
   instantiations, each one in turn, and does something with it. We modify the
   salt for every instantiation so that re-analyzing the same AST with different
   instantiations causes different reasons to be generated. *)

and generate_tests cx reason typeparams each =
  typeparams
  |> List.fold_left (fun list {name; bound; _ } ->
    let xreason = replace_reason name reason in
    let bot = UndefT (
      prefix_reason "some incompatible instantiation of " xreason
    ) in
    List.rev_append
      (list |> List.map (fun map ->
        SMap.add name (Flow_js.subst cx map bound) map)
      )
      (list |> List.map (SMap.add name bot))
  ) [SMap.empty]
  |> List.iteri (fun i map_ ->
       each map_;
     )

(* take a list of types appearing in AST as type params,
   do semantic checking and create tvars for them. *)
and mk_type_params cx ?(map=SMap.empty) (types: Ast.Identifier.t list) =
  let mk_type_param (typeparams, smap) (loc, t) =
    let name = t.Ast.Identifier.name in
    let reason = mk_reason name loc in
    let bound = match t.Ast.Identifier.typeAnnotation with
      | None -> MixedT reason
      | Some (_, u) -> mk_type_ cx (SMap.union smap map) reason (Some u)
    in

    let typeparam = { reason; name; bound } in
    (typeparam :: typeparams,
     SMap.add name (BoundT typeparam) smap)
  in
  let typeparams, smap =
    List.fold_left mk_type_param ([], SMap.empty) types
  in
  List.rev typeparams, smap

and mk_type_param_declarations cx ?(map=SMap.empty) typeParameters =
  mk_type_params cx ~map (extract_type_param_declarations typeParameters)

and extract_type_param_declarations = function
  | None -> []
  | Some (_, typeParameters) -> typeParameters.Ast.Type.ParameterDeclaration.params

and extract_type_param_instantiations = function
  | None -> []
  | Some (_, typeParameters) -> typeParameters.Ast.Type.ParameterInstantiation.params

(* Process a function definition, returning a (polymorphic) class type. *)
and mk_function id cx reason type_params params ret body this =

  let (typeparams,params,pnames,ret) =
    function_decl id cx reason type_params params ret
      body this (MixedT (replace_reason "empty super object" reason))
  in

  (* prepare type *)
  let proto_reason = replace_reason "prototype" reason in
  let prototype = mk_object cx proto_reason in
  let static = mk_object cx (prefix_reason "statics of " reason) in

  let funtype = {
    this_t = this;
    params_tlist = params;
    params_names = Some pnames;
    return_t = ret;
    closure_t = Env_js.peek_frame ()
  } in

  if (typeparams = [])
  then
    FunT (reason, static,prototype,funtype)
  else
    PolyT (typeparams, FunT(reason, static,prototype,funtype))

and mk_method cx reason params ret body this super =
  let (_,params,pnames,ret) =
    function_decl None cx reason None params ret body this super
  in
  FunT (reason, Flow_js.dummy_static, Flow_js.dummy_prototype,
        Flow_js.mk_functiontype2
          params (Some pnames) ret (Env_js.peek_frame ()))

(* scrape top-level, unconditional field assignments from constructor code *)
(** TODO: use a visitor **)
(** NOTE: dead code **)
and mine_fields cx body fields =

  let scrape_field_assign_expr map = Ast.Expression.(function
    | _, Assignment {
        Assignment.left = _, Ast.Pattern.Expression (_, Member {
          Member._object = _, This;
          property = Member.PropertyIdentifier (
            loc, { Ast.Identifier.name = name; _ }
          );
          _
        });
        _
      } ->
        if (SMap.mem name map)
        then map
        else
          let desc = (spf "field %s constructor init" name) in
          let t = mk_type cx (mk_reason desc loc) None in
          SMap.add name t map
    | _ ->
        map
  ) in

  Ast.Statement.FunctionDeclaration.(match body with
    | BodyExpression expr ->
        scrape_field_assign_expr fields expr

    | BodyBlock (_, { Ast.Statement.Block.body }) ->
        List.fold_left Ast.Statement.(fun acc -> function
          | _, Expression { Expression.expression } ->
              scrape_field_assign_expr acc expression
          | _ -> acc
        ) fields body
  )


(**********)
(* Driver *)
(**********)

(* cross-module GC toggle *)
let xmgc_enabled = ref true

(**************************************)

let cross_module_gc =

  let require_set = ref SSet.empty in

  fun cx ms reqs ->
    if !xmgc_enabled then (
      reqs |> SSet.iter (fun r -> require_set := SSet.add r !require_set);
      ms |> SSet.iter (fun m -> require_set := SSet.remove m !require_set);

      let ins = (Flow_js.builtins)::(
        SSet.fold (fun r list -> (lookup_module cx r)::list) !require_set []
      ) in
      Flow_js.do_gc cx ins []
    )

let force_annotations cx =
  let tvar = lookup_module cx cx._module in
  let reason, id = open_tvar tvar in
  let constraints = Flow_js.find_graph cx id in
  let before = Errors_js.ErrorSet.cardinal cx.errors in
  Flow_js.enforce_strict cx id constraints;
  let after = Errors_js.ErrorSet.cardinal cx.errors in
  let ground_node = new_unresolved_root () in
  let ground_bounds = bounds_of_unresolved_root ground_node in
  if (after = before)
  then (
    match constraints with
    | Unresolved bounds ->
        ground_bounds.lower <- bounds.lower;
        ground_bounds.lowertvars <- bounds.lowertvars
    | _ -> ()
  );
  cx.graph <- IMap.add id ground_node cx.graph

(* core inference, assuming setup and teardown happens elsewhere *)
let infer_core cx statements =
  try
    statements |> List.iter (statement_decl cx);
    statements |> toplevels cx;
  with
    | Abnormal.Exn _ ->
        let msg = "abnormal control flow" in
        Flow_js.add_warning cx [new_reason "" (Pos.make_from
          (Relative_path.create Relative_path.Dummy cx.file)), msg]
    | exc ->
        let msg = Printexc.to_string exc in
        Flow_js.add_warning cx [new_reason "" (Pos.make_from
          (Relative_path.create Relative_path.Dummy cx.file)), msg]

(* build module graph *)
let infer_ast ast file m force_check =
<<<<<<< HEAD
  Env_js.global_scope.entries := SMap.empty;
=======
>>>>>>> eebc2d74
  Flow_js.Cache.clear();

  let (loc, statements, comments) = ast in

  let mode = Module_js.parse_flow comments in

  let check = (match mode with
    | Module_js.ModuleMode_Unchecked -> force_check
    | _ -> true
  ) in

  let weak = (match mode with
    | Module_js.ModuleMode_Weak -> true
    | _ -> modes.weak_by_default
  ) in

  let cx = new_context file m in
  cx.weak <- weak;

  Env_js.init cx;

  let reason_exports_module = reason_of_string (spf "exports of module %s" m) in
  let local_exports = Flow_js.mk_tvar cx reason_exports_module in
  let entries = ref (
    SMap.singleton "exports"
      (create_env_entry
        local_exports
        local_exports
        None
        VarScope
      )
    |> SMap.add (internal_name "exports")
      (create_env_entry
        (UndefT (reason_of_string "undefined exports"))
        (AnyT reason_exports_module)
        None
        VarScope
      )
  ) in
<<<<<<< HEAD
  let scope = { kind = VarScope; entries } in
  Env_js.env := [scope];
  Flow_js.mk_frame cx [] !Env_js.env;
=======
  Env_js.push_env cx scope;
>>>>>>> eebc2d74
  Env_js.changeset := SSet.empty;

  let reason = new_reason "exports" (Pos.make_from
    (Relative_path.create Relative_path.Dummy cx.file)) in

  if check then (
    let init_exports = mk_object cx reason in
    set_module_exports cx reason init_exports;
    Flow_js.flow cx (
      init_exports,
      Env_js.get_var_in_scope cx "exports" reason
    );
    infer_core cx statements;
  );

  cx.checked <- check;
  Flow_js.flow cx (
    get_module_exports cx reason,
    exports cx m);

  let ins = (Flow_js.builtins)::(
    SSet.fold (fun r list -> (lookup_module cx r)::list) cx.required []
  ) in
  let outs = [lookup_module cx m] in
  Flow_js.do_gc cx ins outs;

  (* insist that whatever type flows into exports is fully annotated *)
  (if modes.strict then force_annotations cx);

  cx

(* return all comments preceding the first executable statement *)
let get_comment_header (_, stmts, comments) =
  match stmts with
  | [] -> comments
  | stmt :: _ ->
    let stmtloc = fst stmt in
    let rec loop acc comments =
      match comments with
      | c :: cs when fst c < stmtloc ->
        loop (c :: acc) cs
      | _ -> acc
    in
    List.rev (loop [] comments)

(* Given a filename, retrieve the parsed AST, derive a module name,
   and invoke the local (infer) pass. This will build and return a
   fresh context object for the module. *)
let infer_module file =
  let ast = Parsing_service_js.get_ast_unsafe file in
  let comments = get_comment_header ast in
  let module_name = Module_js.exported_module file comments in
  infer_ast ast file module_name modes.all

(* Map.union: which is faster, union M N or union N M when M > N?
   union X Y = fold add X Y which means iterate over X, adding to Y
   So running time is roughly X * log Y.

   Now, when M > N, we have M * log N > N * log M.
   So do union N M as long as N may override M for overlapping keys.
*)

(* aggregate module context data with other module context data *)
let aggregate_context_data cx cx_other =
  cx.closures <-
    IMap.union cx_other.closures cx.closures;
  cx.property_maps <-
    IMap.union cx_other.property_maps cx.property_maps;
  cx.globals <-
    SSet.union cx_other.globals cx.globals

(* update module graph with other module graph *)
let update_graph cx cx_other =
  let _, builtin_id = open_tvar Flow_js.builtins in
  let master_node = IMap.find_unsafe builtin_id cx.graph in
  let master_bounds = bounds_of_unresolved_root master_node in
  cx_other.graph |> IMap.iter (fun id module_node ->
    if (id = builtin_id) then (
      let module_bounds = bounds_of_unresolved_root module_node in
      master_bounds.uppertvars <- IMap.union
        module_bounds.uppertvars
        master_bounds.uppertvars;
      master_bounds.upper <- TypeMap.union
        module_bounds.upper
        master_bounds.upper
    )
    else
      cx.graph <- cx.graph |> IMap.add id module_node
  )

type direction = Out | In

(* make sure a module typed in the given context also has a type
 * in the master context, and create a flow between the two types
 * in the direction specified *)
let link_module_types dir cx m =
  let glo = exports Flow_js.master_cx m in
  let loc = lookup_module cx m in
  let edge = match dir with Out -> (glo, loc) | In -> (loc, glo) in
  Flow_js.flow Flow_js.master_cx edge

(* map an exported module type from context to master *)
let export_to_master cx m =
  link_module_types In cx m

(* map a required module type from master to context *)
let require_from_master cx m =
  link_module_types Out cx m

(* Copy context from cx_other to cx *)
let copy_context cx cx_other =
  aggregate_context_data cx cx_other;
  update_graph cx cx_other

let copy_context_master cx =
  copy_context Flow_js.master_cx cx

(* Connect the builtins object in master_cx to the builtins reference in some
   arbitrary cx. *)
let implicit_require_strict cx master_cx =
  let _, builtin_id = open_tvar Flow_js.builtins in
  let types = Flow_js.possible_types master_cx builtin_id in
  types |> List.iter (fun t ->
    Flow_js.flow cx (t, Flow_js.builtins)
  )

(* Connect the export of cx_from to its import in cx_to. This happens in some
   arbitrary cx, so cx_from and cx_to should have already been copied to cx. *)
let explicit_impl_require_strict cx (cx_from, cx_to) =
  let m = cx_from._module in
  let from_t = lookup_module cx_from m in
  let to_t =
    try lookup_module cx_to m
    with _ ->
      (* The module exported by cx_from may be imported by path in cx_to *)
      lookup_module cx_to cx_from.file
  in
  Flow_js.flow cx (from_t, to_t)

(* Connect a export of a declared module to its imports in cxs_to. This happens
   in some arbitrary cx, so all cxs_to should have already been copied to cx. *)
let explicit_decl_require_strict cx m cxs_to =
  let reason = reason_of_string m in
  let from_t = Flow_js.mk_tvar cx reason in
  Flow_js.lookup_builtin cx (internal_module_name m) reason None from_t;
  cxs_to |> List.iter (fun cx_to ->
    let to_t = lookup_module cx_to m in
    Flow_js.flow cx (from_t, to_t)
  )

(* Merge context of module with contexts of its implicit requires and explicit
   requires. The implicit requires are those defined in lib.js (master_cx). For
   the explicit requires, we need to merge the entire dependency graph: this
   includes "nodes" (cxs) and edges (implementations and
   declarations). Intuitively, the operation we really need is "substitution" of
   known types for unknown type variables. This operation is simulated by the
   more general procedure of copying and linking graphs. *)
let merge_module_strict cx cxs implementations declarations master_cx =
  Flow_js.Cache.clear();

  (* First, copy cxs and master_cx to the host cx. *)
  cxs |> List.iter (copy_context cx);
  copy_context cx master_cx;

  (* Connect links between implementations and requires. Since the host contains
     copies of all graphs, the links should already be available. *)
  implementations |> List.iter (explicit_impl_require_strict cx);

  (* Connect links between declarations and requires. Since the host contains
     copies of all graphs, the links should already be available *)
  declarations |> SMap.iter (explicit_decl_require_strict cx);

  (* Connect the builtins object to the builtins reference. Since the builtins
     reference is shared, this connects the definitions of builtins to their
     uses in all contexts. *)
  implicit_require_strict cx master_cx

(* variation of infer + merge for lib definitions *)
let init file statements save_errors =
<<<<<<< HEAD
  Env_js.global_scope.entries := SMap.empty;
=======
>>>>>>> eebc2d74
  Flow_js.Cache.clear();

  let cx = new_context file Files_js.lib_module in

  Env_js.init cx;

<<<<<<< HEAD
  let entries = ref SMap.empty in
  let scope = { kind = VarScope; entries } in
  Env_js.env := [scope];
  Flow_js.mk_frame cx [] !Env_js.env;
=======
  let scope = ref SMap.empty in
  Env_js.push_env cx scope;
>>>>>>> eebc2d74
  Env_js.changeset := SSet.empty;

  infer_core cx statements;

  !entries |> SMap.iter (fun x {specific=t;_} ->
    Flow_js.set_builtin cx x t
  );

  copy_context_master cx;

  let errs = cx.errors in
  cx.errors <- Errors_js.ErrorSet.empty;
  save_errors errs

(* Legacy functions for managing non-strict merges. *)
(* !!!!!!!!!!! TODO: out of date !!!!!!!!!!!!!!! *)

(* merge module context into master context *)
let merge_module cx =
  copy_context_master cx;
  (* link local and global types for our export and our required's *)
  export_to_master cx cx._module;
  SSet.iter (require_from_master cx) cx.required;
  ()

(* merge all modules at a dependency level, then do xmgc *)
let merge_module_list cx_list =
  List.iter merge_module cx_list;
  let (modules,requires) = cx_list |> ((SSet.empty,SSet.empty) |>
      List.fold_left (fun (modules,requires) cx ->
        (SSet.add cx._module modules,
         SSet.union cx.required requires)
      )
  ) in
  (* cross-module garbage collection *)
  cross_module_gc Flow_js.master_cx modules requires;
  ()<|MERGE_RESOLUTION|>--- conflicted
+++ resolved
@@ -889,7 +889,7 @@
   let block_body cx { Block.body } =
     let entries = ref SMap.empty in
     let scope = { kind = LexicalScope; entries } in
-    Env_js.push_env scope;
+    Env_js.push_env cx scope;
     List.iter (statement_decl cx) body;
     Env_js.pop_env()
   in
@@ -934,7 +934,7 @@
   | (loc, Switch { Switch.discriminant; cases; lexical }) ->
       let entries = ref SMap.empty in
       let scope = { kind = LexicalScope; entries } in
-      Env_js.push_env scope;
+      Env_js.push_env cx scope;
 
       (* TODO: ensure that default is last *)
       List.iter (fun (loc, { Switch.Case.test; consequent }) ->
@@ -1206,7 +1206,7 @@
   | (loc, Block { Block.body }) ->
       let entries = ref SMap.empty in
       let scope = { kind = LexicalScope; entries } in
-      Env_js.push_env scope;
+      Env_js.push_env cx scope;
 
       List.iter (statement_decl cx) body;
       toplevels cx body;
@@ -1357,7 +1357,7 @@
 
       let entries = ref SMap.empty in
       let scope = { kind = LexicalScope; entries } in
-      Env_js.push_env scope;
+      Env_js.push_env cx scope;
 
       let save_break_exn = Abnormal.swap (Abnormal.Break None) false in
 
@@ -1723,7 +1723,7 @@
       let save_continue_exn = Abnormal.swap (Abnormal.Continue None) false in
       let entries = ref SMap.empty in
       let scope = { kind = LexicalScope; entries } in
-      Env_js.push_env scope;
+      Env_js.push_env cx scope;
 
       (match init with
         | None -> ()
@@ -1791,7 +1791,7 @@
       let save_continue_exn = Abnormal.swap (Abnormal.Continue None) false in
       let entries = ref SMap.empty in
       let scope = { kind = LexicalScope; entries } in
-      Env_js.push_env scope;
+      Env_js.push_env cx scope;
 
       let t = expression cx right in
       let o = mk_object cx (mk_reason "iteration expected on object" loc) in
@@ -2014,14 +2014,9 @@
 
     let reason = mk_reason (spf "module %s" name) loc in
     let t = Env_js.get_var_in_scope cx (internal_module_name name) reason in
-<<<<<<< HEAD
     let entries = ref SMap.empty in
     let scope = { kind = VarScope; entries } in
-    Env_js.push_env scope;
-=======
-    let scope = ref SMap.empty in
     Env_js.push_env cx scope;
->>>>>>> eebc2d74
 
     List.iter (statement_decl cx) elements;
     toplevels cx elements;
@@ -4858,13 +4853,8 @@
           (create_env_entry ret ret None VarScope)
   )
   in
-<<<<<<< HEAD
   let scope = { kind = VarScope; entries } in
-  Env_js.push_env scope;
-  Flow_js.mk_frame cx !Flow_js.frames !Env_js.env;
-=======
   Env_js.push_env cx scope;
->>>>>>> eebc2d74
   let set = Env_js.swap_changeset (fun _ -> SSet.empty) in
 
   let stmts = Ast.Statement.(match body with
@@ -5165,10 +5155,6 @@
 
 (* build module graph *)
 let infer_ast ast file m force_check =
-<<<<<<< HEAD
-  Env_js.global_scope.entries := SMap.empty;
-=======
->>>>>>> eebc2d74
   Flow_js.Cache.clear();
 
   let (loc, statements, comments) = ast in
@@ -5208,13 +5194,8 @@
         VarScope
       )
   ) in
-<<<<<<< HEAD
   let scope = { kind = VarScope; entries } in
-  Env_js.env := [scope];
-  Flow_js.mk_frame cx [] !Env_js.env;
-=======
   Env_js.push_env cx scope;
->>>>>>> eebc2d74
   Env_js.changeset := SSet.empty;
 
   let reason = new_reason "exports" (Pos.make_from
@@ -5394,25 +5375,15 @@
 
 (* variation of infer + merge for lib definitions *)
 let init file statements save_errors =
-<<<<<<< HEAD
-  Env_js.global_scope.entries := SMap.empty;
-=======
->>>>>>> eebc2d74
   Flow_js.Cache.clear();
 
   let cx = new_context file Files_js.lib_module in
 
   Env_js.init cx;
 
-<<<<<<< HEAD
   let entries = ref SMap.empty in
   let scope = { kind = VarScope; entries } in
-  Env_js.env := [scope];
-  Flow_js.mk_frame cx [] !Env_js.env;
-=======
-  let scope = ref SMap.empty in
   Env_js.push_env cx scope;
->>>>>>> eebc2d74
   Env_js.changeset := SSet.empty;
 
   infer_core cx statements;
