(**
 * Copyright (c) 2014, Facebook, Inc.
 * All rights reserved.
 *
 * This source code is licensed under the BSD-style license found in the
 * LICENSE file in the "flow" directory of this source tree. An additional grant
 * of patent rights can be found in the PATENTS file in the same directory.
 *
 *)

(* This module is the entry point of the typechecker. It sets up subtyping
   constraints for every expression, statement, and declaration form in a
   JavaScript AST; the subtyping constraints are themselves solved in module
   Flow_js. It also manages environments, including not only the maintenance of
   scope information for every function (pushing/popping scopes, looking up
   variables) but also flow-sensitive information about local variables at every
   point inside a function (and when to narrow or widen their types). *)

open Utils

module Ast = Spider_monkey_ast

open Modes_js
open Reason_js
open Constraint_js
open Type

module Abnormal : sig

  type abnormal =
    | Return
    | Throw
    | Break of string option
    | Continue of string option
  exception Exn of abnormal
  val swap: abnormal -> bool -> bool
  val set: abnormal -> unit
  val raise_exn: abnormal -> 'a
  val exception_handler: (unit -> 'a) -> (abnormal -> 'a) -> 'a
  val string: abnormal -> string

end = struct

  type abnormal =
    | Return
    | Throw
    | Break of string option
    | Continue of string option

  exception Exn of abnormal

  let raise_exn abnormal =
    raise (Exn abnormal)

  let exception_handler main handler =
    try main ()
    with
    | Exn abnormal -> handler abnormal
    | exn -> raise exn

  (* thread-local global to detect abnormal control flows *)
  let abnormals = Hashtbl.create 0

  let check abnormal =
    Hashtbl.find abnormals abnormal

  let set abnormal =
    Hashtbl.replace abnormals abnormal true;
    raise_exn abnormal

  let swap abnormal newv =
    let oldv = try check abnormal with _ -> false in
    Hashtbl.replace abnormals abnormal newv;
    oldv

  let string = function
    | Return -> "return"
    | Throw -> "throw"
    | Break (Some lbl) -> spf "break %s" lbl
    | Break None -> "break"
    | Continue (Some lbl) -> spf "continue %s" lbl
    | Continue None -> "continue"

end

(**** types ****)

(*************)
(* Utilities *)
(*************)

(* type exemplar set - reasons are not considered in compare *)
module TypeExSet = Set.Make(struct
  include Type
  let compare = reasonless_compare
end)

(* composition *)
let (>>) f g = fun x -> g (f (x))

let mk_object cx reason =
  Flow_js.mk_object_with_proto cx reason (MixedT reason)

let extended_object cx reason ~sealed map spread =
  let o =
    Flow_js.mk_object_with_map_proto cx reason ~sealed map (MixedT reason)
  in
  match spread with
  | None -> o
  | Some other ->
      Flow_js.mk_tvar_where cx reason (fun t ->
        Flow_js.flow cx (other, ObjAssignT (reason, o, t, [], false))
      )

let summarize cx t = match t with
  | OpenT _ ->
      let reason = reason_of_t t in
      Flow_js.mk_tvar_where cx reason (fun tvar ->
        Flow_js.flow cx (t, SummarizeT (reason, tvar))
      )
  (* These remaining cases simulate SummarizeT semantics, and are a slight
     optimization in that they avoid creation of fresh type
     variables. Semantically, we could have the above case fire unconditionally,
     since the fresh type variable is unified in all cases. *)
  | StrT (reason, Some _) -> StrT.why reason
  | NumT (reason, Some _) -> NumT.why reason
  | _ -> t

(* given a module name, return associated tvar if already
 * present in module map, or create and add *)
let module_t cx m reason =
  match SMap.get m cx.modulemap with
  | Some t -> t
  | None ->
      Flow_js.mk_tvar_where cx reason (fun t ->
        cx.modulemap <- cx.modulemap |> SMap.add m t;
      )

let require cx m m_name loc =
  cx.required <- SSet.add m cx.required;
  cx.require_loc <- SMap.add m loc cx.require_loc;
  module_t cx m (mk_reason m_name loc)

let import_ns cx reason module_name loc =
  let module_ = Module_js.imported_module cx.file module_name in
  let module_type = require cx module_ module_name loc in
  Flow_js.mk_tvar_where cx reason (fun t ->
    Flow_js.flow cx (module_type, ImportModuleNsT(reason, t))
  )

let exports cx m =
  module_t cx m (Reason_js.new_reason "exports" (Pos.make_from
    (Relative_path.create Relative_path.Dummy cx.file)))

let lookup_module cx m =
  SMap.find_unsafe m cx.modulemap

(**
 * Given an exported default declaration, identify nameless declarations and
 * name them with a special internal name that can be used to reference them
 * when assigning the export value.
 *)
let nameify_default_export_decl decl = Ast.Statement.(
  match decl with
  | loc, FunctionDeclaration(func_decl) ->
    if func_decl.FunctionDeclaration.id <> None then decl else
      loc, FunctionDeclaration(FunctionDeclaration.({
        func_decl with
          id = Some(Ast.Identifier.(loc, {
            name = internal_name "*default*";
            typeAnnotation = None;
            optional = false;
          }));
      }))

  | loc, ClassDeclaration(class_decl) ->
    if class_decl.Class.id <> None then decl else
      loc, ClassDeclaration(Class.({
        class_decl with
          id = Some(Ast.Identifier.(loc, {
            name = internal_name "*default*";
            typeAnnotation = None;
            optional = false;
          }));
      }))

  | _ -> decl
)

(**
 * Given a LHS destructuring pattern, extract a list of (loc, identifier-name)
 * tuples from the pattern that represent new bindings. This is primarily useful
 * for exporting a destructuring variable declaration.
 *)
let rec extract_destructured_bindings accum pattern = Ast.Pattern.(
  match pattern with
  | Identifier(loc, n) ->
    let name = n.Ast.Identifier.name in
    (loc, name)::accum

  | Object(n) ->
    let props = n.Object.properties in
    List.fold_left extract_obj_prop_pattern_bindings accum props

  | Array(n) ->
    let elems = n.Array.elements in
    List.fold_left extract_arr_elem_pattern_bindings accum elems

  | Expression(_) ->
    failwith "Parser Error: Expression patterns don't exist in JS."
) and extract_obj_prop_pattern_bindings accum = Ast.Pattern.(function
  | Object.Property(_, prop) ->
    let (_, rhs_pattern) = prop.Object.Property.pattern in
    extract_destructured_bindings accum rhs_pattern

  | Object.SpreadProperty(_) ->
    failwith "Unsupported: Destructuring object spread properties"
) and extract_arr_elem_pattern_bindings accum = Ast.Pattern.(function
  | Some(Array.Element(_, pattern)) ->
    extract_destructured_bindings accum pattern

  | Some(Array.Spread(_, {Array.SpreadElement.argument = (_, pattern)})) ->
    extract_destructured_bindings accum pattern

  | None -> accum
)

(* Destructuring visitor for tree-shaped patterns, parameteric over an action f
   to perform at the leaves. A type for the pattern is passed, which is taken
   apart as the visitor goes deeper. *)

let rec destructuring cx t f = Ast.Pattern.(function
  | loc, Array { Array.elements; _; } -> Array.(
      let reason = mk_reason "array pattern" loc in
      elements |> List.iteri (fun i -> function
        | Some (Element p) ->
            let i = NumT (mk_reason "number" loc, Some (string_of_int i)) in
            let tvar = Flow_js.mk_tvar cx reason in
            Flow_js.flow cx (t, GetElemT(reason,i,tvar));
            destructuring cx tvar f p
        | Some (Spread (loc, { SpreadElement.argument })) ->
            error_destructuring cx loc
        | None ->
            ()
      )
    )

  | loc, Object { Object.properties; _; } -> Object.(
      let reason = mk_reason "object pattern" loc in
      let xs = ref [] in
      properties |> List.iter (function
        | Property (loc, prop) -> Property.(
            match prop with
            | { key = Identifier (_, id); pattern = p; } ->
                let x = id.Ast.Identifier.name in
                xs := x :: !xs;
                let tvar = Flow_js.mk_tvar cx reason in
                Flow_js.flow cx (t, GetT(reason,x,tvar));
                destructuring cx tvar f p
            | _ ->
              error_destructuring cx loc
          )
        | SpreadProperty (loc, { SpreadProperty.argument }) ->
            let tvar = Flow_js.mk_tvar cx reason in
            Flow_js.flow cx (t, ObjRestT(reason,!xs,tvar));
            destructuring cx tvar f argument
      )
    )

  | loc, Identifier (_, { Ast.Identifier.name; _ }) ->
      let type_ =
        if Type_inference_hooks_js.dispatch_id_hook cx name loc
        then AnyT.at loc
        else t in
      f cx loc name type_

  | loc, _ -> error_destructuring cx loc
)

and error_destructuring cx loc =
  let msg = "unsupported destructuring" in
  Flow_js.add_error cx [mk_reason "" loc, msg]

and type_of_pattern = Ast.Pattern.(function
  | loc, Array { Array.typeAnnotation; _; } -> typeAnnotation

  | loc, Object { Object.typeAnnotation; _; } -> typeAnnotation

  | loc, Identifier (_, { Ast.Identifier.typeAnnotation; _; }) -> typeAnnotation

  | loc, _ -> None
)

(* instantiate pattern visitor for assignments *)
let destructuring_assignment cx t =
  destructuring cx t (fun cx loc name t ->
    let reason = mk_reason (spf "assignment of identifier %s" name) loc in
    Env_js.set_var cx name t reason
  )

(* instantiate pattern visitor for parameters *)
let destructuring_map cx t p =
  let tmap, lmap = ref SMap.empty, ref SMap.empty in
  p |> destructuring cx t (fun _ loc name t ->
    tmap := !tmap |> SMap.add name t;
    lmap := !lmap |> SMap.add name loc
  );
  !tmap, !lmap

let pattern_decl cx t ?(constant=false) scope_kind =
  destructuring cx t (fun cx loc name t ->
    Hashtbl.replace cx.type_table loc t;
    Env_js.init_env cx name (create_env_entry ~constant t t (Some loc) scope_kind)
  )

(* type refinements on expressions - wraps Env_js API *)
module Refinement : sig

  (* if expression is syntactically eligible for type refinement,
     return Some (access key), otherwise None.
     Eligible expressions are simple ids and chains of property lookups
     from an id base *)
  val key : Ast.Expression.t -> string option

  (* get type refinement for expression, if it exists *)
  val get : context -> Ast.Expression.t -> reason -> Type.t option

end = struct
  type expr = Id of string | Chain of string list | Other

  (* get id or chain of property names from conforming expressions *)
  let rec prop_chain = Ast.Expression.(function
  | _, This ->
      (* treat this as a property chain, in terms of refinement lifetime *)
      Chain [internal_name "this"]
  | _, Identifier (_, { Ast.Identifier.name; _ })
      when name != "undefined" ->
      (* treat super as a property chain, in terms of refinement lifetime *)
      (match name with
        | "super" -> Chain [internal_name "super"]
        | _ -> Id name
      )
  | _, Member { Member._object;
     property = Member.PropertyIdentifier (_ , { Ast.Identifier.name; _ });
     _ } -> (
      match prop_chain _object with
        | Id base -> Chain [name; base]
        | Chain names -> Chain (name :: names)
        | Other -> Other
      )
  | _ ->
      Other
  )

  let key e =
    match prop_chain e with
      | Id name -> Some name
      | Chain names -> Some (Env_js.refinement_key (List.rev names))
      | Other -> None

  let get cx e r =
    match key e with
    | Some k -> Env_js.get_refinement cx k r
    | None -> None

end

(**************)
(* Query/Fill *)
(**************)

(* These computations should trigger ground_type calls on the types returned by
   query_type/fill_types: in general those types may not be ground (the only
   non-ground parts should be strict_requires).

   1. Look up InfoHeap(cx.file) to get strict_reqs.

   2. Look up ContextHeap(NameHeap(strict_req)) to get strict_cxs that cx
   depends on, and so on.

   3. Next, look up their exported types via recursive calls to
   lookup_type(lookup_module(strict_cx,strict_cx._module)).

   In fact, 2. and 3. could be optimized: we could store exported types
   (possibly not ground) in InfoHeap, so that they are cached. This means that
   we could look up InfoHeap(NameHeap(strict_req)) to get strict_req_types
   directly, instead of going through ContextHeap.

   Note that exported types do not need to be blown away unless their files
   change, since they are locally determined; instead, we ground them as
   necessary.
*)

(*
let rec ground_export exports r =
  if not (Hashtbl.mem exports r) then (
    let file = Module_js.get_file(r) in
    let _, _, strict_reqs, exported_type =
      Module_js.get_module_info(file) in
    let ground_exported_type =
      ground_exports strict_reqs exports exported_type in
    Hashtbl.add exports r ground_exported_type
  )

and ground_exports rs exports t =
  SSet.iter (ground_export exports) rs;
  ground_exported_type exports t
*)

let query_type cx pos =
  let result = ref (Pos.none, None, []) in
  let diff = ref (max_int, max_int) in
  Hashtbl.iter (fun range t ->
    if in_range pos range
    then (
      let d = diff_range range in
      if d < !diff then (
        diff := d;
        Flow_js.suggested_type_cache := IMap.empty;
        let ground_t = Flow_js.printified_type cx t in
        let possible_ts = Flow_js.possible_types_of_type cx t in
        result := if is_printed_type_parsable cx ground_t
          then (Reason_js.pos_of_loc range, Some ground_t, possible_ts)
          else (Reason_js.pos_of_loc range, None, possible_ts)
      )
    )
  ) cx.type_table;
  !result

let dump_types cx =
  Flow_js.suggested_type_cache := IMap.empty;
  let lst = Hashtbl.fold (fun range t list ->
    let pos = Reason_js.pos_of_loc range in
    let ground_t = Flow_js.printified_type cx t in
    let possible_ts = Flow_js.possible_types_of_type cx t in
    let possible_reasons = possible_ts
      |> List.map Constraint_js.reason_of_t
    in
    (pos, string_of_t cx ground_t, possible_reasons)::list
  ) cx.type_table [] in
  lst |> List.sort (fun
    (a_pos, _, _) (b_pos, _, _) -> Pervasives.compare a_pos b_pos
  )

(********)
(* Fill *)
(********)

let fill_types cx =
  Flow_js.suggested_type_cache := IMap.empty;
  Hashtbl.fold (fun pos t list ->
    let line, start, end_ = Pos.info_pos pos in
    let t = Flow_js.printified_type cx t in
    if is_printed_type_parsable cx t then
      (line, end_, spf ": %s" (string_of_t cx t))::list
    else list
  ) cx.annot_table []

(* AST helpers *)

let error_type cx loc msg =
  let reason = mk_reason "" loc in
  Flow_js.add_error cx [reason, msg];
  AnyT reason

let check_type_param_arity cx loc params n f =
  if List.length params = n
  then f ()
  else
    let msg = spf "Incorrect number of type parameters (expected %n)" n in
    error_type cx loc msg

(**********************************)
(* Transform annotations to types *)
(**********************************)

(* converter *)
let rec convert cx map = Ast.Type.(function

  | loc, Any -> AnyT.at loc

  | loc, Void -> void_ loc

  | loc, Number -> NumT.at loc

  | loc, String -> StrT.at loc

  | loc, Boolean -> BoolT.at loc

  | loc, Nullable t -> MaybeT (convert cx map t)

  | loc, Union ts ->
      let ts = List.map (convert cx map) ts in
      (* "Flatten" out any unions in this union, like
       * var a: number | (string | bool) *)
      let ts = List.map (function
        | UnionT (r, ts) -> ts
        | t -> [t]) ts in
      let ts = List.flatten ts in
      UnionT (mk_reason "union type" loc, ts)

  | loc, Intersection ts ->
      let ts = List.map (convert cx map) ts in
      IntersectionT (mk_reason "intersection type" loc, ts)

  | loc, Typeof x ->
      (match x with
      | (loc, Generic {
          Generic.id = qualification;
          typeParameters = None
        }) ->
          let valtype = convert_qualification ~for_type:false cx
            "typeof-annotation" qualification in
          Flow_js.mk_typeof_annotation cx valtype
      | _ ->
        error_type cx loc "Unexpected typeof expression")

  | loc, Tuple ts ->
      let elts = List.map (convert cx map) ts in
      let reason = mk_reason "tuple type" loc in
      let element_reason = mk_reason "tuple element" loc in
      let tx =
        if ts = []
        then Flow_js.mk_tvar cx element_reason
        else UnionT (element_reason, elts) in
      ArrT (reason, tx, elts)

  | loc, Array t ->
      let r = mk_reason "array type" loc in
      let t = convert cx map t in
      ArrT (r, t, [])

  | loc, StringLiteral { StringLiteral.value; _ }  ->
      let reason = mk_reason "string literal type" loc in
      mk_enum_type cx reason [value]

  (* TODO *)
  | loc, Generic { Generic.id = Generic.Identifier.Qualified (_,
         { Generic.Identifier.qualification; id; }); typeParameters } ->

    let m = convert_qualification cx "type-annotation" qualification in
    let _, { Ast.Identifier.name; _ } = id in
    let reason = mk_reason name loc in
    let t = Flow_js.mk_tvar_where cx reason (fun t ->
      Flow_js.flow cx (m, GetT (reason, name, t));
    ) in
    let typeParameters = extract_type_param_instantiations typeParameters in
    let params = if typeParameters = []
      then None else Some typeParameters in
    mk_nominal_type_ cx reason map (t, params)

  (* type applications: name < params > *)
  | loc, Generic {
      Generic.id = Generic.Identifier.Unqualified (id);
      typeParameters
    } ->
    let _, { Ast.Identifier.name; _ } = id in
    let typeParameters = extract_type_param_instantiations typeParameters in

    (match name with

      (* TODO Type.Mixed *)
      | "mixed" ->
        check_type_param_arity cx loc typeParameters 0 (fun () ->
          MixedT.at loc
        )

      (* Array<T> *)
      | "Array" ->
        check_type_param_arity cx loc typeParameters 1 (fun () ->
          let t = convert cx map (List.hd typeParameters) in
          ArrT (mk_reason "array type" loc, t, [])
        )

      (* $Either<...T> is the union of types ...T *)
      | "$Either" ->
        let ts = List.map (convert cx map) typeParameters in
        UnionT (mk_reason "union type" loc, ts)

      (* $All<...T> is the intersection of types ...T *)
      | "$All" ->
        let ts = List.map (convert cx map) typeParameters in
        IntersectionT (mk_reason "intersection type" loc, ts)

      (* $Tuple<...T> is the tuple of types ...T *)
      | "$Tuple" ->
        let ts = List.map (convert cx map) typeParameters in
        ArrT (mk_reason "tuple type" loc, AnyT.t, ts)

      (* $Supertype<T> acts as any over supertypes of T *)
      | "$Supertype" ->
        check_type_param_arity cx loc typeParameters 1 (fun () ->
          UpperBoundT (convert cx map (List.hd typeParameters))
        )

      (* $Subtype<T> acts as any over subtypes of T *)
      | "$Subtype" ->
        check_type_param_arity cx loc typeParameters 1 (fun () ->
          LowerBoundT (convert cx map (List.hd typeParameters))
        )

      (* $Shape<T> matches the shape of T *)
      | "$Shape" ->
        check_type_param_arity cx loc typeParameters 1 (fun () ->
          ShapeT (convert cx map (List.hd typeParameters))
        )

      (* $Diff<T,S> *)
      | "$Diff" ->
        check_type_param_arity cx loc typeParameters 2 (fun () ->
          let t1 = typeParameters |> List.hd |> convert cx map in
          let t2 = typeParameters |> List.tl |> List.hd |> convert cx map in
          DiffT (t1, t2)
        )

      (* $Enum<T> is the set of keys of T *)
      | "$Enum" ->
        check_type_param_arity cx loc typeParameters 1 (fun () ->
          let t = convert cx map (List.hd typeParameters) in
          EnumT (mk_reason "enum type" loc, t)
        )

      (* $Record<T> is the type of objects whose keys are those of T *)
      | "$Record" ->
        check_type_param_arity cx loc typeParameters 1 (fun () ->
          let t = convert cx map (List.hd typeParameters) in
          RecordT (mk_reason "record type" loc, t)
        )

      (* $Exports<'M'> is the type of the exports of module 'M' *)
      (** TODO: use `import typeof` instead when that lands **)
      | "$Exports" ->
        check_type_param_arity cx loc typeParameters 1 (fun () ->
          match List.hd typeParameters with
          | _, StringLiteral { StringLiteral.value; _ } ->
              Env_js.get_var_in_scope cx
                (internal_module_name value)
                (mk_reason (spf "exports of module %s" value) loc)
          | _ -> assert false
        )

      (* $FlowIssue is a synonym for any, used by JS devs to signal
         a potential typechecker bug to the Flow team.
         $FlowFixMe is a synonym for any, used by the Flow team to
         signal a needed mod to JS devs.
       *)
      (* TODO move these to type aliases once optional type args
         work properly in type aliases: #7007731 *)
      | "$FlowIssue" | "$FlowFixMe" ->
        (* Optional type params are info-only, validated then forgotten. *)
        List.iter (fun p -> ignore (convert cx map p)) typeParameters;
        AnyT.at loc

      (* Class<T> is the type of the class whose instances are of type T *)
      | "Class" ->
        check_type_param_arity cx loc typeParameters 1 (fun () ->
          ClassT(convert cx map (List.hd typeParameters))
        )

      | "Function" | "function" ->
        check_type_param_arity cx loc typeParameters 0 (fun () ->
          let reason = mk_reason "function type" loc in
          AnyFunT reason
        )

      | "Object" ->
        check_type_param_arity cx loc typeParameters 0 (fun () ->
          let reason = mk_reason "object type" loc in
          AnyObjT reason
        )
      (* TODO: presumably some existing uses of AnyT can benefit from AnyObjT
         as well: e.g., where AnyT is used to model prototypes and statics we
         don't care about; but then again, some of these uses may be internal,
         so while using AnyObjT may offer some sanity checking it might not
         reveal user-facing errors. *)

      (* in-scope type vars *)
      | _ when SMap.mem name map ->
        check_type_param_arity cx loc typeParameters 0 (fun () ->
          SMap.find_unsafe name map
        )

      (* other applications with id as head expr *)
      | _ ->
        let reason = mk_reason name loc in
        let params = if typeParameters = []
          then None else Some typeParameters in
        let c = identifier ~for_type:true cx name loc in
        mk_nominal_type_ cx reason map (c, params)
    )

  (* TODO: unsupported generators *)
  | loc, Function { Function.params; returnType; rest; typeParameters } ->
    let typeparams, map_ = mk_type_param_declarations cx ~map typeParameters in
    let map = SMap.fold SMap.add map_ map in

    let rev_params_tlist, rev_params_names =
      (let rev_tlist, rev_pnames =
        List.fold_left (fun (tlist, pnames) param ->
        match param with
        | _, { Function.Param.name;
               Function.Param.typeAnnotation; optional = false; _ } ->
            (convert cx map typeAnnotation) :: tlist,
            ((snd name).Ast.Identifier.name) :: pnames
        | _, { Function.Param.name;
               Function.Param.typeAnnotation; optional = true; _ } ->
            (OptionalT (convert cx map typeAnnotation)) :: tlist,
            ((snd name).Ast.Identifier.name) :: pnames
      ) ([], []) params in
      match rest with
        | Some (_, { Function.Param.name;
                     Function.Param.typeAnnotation; _ }) ->
            let rest = mk_rest cx (convert cx map typeAnnotation) in
            rest :: rev_tlist,
            ((snd name).Ast.Identifier.name) :: rev_pnames
        | None -> rev_tlist, rev_pnames
      ) in
    let ft =
      FunT (
        mk_reason "function type" loc,
        Flow_js.dummy_static,
        Flow_js.mk_tvar cx (mk_reason "prototype" loc),
        {
          this_t = Flow_js.mk_tvar cx (mk_reason "this" loc);
          params_tlist = (List.rev rev_params_tlist);
          params_names = Some (List.rev rev_params_names);
          return_t = convert cx map returnType;
          closure_t = 0
        })
    in
    if (typeparams = []) then ft else PolyT(typeparams, ft)

  | loc, Object { Object.properties; indexers; callProperties; } ->
    let map_ = List.fold_left (fun map_ ->
      Object.Property.(fun (loc, { key; value; optional; _ }) ->
        (match key with
          | Ast.Expression.Object.Property.Literal
              (_, { Ast.Literal.value = Ast.Literal.String name; _ })
          | Ast.Expression.Object.Property.Identifier
              (_, { Ast.Identifier.name; _ }) ->
              let t = convert cx map value in
              if optional
              then
                (* wrap types of optional properties, just like we do for
                   optional parameters *)
                SMap.add name (OptionalT t) map_
              else
                SMap.add name t map_
          | _ ->
            let msg = "Unsupported key in object type" in
            Flow_js.add_error cx [mk_reason "" loc, msg];
            map_
        )
      )
    ) SMap.empty properties
    in
    let map_ = match callProperties with
      | [] -> map_
      | [loc, { Object.CallProperty.value = (_, ft); _; }] ->
          SMap.add "$call" (convert cx map (loc, Ast.Type.Function ft)) map_
      | fts ->
          let fts = List.map
            (fun (loc, { Object.CallProperty.value = (_, ft); _; }) ->
                convert cx map (loc, Ast.Type.Function ft))
            fts in
          let callable_reason = mk_reason "callable object type" loc in
          SMap.add "$call" (IntersectionT (callable_reason, fts)) map_
    in
    (* Seal an object type unless it specifies an indexer. *)
    let sealed, dict = Object.Indexer.(
      match indexers with
      | [(_, { id = (_, { Ast.Identifier.name; _ }); key; value; _; })] ->
          let keyt = convert cx map key in
          let valuet = convert cx map value in
          false,
          Some { Constraint_js.Type.
            dict_name = Some name;
            key = keyt;
            value = valuet
          }
      | [] ->
          true,
          None
      (* TODO *)
      | _ -> failwith "Unimplemented: multiple indexers"
    ) in
    let pmap = Flow_js.mk_propmap cx map_ in
    let proto = MixedT (reason_of_string "Object") in
    let flags = { sealed; exact = not sealed; frozen = false; } in
    ObjT (mk_reason "object type" loc,
      Flow_js.mk_objecttype ~flags dict pmap proto)

  | loc, Exists ->
    (* Do not evaluate existential type variables when map is non-empty. This
       ensures that existential type variables under a polymorphic type remain
       unevaluated until the polymorphic type is applied. *)
    let force = SMap.is_empty map in
    let reason = mk_reason "existential" loc in
    if force then Flow_js.mk_tvar cx reason
    else ExistsT reason
  )

and convert_qualification ?(for_type=true) cx reason_prefix = Ast.Type.Generic.Identifier.(function
  | Qualified (loc, { qualification; id; }) ->
    let m = convert_qualification cx reason_prefix qualification in
    let _, { Ast.Identifier.name; _ } = id in
    let reason = mk_reason (spf "%s '<<object>>.%s')" reason_prefix name) loc in
    Flow_js.mk_tvar_where cx reason (fun t ->
      Flow_js.flow cx (m, GetT (reason, name, t));
    )

  | Unqualified (id) ->
    let loc, { Ast.Identifier.name; _ } = id in
    let reason = mk_reason (spf "%s '%s'" reason_prefix name) loc in
    Env_js.get_var ~for_type cx name reason
)

and mk_rest cx = function
  | ArrT(_, t, []) -> RestT t
  | t ->
      (* unify t with Array<e>, return (RestT e) *)
      let reason = prefix_reason "element of " (reason_of_t t) in
      let tvar = Flow_js.mk_tvar cx reason in
      let arrt = ArrT(reason, tvar, []) in
      Flow_js.unify cx t arrt;
      RestT tvar

and mk_type cx reason = mk_type_ cx SMap.empty reason

and mk_type_ cx map reason = function
  | None ->
      let t =
        if cx.weak
        then AnyT.why reason
        else Flow_js.mk_tvar cx reason
      in
      Hashtbl.replace cx.annot_table (pos_of_reason reason) t;
      t

  | Some annot ->
      convert cx map annot

and mk_type_annotation cx reason = mk_type_annotation_ cx SMap.empty reason

and mk_type_annotation_ cx map reason = function
  | None -> mk_type_ cx map reason None
  | Some (loc, typeAnnotation) -> mk_type_ cx map reason (Some typeAnnotation)

and mk_enum_type cx reason keys =
  let map = List.fold_left (fun map key ->
    SMap.add key AnyT.t map
  ) SMap.empty keys in
  EnumT (reason, Flow_js.mk_object_with_map_proto cx reason map (MixedT reason))

(************)
(* Visitors *)
(************)

(* TODO: detect structural misuses abnormal control flow constructs *)
and variable_decl cx loc { Ast.Statement.VariableDeclaration.declarations; kind } = Ast.Statement.(
  let var_declarator cx ?(constant=false) scope_kind (loc, { VariableDeclaration.Declarator.id; init }) =
    Ast.(match id with
    | (loc, Pattern.Identifier (_, { Identifier.name; typeAnnotation; _ })) ->
        let r = mk_reason (spf "var %s" name) loc in
        let t = mk_type_annotation cx r typeAnnotation in
        Hashtbl.replace cx.type_table loc t;
        Env_js.init_env cx name (create_env_entry ~constant t t (Some loc) scope_kind)
    | p ->
        let r = mk_reason "var _" loc in
        let t = type_of_pattern p |> mk_type_annotation cx r in
        pattern_decl cx t ~constant scope_kind p
    )
  in

  match kind with
  | VariableDeclaration.Const ->
      List.iter (var_declarator cx ~constant:true LexicalScope) declarations
  | VariableDeclaration.Let ->
      List.iter (var_declarator cx LexicalScope) declarations
  | VariableDeclaration.Var ->
      List.iter (var_declarator cx VarScope) declarations
)

and statement_decl cx = Ast.Statement.(
  let block_body cx { Block.body } =
    let entries = ref SMap.empty in
    let scope = { kind = LexicalScope; entries } in
    Env_js.push_env cx scope;
    List.iter (statement_decl cx) body;
    Env_js.pop_env()
  in

  let catch_clause cx { Try.CatchClause.body = (_, b); _ } =
    block_body cx b
  in

  function

  | (loc, Empty) -> ()

  | (loc, Block b) ->
      block_body cx b

  | (loc, Expression _) -> ()

  | (loc, If { If.test; consequent; alternate }) ->
      statement_decl cx consequent;
      (match alternate with
        | None -> ()
        | Some st -> statement_decl cx st
      )

  | (loc, Labeled { Labeled.label; body }) ->
      statement_decl cx body

  | (loc, Break _) -> ()

  | (loc, Continue _) -> ()

  | (loc, With _) ->
      (* TODO disallow or push vars into env? *)
      ()

  | (loc, TypeAlias { TypeAlias.id; typeParameters; right; } ) ->
      let _, { Ast.Identifier.name; _ } = id in
      let r = mk_reason (spf "type %s" name) loc in
      let tvar = Flow_js.mk_tvar cx r in
      Env_js.init_env cx name (create_env_entry ~for_type:true tvar tvar (Some loc) VarScope)

  | (loc, Switch { Switch.discriminant; cases; lexical }) ->
      let entries = ref SMap.empty in
      let scope = { kind = LexicalScope; entries } in
      Env_js.push_env cx scope;

      (* TODO: ensure that default is last *)
      List.iter (fun (loc, { Switch.Case.test; consequent }) ->
        List.iter (statement_decl cx) consequent
      ) cases;

      Env_js.pop_env();

  | (loc, Return _) -> ()

  | (loc, Throw _) -> ()

  | (loc, Try { Try.block = (_, b); handler; guardedHandlers; finalizer }) ->
      block_body cx b;

      (match handler with
        | None -> ()
        | Some (loc, h) -> catch_clause cx h
      );

      List.iter (fun (loc, h) ->
        catch_clause cx h
      ) guardedHandlers;

      (match finalizer with
        | None -> ()
        | Some (_, b) -> block_body cx b
      )

  | (loc, While { While.test; body }) ->
      statement_decl cx body

  | (loc, DoWhile { DoWhile.body; test }) ->
      statement_decl cx body

  | (loc, For { For.init; test; update; body }) ->
      (match init with
        | Some (For.InitDeclaration (loc, decl)) ->
            variable_decl cx loc decl
        | _ -> ()
      );
      statement_decl cx body

  | (loc, ForIn { ForIn.left; right; body; each }) ->
      (match left with
        | ForIn.LeftDeclaration (loc, decl) ->
            variable_decl cx loc decl
        | _ -> ()
      );
      statement_decl cx body

  | (loc, ForOf { ForOf.left; right; body; }) ->
      (match left with
        | ForOf.LeftDeclaration (loc, decl) ->
            variable_declaration cx loc decl
        | _ -> ()
      );
      statement_decl cx body

  | (loc, Let _) ->
      (* TODO *)
      ()

  | (loc, Debugger) -> ()

  | (loc, FunctionDeclaration { FunctionDeclaration.id; _ }) -> (
      match id with
      | Some(id) ->
        let _, { Ast.Identifier.name; _ } = id in
        let r = mk_reason (spf "function %s" name) loc in
        let tvar = Flow_js.mk_tvar cx r in
        Env_js.init_env cx name (create_env_entry tvar tvar (Some loc) VarScope)
      | None -> failwith (
          "Flow Error: Nameless function declarations should always be given " ^
          "an implicit name before they get hoisted!"
        )
    )

  | (loc, DeclareVariable { DeclareVariable.id; })
  | (loc, DeclareFunction { DeclareFunction.id; }) ->
      let _, { Ast.Identifier.name; typeAnnotation; _; } = id in
      let r = mk_reason (spf "declare %s" name) loc in
      let t = mk_type_annotation cx r typeAnnotation in
      Hashtbl.replace cx.type_table loc t;
      Env_js.init_env cx name (create_env_entry t t (Some loc) VarScope)

  | (loc, VariableDeclaration decl) ->
      variable_decl cx loc decl

  | (loc, ClassDeclaration { Class.id; _ }) -> (
      match id with
      | Some(id) ->
        let _, { Ast.Identifier.name; _ } = id in
        let r = mk_reason (spf "class %s" name) loc in
        let tvar = Flow_js.mk_tvar cx r in
        Env_js.init_env cx name (create_env_entry tvar tvar (Some loc) LexicalScope)
      | None -> ()
    )

  | (loc, DeclareClass { Interface.id; _ })
  | (loc, InterfaceDeclaration { Interface.id; _ }) as stmt ->
      let is_interface = match stmt with
      | (_, InterfaceDeclaration _) -> true
      | _ -> false in
      let _, { Ast.Identifier.name; _ } = id in
      let r = mk_reason (spf "class %s" name) loc in
      let tvar = Flow_js.mk_tvar cx r in
<<<<<<< HEAD
      (* FIXME: The entry should be have scope_kind = LexicalScope,
       * but the correct scope kind breaks existing declarations under TDZ *)
      Env_js.init_env cx name (create_env_entry tvar tvar (Some loc) VarScope)
=======
      Env_js.init_env cx name (create_env_entry ~for_type:is_interface tvar tvar (Some loc))
>>>>>>> 458696c5
  | (loc, DeclareModule { DeclareModule.id; _ }) ->
      let name = match id with
      | DeclareModule.Identifier (_, id) -> id.Ast.Identifier.name
      | DeclareModule.Literal (_, { Ast.Literal.value = Ast.Literal.String str; _; }) ->
          str
      | _ ->
          (* The only literals that we should see as module names are strings *)
          assert false in
      let r = mk_reason (spf "module %s" name) loc in
      let t = Flow_js.mk_tvar cx r in
      Hashtbl.replace cx.type_table loc t;
      Env_js.init_env cx
        (internal_module_name name)
        (create_env_entry t t (Some loc) VarScope)
  | (_, ExportDeclaration {
      ExportDeclaration.default;
      ExportDeclaration.declaration;
      ExportDeclaration.specifiers;
      ExportDeclaration.source;
    }) -> (
      match declaration with
      | Some(ExportDeclaration.Declaration(stmt)) ->
        let stmt = if default then nameify_default_export_decl stmt else stmt in
        statement_decl cx stmt
      | Some(ExportDeclaration.Expression(_)) -> ()
      | None -> if not default then () else failwith (
          "Parser Error: Default exports must always have an associated " ^
          "declaration or expression!"
        )
    )
  | (loc, ImportDeclaration {
      ImportDeclaration.default;
      ImportDeclaration.importKind;
      ImportDeclaration.source;
      ImportDeclaration.specifier;
    }) ->
      let (source_loc, source_literal) = source in
      let module_name = (
        match source_literal.Ast.Literal.value with
        | Ast.Literal.String(value) -> value
        | _ -> failwith  (
            "Parser error: Invalid source type! Must be a string literal."
          )
      ) in
      let (import_str, isType) = (
        match importKind with
        | ImportDeclaration.ImportType -> "import type", true
        | ImportDeclaration.ImportTypeof -> "import typeof", true
        | ImportDeclaration.ImportValue -> "import", false
      ) in
      (
        match default with
        | Some(_, local_ident) ->
          let local_name = local_ident.Ast.Identifier.name in
          let reason_str =
            (spf "%s %s from \"%s\"" import_str local_name module_name)
          in
          let reason = mk_reason reason_str loc in
          let tvar = Flow_js.mk_tvar cx reason in

          let env_entry =
            (create_env_entry ~for_type:isType tvar tvar (Some loc) VarScope)
          in
          Env_js.init_env cx local_name env_entry
        | None -> (
          match specifier with
          | Some(ImportDeclaration.Named(_, named_specifiers)) ->
            let init_specifier (specifier_loc, specifier) = (
              let (loc, remote_ident) =
                specifier.ImportDeclaration.NamedSpecifier.id
              in
              let remote_name = remote_ident.Ast.Identifier.name in
              let (local_name, reason) = (
                match specifier.ImportDeclaration.NamedSpecifier.name with
                | Some(_, { Ast.Identifier.name = local_name; _; }) ->
                  let reason_str =
                    spf "%s { %s as %s }" import_str remote_name local_name
                  in
                  (local_name, (mk_reason reason_str loc))
                | None ->
                  let reason_str = spf "%s { %s }" import_str remote_name in
                  (remote_name, (mk_reason reason_str loc))
              ) in
              let tvar = Flow_js.mk_tvar cx reason in
              let env_entry =
                create_env_entry ~for_type:isType tvar tvar (Some specifier_loc) VarScope
              in
              Env_js.init_env cx local_name env_entry
            ) in
            List.iter init_specifier named_specifiers
          | Some(ImportDeclaration.NameSpace(_, (loc, local_ident))) ->
            let local_name = local_ident.Ast.Identifier.name in
            let reason =
              mk_reason (spf "%s * as %s" import_str local_name) loc
            in
            let tvar = Flow_js.mk_tvar cx reason in
            let env_entry =
              create_env_entry ~for_type:isType tvar tvar (Some loc) VarScope
            in
            Env_js.init_env cx local_name env_entry
          | None -> failwith (
            "Parser error: Non-default imports must always have a " ^
            "specifier!"
          )
        )
      )
)

and toplevels cx stmts =
  let n = ref 0 in
  let stmts = List.filter Ast.Statement.(function
    | (loc, Empty) -> false
    | _ -> true
  ) stmts
  in
  Abnormal.exception_handler (fun () ->
    stmts |> List.iter (fun stmt ->
      statement cx stmt;
      incr n (* n is bumped whenever stmt doesn't exit abnormally *)
    )
  )
    (fun exn ->
      (* !n is the index of the statement that exits abnormally, so !n+1 is the
         index of possibly unreachable code. *)
      let uc = !n+1 in
      if uc < List.length stmts
      then (
        let msg = "unreachable code" in
        let (loc, _) = List.nth stmts uc in
        Flow_js.add_warning cx [mk_reason "" loc, msg]
      );
      Abnormal.raise_exn exn
    )

and statement cx = Ast.Statement.(

  let variables cx loc { VariableDeclaration.declarations; kind } =
    List.iter (variable cx) declarations
  in

  let catch_clause cx { Try.CatchClause.param; guard; body = (_, b) } =
    Ast.Pattern.(match param with
      | loc, Identifier (_, {
          Ast.Identifier.name; typeAnnotation = None; _
        }) ->
          let t = Flow_js.mk_tvar cx (mk_reason "catch" loc) in
          Env_js.let_env
            name
            (create_env_entry t t (Some loc) LexicalScope)
            (fun () -> toplevels cx b.Block.body)

      | loc, Identifier (_, { Ast.Identifier.name; _ }) ->
          let msg = "type annotations for catch params not yet supported" in
          Flow_js.add_error cx [mk_reason "" loc, msg]

      | loc, _ ->
          let msg = "unsupported catch parameter declaration" in
          Flow_js.add_error cx [mk_reason "" loc, msg]
    )
  in

  function

  | (loc, Empty) -> ()

  | (loc, Block { Block.body }) ->
      let entries = ref SMap.empty in
      let scope = { kind = LexicalScope; entries } in
      Env_js.push_env cx scope;

      List.iter (statement_decl cx) body;
      toplevels cx body;

      Env_js.pop_env()

  | (loc, Expression { Expression.expression = e }) ->
      ignore (expression cx e)

  (* Refinements for `if` are derived by the following Hoare logic rule:

     [Pre & c] S1 [Post1]
     [Pre & ~c] S2 [Post2]
     Post = Post1 | Post2
     ----------------------------
     [Pre] if c S1 else S2 [Post]
  *)
  | (loc, If { If.test; consequent; alternate }) ->
      let reason = mk_reason "if" loc in
      let _, pred, not_pred, xts = predicate_of_condition cx test in
      let ctx = !Env_js.env in
      let oldset = Env_js.swap_changeset (fun _ -> SSet.empty) in

      let exception_then, exception_else = ref None, ref None in

      let then_ctx = Env_js.clone_env ctx in
      Env_js.update_frame cx then_ctx;
      Env_js.refine_with_pred cx reason pred xts;

      mark_exception_handler
        (fun () -> statement cx consequent)
        exception_then;

      let else_ctx = Env_js.clone_env ctx in
      Env_js.update_frame cx else_ctx;
      Env_js.refine_with_pred cx reason not_pred xts;
      (match alternate with
        | None -> ()
        | Some st ->
            mark_exception_handler
              (fun () -> statement cx st)
              exception_else;
      );

      let newset = Env_js.swap_changeset (SSet.union oldset) in

      (* adjust post-if environment. if we've returned from one arm,
         swap in the env generated by the other, otherwise merge *)
      (match !exception_then, !exception_else with
      | Some Abnormal.Return, None
      | Some Abnormal.Throw, None ->
          Env_js.update_frame cx else_ctx
      | None, Some Abnormal.Return
      | None, Some Abnormal.Throw ->
          Env_js.update_frame cx then_ctx
      | _ ->
          Env_js.merge_env cx reason (ctx, then_ctx, else_ctx) newset;
          Env_js.update_frame cx ctx);

      (match !exception_then, !exception_else with
      | Some Abnormal.Throw, Some Abnormal.Return
      | Some Abnormal.Return, Some Abnormal.Throw ->
          raise_exception (Some Abnormal.Return);
      | _ ->
          raise_and_exception !exception_then !exception_else);


  | (loc, Labeled { Labeled.label = _, { Ast.Identifier.name; _ }; body }) ->
      (match body with
      | (loc, While _)
      | (loc, DoWhile _)
      | (loc, For _)
      | (loc, ForIn _)
        ->
        let reason = mk_reason "label" loc in
        let oldset = Env_js.swap_changeset (fun _ -> SSet.empty) in
        let label = Some name in
        let save_break_exn = Abnormal.swap (Abnormal.Break label) false in
        let save_continue_exn = Abnormal.swap (Abnormal.Continue label) false in

        let ctx = !Env_js.env in
        Env_js.widen_env cx reason;

        let loop_ctx = Env_js.clone_env ctx in
        Env_js.update_frame cx loop_ctx;

        ignore_break_continue_exception_handler
          (fun () -> statement cx body)
          label
          Abnormal.raise_exn;
        let newset = Env_js.swap_changeset (SSet.union oldset) in
        if (Abnormal.swap (Abnormal.Continue label) save_continue_exn)
        then Env_js.havoc_env2 newset;
        Env_js.copy_env cx reason (ctx,loop_ctx) newset;

        if (Abnormal.swap (Abnormal.Break label) save_break_exn)
        then Env_js.havoc_env2 newset

      | _ ->
        let oldset = Env_js.swap_changeset (fun _ -> SSet.empty) in
        let label = Some name in
        let save_break_exn = Abnormal.swap (Abnormal.Break label) false in
        ignore_break_exception_handler
          (fun () -> statement cx body)
          label;
        let newset = Env_js.swap_changeset (SSet.union oldset) in
        if (Abnormal.swap (Abnormal.Break label) save_break_exn)
        then Env_js.havoc_env2 newset
      )

  | (loc, Break { Break.label }) ->
      let label_opt = match label with
        | None -> None
        | Some (_, { Ast.Identifier.name; _ }) -> Some name
      in
      Env_js.clear_env (mk_reason "break" loc);
      Abnormal.set (Abnormal.Break label_opt)

  | (loc, Continue { Continue.label }) ->
      let label_opt = match label with
        | None -> None
        | Some (_, { Ast.Identifier.name; _ }) -> Some name
      in
      Env_js.clear_env (mk_reason "continue" loc);
      Abnormal.set (Abnormal.Continue label_opt)

  | (loc, With _) ->
      (* TODO or disallow? *)
      ()

  | (loc, TypeAlias { TypeAlias.id; typeParameters; right; } ) ->
      let _, { Ast.Identifier.name; _ } = id in
      let r = mk_reason (spf "type %s" name) loc in
      let typeparams, type_params_map =
        mk_type_param_declarations cx typeParameters in
      let t = convert cx type_params_map right in
      let type_ =
        if typeparams = []
        then TypeT (r, t)
        else PolyT(typeparams, TypeT (r, t))
      in
      Hashtbl.replace cx.type_table loc type_;
      Env_js.set_var ~for_type:true cx name type_ r

  | (loc, Switch { Switch.discriminant; cases; lexical }) ->

      ignore (expression cx discriminant);

      let entries = ref SMap.empty in
      let scope = { kind = LexicalScope; entries } in
      Env_js.push_env cx scope;

      let save_break_exn = Abnormal.swap (Abnormal.Break None) false in

      let default = ref false in
      let ctx = !Env_js.env in
      let last_ctx = ref None in
      let fallthrough_ctx = ref ctx in
      let oldset = Env_js.swap_changeset (fun _ -> SSet.empty) in

      let merge_with_last_ctx cx reason ctx changeset =
        match !last_ctx with
        | Some x -> Env_js.merge_env cx reason (ctx, ctx, x) changeset
        | None -> ()
      in

      let exceptions = List.rev_map (fun (loc, {Switch.Case.test; consequent}) ->
        if !default then None (* TODO: error when case follows default *)
        else (
          let reason = mk_reason "case" loc in
          let _, pred, not_pred, xtypes = match test with
          | None ->
              default := true;
              UndefT.t, SMap.empty, SMap.empty, SMap.empty
          | Some expr ->
              let fake_ast = loc, Ast.Expression.(Binary {
                Binary.operator = Binary.StrictEqual;
                left = discriminant;
                right = expr;
              }) in
              predicate_of_condition cx fake_ast
          in

          let case_ctx = Env_js.clone_env !fallthrough_ctx in
          Env_js.update_frame cx case_ctx;
          Env_js.refine_with_pred cx reason pred xtypes;
          merge_with_last_ctx cx reason case_ctx !Env_js.changeset;

          let exception_ = ref None in
          mark_exception_handler (fun () ->
            List.iter (statement_decl cx) consequent;
            toplevels cx consequent
          ) exception_;

          Env_js.update_frame cx !fallthrough_ctx;
          Env_js.refine_with_pred cx reason not_pred xtypes;

          last_ctx := Some case_ctx;
          !exception_
        )
      ) cases
      in

      let newset = Env_js.swap_changeset (SSet.union oldset) in

      (* if there's no default clause, pretend there is and it's empty *)
      if not !default
      then (
        let default_ctx = Env_js.clone_env !fallthrough_ctx in
        let reason = mk_reason "default" loc in
        Env_js.update_frame cx default_ctx;
        merge_with_last_ctx cx reason default_ctx newset
      );

      if Abnormal.swap (Abnormal.Break None) save_break_exn
      then Env_js.havoc_env2 newset;

      (* if the default clause exits abnormally and other cases either fall
         through or exit abnormally the same way, then the switch exits
         abnormally that way *)
      if !default
      then (
        match List.hd exceptions with
        | Some (Abnormal.Break None) | None -> ()
        | Some exn ->
            if List.tl exceptions |> List.for_all (function
              | None
              | Some Abnormal.Throw
              | Some Abnormal.Return -> true
              | _ -> false
            )
            then Abnormal.raise_exn exn
      );

      Env_js.pop_env()

  | (loc, Return { Return.argument }) ->
      let reason = mk_reason "return" loc in
      let ret =
        Env_js.get_var cx (internal_name "return") reason
      in
      let t = match argument with
        | None -> void_ loc
        | Some expr -> expression cx expr
      in
      Flow_js.flow cx (t, ret);
      Env_js.clear_env reason;
      Abnormal.set Abnormal.Return

  | (loc, Throw { Throw.argument }) ->
      let reason = mk_reason "throw" loc in
      ignore (expression cx argument);
      Env_js.clear_env reason;
      Abnormal.set Abnormal.Throw

  (***************************************************************************)
  (* Try-catch-finally statements have a lot of control flow possibilities. (To
     simplify matters, a missing catch block is considered to to be block that
     throws, and a missing finally block is considered to be an empty block.)

     A try block may either

     * exit normally: in this case, it proceeds to the finally block.

     * exit abnormally: in this case, it proceeds to the catch block.

     A catch block may either:

     * exit normally: in this case, it proceeds to the finally block.

     * exit abnormally: in this case, it proceeds to the finally block and
     throws at the end of the finally block.

     A finally block may either:

     * exit normally: in this case, the try-catch-finally statement exits
     normally. (Note that to be in this case, either the try block exited
     normally, or it didn't and the catch block exited normally.)

     * exit abnormally: in this case, the try-catch-finally statement exits
     abnormally.

     Based on these possibilities, approximations for the local state at various
     points in a try-catch-finally statement can be derived.

     * The start of a catch block is reachable via anywhere in the try
     block. Thus, the local state must be conservative.

     * The start of a finally block is reachable via the end of the try block,
     or anywhere in the catch block. Thus, the local state must be conservative.

     * The end of a try-catch-finally statement is reachable via the end of the
     finally block. However, in this case we can assume that either

     ** the try block exited normally, in which case the local state at the
     start of the finally block is the same as the local state at the end of the
     try block.

     ** the catch block exited normally, in which case the local state at the
     start of the finally block is the same as the local state at the end of
     the catch block.

     Thus, a finally block should be analyzed twice, with each of the following
     assumptions for the local state at its start: (1) conservative (to model
     abnormal exits in the try or catch blocks); (2) whatever is at the end of
     the try block merged with whatever is at the end of the catch block (for
     normal exits in the try and catch blocks). *)
  (***************************************************************************)
  | (loc, Try { Try.block = (_, b); handler; guardedHandlers; finalizer }) ->
      let reason = mk_reason "try" loc in
      let oldset = Env_js.swap_changeset (fun _ -> SSet.empty) in
      let exception_try = ref None in
      let exception_catch = ref None in
      let exception_finally = ref None in

      mark_exception_handler
        (fun () -> toplevels cx b.Block.body)
        exception_try;

      (* clone end of try as start of finally *)
      let finally_ctx = Env_js.clone_env !Env_js.env in

      (match handler with
        | None ->
            (* a missing catch means that if try throws, the end of
               the try-catch-finally is unreachable *)
            exception_catch := Some Abnormal.Throw;

        | Some (_, h) ->
            (* havoc environment, since the try block may exit anywhere *)
            Env_js.havoc_env2 !Env_js.changeset;
            mark_exception_handler
              (fun () -> catch_clause cx h)
              exception_catch;

            (* merge end of catch to start of finally *)
            Env_js.merge_env cx reason
              (finally_ctx, finally_ctx, !Env_js.env) !Env_js.changeset;
      );

      assert (guardedHandlers = []); (* remove from AST *)

      (match finalizer with
        | None ->
            (* update environment to the end of try or catch; otherwise do
               nothing, so that this remains the state reached at the end of the
               try-catch-finally *)
            Env_js.update_frame cx finally_ctx

        | Some (_, { Block.body }) ->
            (* analyze twice, with different start states *)

            (* 1. havoc environment, since the catch block may exit anywhere *)
            Env_js.havoc_env2 !Env_js.changeset;
            mark_exception_handler
              (fun () -> toplevels cx body)
              exception_finally;

            (* 2. update environment to the end of try or catch *)
            Env_js.update_frame cx finally_ctx;
            ignore_exception_handler
              (fun () -> toplevels cx body);
      );

      let newset = Env_js.swap_changeset (SSet.union oldset) in
      ignore newset;

      raise_exception !exception_finally;

      (match !exception_try, !exception_catch with
      | Some Abnormal.Throw, Some Abnormal.Throw
      | Some Abnormal.Return, Some _ ->
          raise_exception !exception_try
      | Some Abnormal.Throw, Some Abnormal.Return ->
          raise_exception !exception_catch
      | _ -> ())


  (***************************************************************************)
  (* Refinements for `while` are derived by the following Hoare logic rule:

     [Pre' & c] S [Post']
     Pre' = Pre | Post'
     Post = Pre' & ~c
     ----------------------
     [Pre] while c S [Post]
  *)
  (***************************************************************************)
  | (loc, While { While.test; body }) ->
      let reason = mk_reason "while" loc in
      let save_break_exn = Abnormal.swap (Abnormal.Break None) false in
      let save_continue_exn = Abnormal.swap (Abnormal.Continue None) false in
      let ctx = !Env_js.env in
      let oldset = Env_js.swap_changeset (fun _ -> SSet.empty) in
      (* ctx = Pre *)
      (* ENV = [ctx] *)

      Env_js.widen_env cx reason;
      (* ctx = Pre', Pre' > Pre *)

      let do_ctx = Env_js.clone_env ctx in
      Env_js.update_frame cx do_ctx;
      (* do_ctx = Pre' *)
      (* ENV = [do_ctx] *)
      let _, pred, not_pred, xtypes =
        predicate_of_condition cx test in

      let body_ctx = Env_js.clone_env do_ctx in
      Env_js.update_frame cx body_ctx;
      (* body_ctx = Pre' *)
      (* ENV = [body_ctx] *)

      Env_js.refine_with_pred cx reason pred xtypes;
      (* body_ctx = Pre' & c *)

      let exception_ = ref None in
      ignore_break_continue_exception_handler
        (fun () -> statement cx body)
        None
        (save_handler exception_);
      (* body_ctx = Post' *)

      let newset = Env_js.swap_changeset (SSet.union oldset) in

      if Abnormal.swap (Abnormal.Continue None) save_continue_exn
      then Env_js.havoc_env2 newset;
      Env_js.copy_env cx reason (ctx,body_ctx) newset;
      (* Pre' > Post' *)

      Env_js.update_frame cx do_ctx;
      Env_js.refine_with_pred cx reason not_pred xtypes;
      if Abnormal.swap (Abnormal.Break None) save_break_exn
      then Env_js.havoc_env2 newset;
      (* ENV = [ctx] *)
      (* ctx = Pre' * ~c *)

      raise_exception !exception_

  (***************************************************************************)
  (* Refinements for `do-while` are derived by the following Hoare logic rule:

     [Pre'] S [Post']
     Pre' = Pre | (Post' & c)
     Post = Post' & ~c
     -------------------------
     [Pre] do S while c [Post]
  *)
  (***************************************************************************)
  | (loc, DoWhile { DoWhile.body; test }) ->
      let reason = mk_reason "do-while" loc in
      let save_break_exn = Abnormal.swap (Abnormal.Break None) false in
      let save_continue_exn = Abnormal.swap (Abnormal.Continue None) false in
      let ctx = !Env_js.env in
      let oldset = Env_js.swap_changeset (fun _ -> SSet.empty) in
      (* ctx = Pre *)
      (* ENV = [ctx] *)

      Env_js.widen_env cx reason;
      (* ctx = Pre', Pre' > Pre *)

      let body_ctx = Env_js.clone_env ctx in
      Env_js.update_frame cx body_ctx;
      (* body_ctx = Pre' *)
      (* ENV = [body_ctx] *)

      let exception_ = ref None in
      ignore_break_continue_exception_handler
        (fun () -> statement cx body)
        None
        (save_handler exception_);

      if Abnormal.swap (Abnormal.Continue None) save_continue_exn
      then Env_js.havoc_env2 !Env_js.changeset;

      let _, pred, not_pred, xtypes =
        predicate_of_condition cx test in
      (* body_ctx = Post' *)

      let done_ctx = Env_js.clone_env body_ctx in
      (* done_ctx = Post' *)

      Env_js.refine_with_pred cx reason pred xtypes;
      (* body_ctx = Post' & c *)

      let newset = Env_js.swap_changeset (SSet.union oldset) in
      Env_js.copy_env cx reason (ctx,body_ctx) newset;
      (* Pre' > Post' & c *)

      Env_js.update_frame cx done_ctx;
      Env_js.refine_with_pred cx reason not_pred xtypes;
      if Abnormal.swap (Abnormal.Break None) save_break_exn
      then Env_js.havoc_env2 newset;
      (* ENV = [done_ctx] *)
      (* done_ctx = Post' & ~c *)

      raise_exception !exception_

  (***************************************************************************)
  (* Refinements for `for` are derived by the following Hoare logic rule:

     [Pre] i [Init]
     [Pre' & c] S;u [Post']
     Pre' = Init | Post'
     Post = Pre' & ~c
     --------------------------
     [Pre] for (i;c;u) S [Post]

     NOTE: This rule is similar to that for `while`.
  *)
  (***************************************************************************)
  | (loc, For { For.init; test; update; body }) ->
      let reason = mk_reason "for" loc in
      let save_break_exn = Abnormal.swap (Abnormal.Break None) false in
      let save_continue_exn = Abnormal.swap (Abnormal.Continue None) false in
      let entries = ref SMap.empty in
      let scope = { kind = LexicalScope; entries } in
      Env_js.push_env cx scope;

      (match init with
        | None -> ()
        | Some (For.InitDeclaration (loc, decl)) ->
            variable_decl cx loc decl;
            variables cx loc decl
        | Some (For.InitExpression expr) ->
            ignore (expression cx expr)
      );

      let ctx = !Env_js.env in
      let oldset = Env_js.swap_changeset (fun _ -> SSet.empty) in
      Env_js.widen_env cx reason;

      let do_ctx = Env_js.clone_env ctx in
      Env_js.update_frame cx do_ctx;

      let _, pred, not_pred, xtypes = match test with
        | None ->
            UndefT.t, SMap.empty, SMap.empty, SMap.empty (* TODO: prune the "not" case *)
        | Some expr ->
            predicate_of_condition cx expr
      in

      let body_ctx = Env_js.clone_env do_ctx in
      Env_js.update_frame cx body_ctx;
      Env_js.refine_with_pred cx reason pred xtypes;

      ignore_exception_handler (fun () -> statement cx body);

      if Abnormal.swap (Abnormal.Continue None) save_continue_exn
      then Env_js.havoc_env2 !Env_js.changeset;

      (match update with
        | None -> ()
        | Some expr ->
            ignore (expression cx expr)
      );

      let newset = Env_js.swap_changeset (SSet.union oldset) in
      Env_js.copy_env cx reason (ctx,body_ctx) newset;

      Env_js.update_frame cx do_ctx;
      Env_js.refine_with_pred cx reason not_pred xtypes;
      if Abnormal.swap (Abnormal.Break None) save_break_exn
      then Env_js.havoc_env2 newset;

      Env_js.pop_env();


  (***************************************************************************)
  (* Refinements for `for-in` are derived by the following Hoare logic rule:

     [Pre] o [Init]
     [Pre'] S [Post']
     Pre' = Init | Post'
     Post = Pre'
     --------------------------
     [Pre] for (i in o) S [Post]
  *)
  (***************************************************************************)
  | (loc, ForIn { ForIn.left; right; body; each }) ->
      let reason = mk_reason "for-in" loc in
      let save_break_exn = Abnormal.swap (Abnormal.Break None) false in
      let save_continue_exn = Abnormal.swap (Abnormal.Continue None) false in
      let entries = ref SMap.empty in
      let scope = { kind = LexicalScope; entries } in
      Env_js.push_env cx scope;

      let t = expression cx right in
      let o = mk_object cx (mk_reason "iteration expected on object" loc) in
      Flow_js.flow cx (t, MaybeT o); (* null/undefined are allowed *)

      let ctx = !Env_js.env in
      let oldset = Env_js.swap_changeset (fun _ -> SSet.empty) in
      Env_js.widen_env cx reason;

      let body_ctx = Env_js.clone_env ctx in
      Env_js.update_frame cx body_ctx;

      let _, pred, _, xtypes = predicate_of_condition cx right in
      Env_js.refine_with_pred cx reason pred xtypes;

      (match left with
        | ForIn.LeftDeclaration (loc, decl) ->
            variable_decl cx loc decl
        | _ -> ()
      );

      (match left with
        | ForIn.LeftDeclaration (_, {
            VariableDeclaration.declarations = [
              (loc, {
                VariableDeclaration.Declarator.id =
                  (_, Ast.Pattern.Identifier (_, id));
                _;
              })
            ];
            _;
          })
        | ForIn.LeftExpression (loc, Ast.Expression.Identifier (_, id)) ->
            let name = id.Ast.Identifier.name in
            let reason = mk_reason (spf "for..in %s" name) loc in
            Env_js.set_var cx name (StrT.at loc) reason

        | _ ->
            let msg = "unexpected LHS in for...in" in
            Flow_js.add_error cx [mk_reason "" loc, msg]
      );

      ignore_exception_handler (fun () -> statement cx body);

      let newset = Env_js.swap_changeset (SSet.union oldset) in

      if Abnormal.swap (Abnormal.Continue None) save_continue_exn
      then Env_js.havoc_env2 newset;
      Env_js.copy_env cx reason (ctx,body_ctx) newset;

      Env_js.update_frame cx ctx;
      if Abnormal.swap (Abnormal.Break None) save_break_exn
      then Env_js.havoc_env2 newset

<<<<<<< HEAD
      raise_exception !exception_;

      Env_js.pop_env()
=======
  | (loc, ForOf { ForOf.left; right; body; }) ->
      let reason = mk_reason "for-of" loc in
      let save_break_exn = Abnormal.swap (Abnormal.Break None) false in
      let save_continue_exn = Abnormal.swap (Abnormal.Continue None) false in
      let t = expression cx right in
>>>>>>> 458696c5

      let element_tvar = Flow_js.mk_tvar cx reason in
      let o = Flow_js.get_builtin_typeapp
        cx
        (mk_reason "iteration expected on Iterable" loc)
        "Iterable"
        [element_tvar] in

      Flow_js.flow cx (t, o); (* null/undefined are NOT allowed *)

      let ctx = !Env_js.env in
      let oldset = Env_js.swap_changeset (fun _ -> SSet.empty) in
      Env_js.widen_env cx reason;

      let body_ctx = Env_js.clone_env ctx in
      Env_js.update_frame cx body_ctx;

      let _, pred, _, xtypes = predicate_of_condition cx right in
      Env_js.refine_with_pred cx reason pred xtypes;

      (match left with
        | ForOf.LeftDeclaration (_, {
            VariableDeclaration.declarations = [
              (loc, {
                VariableDeclaration.Declarator.id =
                  (_, Ast.Pattern.Identifier (_, id));
                _;
              })
            ];
            _;
          })
        | ForOf.LeftExpression (loc, Ast.Expression.Identifier (_, id)) ->
            let name = id.Ast.Identifier.name in
            let reason = mk_reason (spf "for..of %s" name) loc in
            Env_js.set_var cx name element_tvar reason

        | _ ->
            let msg = "unexpected LHS in for...of" in
            Flow_js.add_error cx [mk_reason "" loc, msg]
      );

      ignore_exception_handler (fun () -> statement cx body);

      let newset = Env_js.swap_changeset (SSet.union oldset) in

      if Abnormal.swap (Abnormal.Continue None) save_continue_exn
      then Env_js.havoc_env2 newset;
      Env_js.copy_env cx reason (ctx,body_ctx) newset;

      Env_js.update_frame cx ctx;
      if Abnormal.swap (Abnormal.Break None) save_break_exn
      then Env_js.havoc_env2 newset

  | (loc, Let _) ->
      (* TODO *)
      ()

  | (loc, Debugger) ->
      ()

  (* TODO: unsupported generators *)
  | (loc, FunctionDeclaration {
      FunctionDeclaration.id;
      params; defaults; rest;
      body;
      returnType;
      typeParameters;
      _
    }) ->
      let reason = mk_reason "function" loc in
      let this = Flow_js.mk_tvar cx (replace_reason "this" reason) in
      let fn_type = mk_function None cx reason typeParameters
        (params, defaults, rest) returnType body this
      in
      Hashtbl.replace cx.type_table loc fn_type;
      (match id with
      | Some(_, {Ast.Identifier.name; _ }) ->
        Env_js.set_var cx name fn_type reason
      | None -> ())

  | (loc, DeclareVariable { DeclareVariable.id; })
  | (loc, DeclareFunction { DeclareFunction.id; }) -> ()

  | (loc, VariableDeclaration decl) ->
      variables cx loc decl

  | (loc, ClassDeclaration { Class.id; body; superClass;
      typeParameters; superTypeParameters; implements }) ->
      if implements <> [] then
        let msg = "implements not supported" in
        Flow_js.add_error cx [mk_reason "" loc, msg]
      else ();
      let (nloc, name) = (
        match id with
        | Some(nloc, { Ast.Identifier.name; _ }) -> nloc, name
        | None -> loc, "<<anonymous class>>"
      ) in
      let reason = mk_reason name nloc in
      let extends = superClass, superTypeParameters in
      let cls_type = mk_class cx reason typeParameters extends body in
      Hashtbl.replace cx.type_table loc cls_type;
      Env_js.set_var cx name cls_type reason

  | (loc, DeclareClass {
      Interface.id;
      typeParameters;
      body = (_, { Ast.Type.Object.properties; indexers; callProperties });
      extends;
    })
  | (loc, InterfaceDeclaration {
      Interface.id;
      typeParameters;
      body = (_, { Ast.Type.Object.properties; indexers; callProperties });
      extends;
    }) as stmt ->
    let is_interface = match stmt with
    | (_, InterfaceDeclaration _) -> true
    | _ -> false in
    let _, { Ast.Identifier.name = iname; _ } = id in
    let reason = mk_reason iname loc in
    let typeparams, map = mk_type_param_declarations cx typeParameters in
    let sfmap, smmap, fmap, mmap = List.fold_left Ast.Type.Object.Property.(
      fun (sfmap_, smmap_, fmap_, mmap_)
        (loc, { key; value; static; _method; _ }) -> (* TODO: optional *)
        Ast.Expression.Object.Property.(match key with
        | Literal (loc, _)
        | Computed (loc, _) ->
            let msg = "illegal name" in
            Flow_js.add_error cx [Reason_js.mk_reason "" loc, msg];
            (sfmap_, smmap_, fmap_, mmap_)

        | Identifier (loc, { Ast.Identifier.name; _ }) ->
            let t = convert cx map value in
            (* check for overloads in static and instance method maps *)
            let map_ = if static then smmap_ else mmap_ in
            let t = match SMap.get name map_ with
              | None -> t
              | Some (IntersectionT (reason, ts)) ->
                  IntersectionT (reason, ts @ [t])
              | Some t0 ->
                  IntersectionT (Reason_js.mk_reason iname loc, [t; t0])
            in
            (* TODO: additionally check that the four maps are disjoint *)
            (match static, _method with
            | true, true ->  (sfmap_, SMap.add name t smmap_, fmap_, mmap_)
            | true, false -> (SMap.add name t sfmap_, smmap_, fmap_, mmap_)
            | false, true -> (sfmap_, smmap_, fmap_, SMap.add name t mmap_)
            | false, false -> (sfmap_, smmap_, SMap.add name t fmap_, mmap_)
            )
        )
    ) (SMap.empty, SMap.empty, SMap.empty, SMap.empty) properties
    in
    let fmap = Ast.Type.Object.Indexer.(match indexers with
    | [] -> fmap
    | [(_, { key; value; _; })] ->
        let keyt = convert cx map key in
        let valuet = convert cx map value in
        fmap |> SMap.add "$key" keyt |> SMap.add "$value" valuet
    (* TODO *)
    | _ -> failwith "Unimplemented: multiple indexers")
    in
    let calls = callProperties |> List.map (function
      | loc, { Ast.Type.Object.CallProperty.value = (_, ft); static; } ->
        (static, convert cx map (loc, Ast.Type.Function ft))
    ) in
    let scalls, calls = List.partition fst calls in
    let smmap = match scalls with
      | [] -> smmap
      | [_,t] -> SMap.add "$call" t smmap
      | _ -> let scalls = List.map snd scalls in
             SMap.add "$call" (IntersectionT (mk_reason iname loc,
                                              scalls)) smmap
    in
    let mmap = match calls with
      | [] -> mmap
      | [_,t] -> SMap.add "$call" t mmap
      | _ -> let calls = List.map snd calls in
             SMap.add "$call" (IntersectionT (mk_reason iname loc,
                                              calls)) mmap
    in
    let mmap = match SMap.get "constructor" mmap with
      | None ->
        let constructor_funtype =
          Flow_js.mk_functiontype2 [] (Some []) VoidT.t 0 in
        let funt = (FunT (Reason_js.mk_reason "constructor" loc,
          Flow_js.dummy_static, Flow_js.dummy_prototype, constructor_funtype))
        in
        SMap.add "constructor" funt mmap
      | Some _ ->
        mmap
    in
    let i = mk_interface cx reason typeparams map
      (sfmap, smmap, fmap, mmap) extends is_interface in
    Hashtbl.replace cx.type_table loc i;
    Env_js.set_var ~for_type:is_interface cx iname i reason

  | (loc, DeclareModule { DeclareModule.id; body; }) ->
    let name = match id with
    | DeclareModule.Identifier (_, id) -> id.Ast.Identifier.name
    | DeclareModule.Literal (_, { Ast.Literal.value = Ast.Literal.String str; _; }) ->
        str
    | _ ->
        (* The only literals that we should see as module names are strings *)
        assert false in
    let _, { Ast.Statement.Block.body = elements } = body in

    let reason = mk_reason (spf "module %s" name) loc in
    let t = Env_js.get_var_in_scope cx (internal_module_name name) reason in
    let entries = ref SMap.empty in
    let scope = { kind = VarScope; entries } in
    Env_js.push_env cx scope;

    List.iter (statement_decl cx) elements;
    toplevels cx elements;

    Env_js.pop_env();

    let exports = match SMap.get "exports" !entries with
      | Some {specific=exports;_} ->
          (* TODO: what happens when other things are also declared? *)
          exports
      | None ->
          let map = SMap.map (fun {specific=export;_} -> export) !entries in
          Flow_js.mk_object_with_map_proto cx reason map (MixedT reason)
    in
    Flow_js.unify cx (CJSExportDefaultT(reason, exports)) t
  | (loc, ExportDeclaration {
      ExportDeclaration.default;
      ExportDeclaration.declaration;
      ExportDeclaration.specifiers;
      ExportDeclaration.source;
    }) -> (
      let extract_export_info_from_decl = (function
        | loc, FunctionDeclaration({FunctionDeclaration.id=None; _;}) ->
          if default then
            [("function() {}", loc, internal_name "*default*")]
          else failwith (
            "Parser Error: Immediate exports of nameless functions can " ^
            "only exist for default exports!"
          )
        | loc, FunctionDeclaration({FunctionDeclaration.id=Some(_, id); _;}) ->
          let name = id.Ast.Identifier.name in
          [(spf "function %s() {}" name, loc, name)]
        | loc, ClassDeclaration({Class.id=None; _;}) ->
          if default then
            [("class {}", loc, internal_name "*default*")]
          else failwith (
            "Parser Error: Immediate exports of nameless classes can " ^
            "only exist for default exports"
          )
        | loc, ClassDeclaration({Class.id=Some(_, id); _;}) ->
          let name = id.Ast.Identifier.name in
          [(spf "class %s() {}" name, loc, name)]
        | _, VariableDeclaration({VariableDeclaration.declarations; _; }) ->
          let decl_to_bindings accum (loc, decl) =
            let id = snd decl.VariableDeclaration.Declarator.id in
            List.rev (extract_destructured_bindings accum id)
          in
          let bound_names = List.fold_left decl_to_bindings [] declarations in
          bound_names |> List.map (fun (loc, name) ->
            (spf "var %s" name, loc, name)
          )
        | _, TypeAlias({TypeAlias.id=(_, id); _;}) ->
          let name = id.Ast.Identifier.name in
          [(spf "type %s = ..." name, loc, name)]
        | _ -> failwith "Parser Error: Invalid export-declaration type!"
      ) in

      let export_reason_start =
        if default then "export default" else "export"
      in

      match declaration with
      | Some(ExportDeclaration.Declaration(decl)) ->
        let decl = if default then nameify_default_export_decl decl else decl in
        statement cx decl;

        let export_from_local (export_reason, loc, local_name) = (
          let reason =
            mk_reason (spf "%s %s" export_reason_start export_reason) loc
          in
          let for_type = match decl with _, TypeAlias _ -> true | _ -> false in
          let local_tvar = Env_js.var_ref ~for_type cx local_name reason in
          let exports_obj = get_module_exports cx reason in
          let relation =
            if default then
              (exports_obj, ExportDefaultT(reason, local_tvar))
            else
              (exports_obj, SetT(reason, local_name, local_tvar))
          in
          Flow_js.flow cx relation
        ) in

        (**
         * Export each declared binding. Some declarations export multiple
         * bindings, like a multi-declarator variable declaration.
         *)
        List.iter export_from_local (extract_export_info_from_decl decl)
      | Some(ExportDeclaration.Expression(expr)) ->
        if default then (
          let expr_t = expression cx expr in
          let reason =
            mk_reason (spf "%s <<expression>>" export_reason_start) loc
          in
          let exports_obj = get_module_exports cx reason in
          let relation = (exports_obj, ExportDefaultT(reason, expr_t)) in
          Flow_js.flow cx relation
        ) else failwith (
          "Parser Error: Exporting an expression is only possible for " ^
          "`export default`!"
        )
      | None ->
        if default then failwith (
          "Parser Error: Default exports must always have an associated " ^
          "declaration or expression!"
        ) else (
          match specifiers with
          (* export {foo, bar} *)
          | Some(ExportDeclaration.ExportSpecifiers(specifiers)) ->
            let export_specifier specifier = ExportDeclaration.Specifier.(
              let (reason, local_name, remote_name) = (
                match specifier with
                | loc, {id = (_, {Ast.Identifier.name=id; _;}); name=None;} ->
                  let reason = mk_reason (spf "export {%s}" id) loc in
                  (reason, id, id)
                | loc, {id=(_, {Ast.Identifier.name=id; _;});
                        name=Some(_, {Ast.Identifier.name; _;})} ->
                  let reason =
                    mk_reason (spf "export {%s as %s}" id name) loc
                  in
                  (reason, id, name)
              ) in

              (**
               * Determine if we're dealing with the `export {} from` form
               * (and if so, retrieve the ModuleNamespaceObject tvar for the
               *  source module)
               *)
              let source_module_tvar = (
                match source with
                | Some(src_loc, {
                    Ast.Literal.value = Ast.Literal.String(module_name);
                    _;
                  }) ->
                    let reason =
                      mk_reason "ModuleNamespace for export {} from" src_loc
                    in
                    Some(import_ns cx reason module_name src_loc)
                | Some(_) -> failwith (
                    "Parser Error: `export ... from` must specify a string " ^
                    "literal for the source module name!"
                  )
                | None -> None
              ) in

              let local_tvar = (
                match source_module_tvar with
                | Some(tvar) ->
                  Flow_js.mk_tvar_where cx reason (fun t ->
                    Flow_js.flow cx (tvar, GetT(reason, local_name, t))
                  )
                | None ->
                  Env_js.var_ref cx local_name reason
              ) in

              Flow_js.flow cx (
                get_module_exports cx reason,
                SetT(reason, remote_name, local_tvar)
              )
            ) in
            List.iter export_specifier specifiers

          (* export * from "Source"; *)
          | Some(ExportDeclaration.ExportBatchSpecifier(_)) ->
              let source_tvar = (
                match source with
                | Some(src_loc, {
                    Ast.Literal.value = Ast.Literal.String(module_name);
                    _;
                  }) ->
                    let reason_str =
                      spf "ModuleNamespaceObject for export * from \"%s\""
                        module_name
                    in
                    let reason = mk_reason reason_str src_loc in
                    import_ns cx reason module_name src_loc
                | Some(_)
                | None
                  -> failwith (
                    "Parser Error: `export * from` must specify a string " ^
                    "literal for the source module name!"
                  )
              ) in

              let reason = mk_reason "export * from \"%s\"" loc in
              set_module_exports cx reason source_tvar

          | None -> failwith (
              "Parser Error: Non-default export must either have associated " ^
              "declarations or a list of specifiers!"
            )
        )
    )
  | (loc, ImportDeclaration({
      ImportDeclaration.default;
      ImportDeclaration.importKind;
      ImportDeclaration.source;
      ImportDeclaration.specifier;
    })) ->
      let (source_loc, source_literal) = source in
      let module_name = (
        match source_literal.Ast.Literal.value with
        | Ast.Literal.String(value) -> value
        | _ -> failwith  (
            "Parser error: Invalid source type! Must be a string literal."
          )
      ) in
      let (import_str, isType) = (
        match importKind with
        | ImportDeclaration.ImportType -> "import type", true
        | ImportDeclaration.ImportTypeof -> "import typeof", true
        | ImportDeclaration.ImportValue -> "import", false
      ) in

      let import_reason = mk_reason
        (spf "exports of \"%s\"" module_name)
        source_loc
      in

      let module_ns_tvar = import_ns cx import_reason module_name source_loc in
      (match default with
        | Some(local_ident_loc, local_ident) ->
          let local_name = local_ident.Ast.Identifier.name in

          let reason = mk_reason
            (spf "\"default\" export of \"%s\"" module_name)
            local_ident_loc
          in
          let local_t = Flow_js.mk_tvar_where cx reason (fun t ->
            let t = if not isType then t else ImportTypeT(reason, t) in
            Flow_js.flow cx (module_ns_tvar, GetT(reason, "default", t));
          ) in

          let reason = mk_reason
            (spf "%s %s from \"%s\"" import_str local_name module_name)
            loc
          in
          let local_t_generic =
            Env_js.get_var_in_scope ~for_type:isType cx local_name reason
          in
          Flow_js.unify cx local_t local_t_generic;
        | None -> (
          match specifier with
          | Some(ImportDeclaration.Named(_, named_specifiers)) ->
            let import_specifier (specifier_loc, specifier) = (
              let (remote_ident_loc, remote_ident) =
                specifier.ImportDeclaration.NamedSpecifier.id
              in
              let remote_name = remote_ident.Ast.Identifier.name in

              let get_reason_str =
                spf "\"%s\" export of \"%s\"" remote_name module_name
              in

              let (local_name, get_reason, set_reason) = (
                match specifier.ImportDeclaration.NamedSpecifier.name with
                | Some(local_ident_loc, { Ast.Identifier.name = local_name; _; }) ->
                  let get_reason = mk_reason get_reason_str remote_ident_loc in
                  let set_reason = mk_reason
                    (spf "%s { %s as %s }" import_str remote_name local_name)
                    specifier_loc
                  in
                  (local_name, get_reason, set_reason)
                | None ->
                  let get_reason = mk_reason get_reason_str specifier_loc in
                  let set_reason = mk_reason
                    (spf "%s { %s }" import_str remote_name)
                    specifier_loc
                  in
                  (remote_name, get_reason, set_reason)
              ) in
              let local_t = Flow_js.mk_tvar_where cx get_reason (fun t ->
                let t = if not isType then t else ImportTypeT(set_reason, t) in
                Flow_js.flow cx (module_ns_tvar, GetT(get_reason, remote_name, t))
              ) in

              let local_t_generic =
                Env_js.get_var_in_scope ~for_type:isType cx local_name get_reason
              in
              Flow_js.unify cx local_t local_t_generic;
            ) in
            List.iter import_specifier named_specifiers
          | Some(ImportDeclaration.NameSpace(_, (ident_loc, local_ident))) ->
            let local_name = local_ident.Ast.Identifier.name in
            let reason = mk_reason
              (spf "%s * as %s" import_str local_name)
              ident_loc
            in
            if isType then (
              (**
               * TODO: `import type * as` really doesn't make much sense with
               *        our current CommonJS interop table. Here we support
               *        this in the same way we treat import-default as a
               *        temporary means of transitioning our old interop table
               *        to the new one. Once the transition is finished, we
               *        should make `import type * as` a hard error.
               *)
              let module_ = Module_js.imported_module cx.file module_name in
              let module_type = require cx module_ module_name source_loc in
              Env_js.set_var ~for_type:true cx local_name module_type reason
            ) else (
              Env_js.set_var cx local_name module_ns_tvar reason
            )
          | None ->
            failwith (
              "Parser error: Non-default imports must always have a " ^
              "specifier!"
            )
        )
      )
)

and save_handler mark exn = mark := Some exn

and mark_exception_handler main exception_ =
  Abnormal.exception_handler main
    (save_handler exception_)

and ignore_exception_handler main =
  Abnormal.exception_handler main (fun exn -> ())

and has_return_exception_handler main =
  let has_return = ref false in
  Abnormal.exception_handler main (function
    | Abnormal.Return
    | Abnormal.Throw -> has_return := true; ()
    | exn -> Abnormal.raise_exn exn
  );
  !has_return

and ignore_break_exception_handler main l1 =
  Abnormal.exception_handler main (function
    | Abnormal.Break l2 when l1 = l2 -> ()
    | exn -> Abnormal.raise_exn exn
  )

and ignore_break_continue_exception_handler main l1 handler =
  Abnormal.exception_handler main (function
    | (Abnormal.Break l2 | Abnormal.Continue l2) when l1 = l2 -> ()
    | exn -> handler exn
  )

and raise_and_exception exn1 exn2 = match (exn1,exn2) with
  | (Some exn, Some _) when exn1 = exn2 -> Abnormal.raise_exn exn
  | _ -> ()

and raise_exception exn_ = match exn_ with
  | Some exn -> Abnormal.raise_exn exn
  | _ -> ()

and object_ cx props = Ast.Expression.Object.(
  let spread = ref [] in
  List.fold_left (fun map -> function

    (* name = function expr *)
    | Property (loc, { Property.kind = Property.Init;
                       key = Property.Identifier (_, {
                         Ast.Identifier.name; typeAnnotation; _ });
                       value = (vloc, Ast.Expression.Function func);
                       _ }) ->
        Ast.Expression.Function.(
          let { params; defaults; rest; body;
                returnType; typeParameters; id; _ } = func
          in
          let reason = mk_reason "function" vloc in
          let this = Flow_js.mk_tvar cx (replace_reason "this" reason) in
          let ft = mk_function id cx reason typeParameters
            (params, defaults, rest) returnType body this
          in
          Hashtbl.replace cx.type_table vloc ft;
          SMap.add name ft map
        )

    (* name = non-function expr *)
    | Property (loc, { Property.kind = Property.Init;
        key =
          Property.Identifier (_, { Ast.Identifier.name; _ }) |
          Property.Literal (_, {
            Ast.Literal.value = Ast.Literal.String name;
            _;
          });
                     value = v;
                     _ }) ->
      let t = expression cx v in
      SMap.add name t map

    (* literal LHS *)
    | Property (loc, { Property.key = Property.Literal _; _ }) ->
      let msg = "non-string literal property keys not supported" in
      Flow_js.add_error cx [mk_reason "" loc, msg];
      map

    (* get/set kind *)
    | Property (loc, { Property.kind = Property.Get | Property.Set; _ }) ->
      let msg = "get/set properties not yet supported" in
      Flow_js.add_error cx [mk_reason "" loc, msg];
      map

    (* computed LHS *)
    | Property (loc, { Property.key = Property.Computed _; _ }) ->
      let msg = "computed property keys not supported" in
      Flow_js.add_error cx [mk_reason "" loc, msg];
      map

    (* spread prop *)
    | SpreadProperty (loc, { SpreadProperty.argument }) ->
      spread := (expression cx argument)::!spread;
      map

  ) SMap.empty props,
  !spread
)

and variable cx (loc, vdecl) = Ast.(
  let { Statement.VariableDeclaration.Declarator.id; init } = vdecl in
  match id with
    | (loc, Pattern.Identifier (_, { Identifier.
          name; typeAnnotation; optional
        })) ->
        let reason = mk_reason (spf "var %s" name) loc in
        (match init with
        | Some expr ->
            Env_js.set_var cx name (expression cx expr) reason
        | None ->
            if (not optional)
            then Env_js.set_var cx name (void_ loc) reason
        );
        (* Adjust state based on whether there is an annotation.

           This reveals an interesting tension between annotations and
           flow-sensitivity. Consider:

           var x:A = new B(); // B is a subclass of A
           // ^ should we have x:A or x:B after this initialization?
           x = new B();
           // ^ how about after this assignment?
           if (x instanceof B) {
           // ^ and how about after this dynamic check?
           }

           In general, it seems desirable to narrow down the type
           of a variable when possible (indeed, that's the whole point
           of flow-sensitivity) but it is unclear what to do when there
           are annotations. It might be argued that annotations override
           flow-sensitivity, but that is not very nice, because it would
           force patterns such as:

           var y = x;
           if (y instanceof B) {
           // ^ we have y:B after this dynamic check, yet x:A
           }

           Below, we do a compromise; we remain flow-sensitive in general
           but treat an annotation as if it were part of initialization.
           This seems to be a nice solution, because (e.g.) it would ban
           code such as:

           var y:string; // initialize with a string!

           as well as:

           function foo(x:B) { }
           var x:A = new B();
           foo(x);
        *)
        (match typeAnnotation with
          | None -> ()
          | Some _ ->
              let t = Env_js.get_var_in_scope cx name reason in
              Env_js.set_var cx name t reason
        )

    | loc, _ ->
        (match init with
          | Some expr ->
              let reason = mk_reason "var _" loc in
              let t_ = type_of_pattern id |> mk_type_annotation cx reason in
              let t = expression cx expr in
              Flow_js.flow cx (t, t_);
              destructuring_assignment cx t_ id
          | None ->
              ()
        )
)

and array_element cx undef_loc el = Ast.Expression.(
  match el with
  | Some (Expression e) -> expression cx e
  | Some (Spread (_, { SpreadElement.argument })) -> spread cx argument
  | None -> UndefT.at undef_loc
)

and expression_or_spread cx = Ast.Expression.(function
  | Expression e -> expression cx e
  | Spread (_, { SpreadElement.argument }) -> spread cx argument
)

and spread cx (loc, e) =
  let arr = expression cx (loc, e) in
  let reason = mk_reason "spread operand" loc in
  let tvar = Flow_js.mk_tvar cx reason in
  Flow_js.flow cx (arr, ArrT (reason, tvar, []));
  RestT tvar

and expression cx (loc, e) =
  let t = expression_ cx loc e in
  Hashtbl.replace cx.type_table loc t;
  t

and this_ cx r = Ast.Expression.(
  match Refinement.get cx (loc_of_reason r, This) r with
  | Some t -> t
  | None -> Env_js.get_var cx (internal_name "this") r
)

and super_ cx reason =
  Env_js.get_var cx (internal_name "super") reason

(* Module exports are treated differently than `exports`. The latter is a
   variable that is implicitly set to the empty object at the top of a
   module. As such, properties can be added to it throughout the module,
   corresponding to the pattern exports.foo = ... for exporting foo. As it turns
   out, module.exports is the same object. A different pattern is to reset
   module.exports at the end of the module, like module.exports = { foo: ... }
   to export foo. This makes any properties added to the exports object
   redundant. Both these patterns are modeled by storing module.exports as an
   internal variable, initially set to the empty object, doing inference on a
   module, and then flowing module.exports to exports, so that whatever its
   final value is (initial object or otherwise) is checked against the type
   declared for exports or any other use of exports. *)
and get_module_exports cx reason =
  Env_js.get_var cx (internal_name "exports") reason

and set_module_exports cx reason t =
  Env_js.set_var cx (internal_name "exports") t reason

and void_ loc =
  VoidT.at loc

and null_ loc =
  NullT.at loc

and identifier ?(for_type=false) cx name loc =
  if Type_inference_hooks_js.dispatch_id_hook cx name loc
  then AnyT.at loc
  else (
    if name = "undefined"
    then void_ loc
    else (
      let reason = mk_reason (spf "identifier %s" name) loc in
      let t = Env_js.var_ref ~for_type cx name reason in
      t
    )
  )

and expression_ cx loc e = Ast.Expression.(match e with

  | Literal lit ->
      literal cx loc lit

  | Identifier (_, { Ast.Identifier.name; _ }) -> identifier cx name loc

  | This ->
      this_ cx (mk_reason "this" loc)

  | Unary u ->
      unary cx loc u

  | Update u ->
      update cx loc u

  | Binary b ->
      binary cx loc b

  | Logical l ->
      logical cx loc l

  | TypeCast {
        TypeCast.expression = eloc, expr;
        typeAnnotation } ->
      let r = mk_reason "typecast" loc in
      let t = mk_type_annotation cx r (Some typeAnnotation) in
      Hashtbl.replace cx.type_table loc t;
      let infer_t = expression_ cx eloc expr in
      Flow_js.flow cx (infer_t, t);
      t

  | Member {
      Member._object;
      property = Member.PropertyExpression index;
      _
    } ->
      let reason = mk_reason "access of computed property/element" loc in
      let tobj = expression cx _object in
      let tind = expression cx index in
      Flow_js.mk_tvar_where cx reason (fun t ->
        Flow_js.flow cx (tobj, GetElemT(reason, tind, t))
      )

  | Member {
      Member._object = _, Identifier (_,
        { Ast.Identifier.name = "module"; _ });
      property = Member.PropertyIdentifier (_,
        { Ast.Identifier.name = "exports"; _ });
      _
    } ->
      let reason = mk_reason "module.exports" loc in
      get_module_exports cx reason

  | Member {
      Member._object = _, Identifier (_,
        { Ast.Identifier.name = "ReactGraphQL" | "ReactGraphQLLegacy"; _ });
      property = Member.PropertyIdentifier (_,
        { Ast.Identifier.name = "Mixin"; _ });
      _
    } ->
      let reason = mk_reason "ReactGraphQLMixin" loc in
      Flow_js.get_builtin cx "ReactGraphQLMixin" reason

  | Member {
      Member._object = _, Identifier (_,
        { Ast.Identifier.name = "super"; _ });
      property = Member.PropertyIdentifier (ploc,
        { Ast.Identifier.name; _ });
      _
    } ->
      let reason = mk_reason (spf "property %s" name) ploc in
      (match Refinement.get cx (loc, e) reason with
      | Some t -> t
      | None ->
        let super = super_ cx reason in
        if Type_inference_hooks_js.dispatch_member_hook cx name ploc super
        then AnyT.at ploc
        else (
          Flow_js.mk_tvar_where cx reason (fun tvar ->
            Flow_js.flow cx (super, GetT(reason, name, tvar)))
        )
      )

  | Member {
      Member._object;
      property = Member.PropertyIdentifier (ploc, { Ast.Identifier.name; _ });
      _
    } -> (
      let reason = mk_reason (spf "property %s" name) loc in
      match Refinement.get cx (loc, e) reason with
      | Some t -> t
      | None ->
        let tobj = expression cx _object in
        if Type_inference_hooks_js.dispatch_member_hook cx name ploc tobj
        then AnyT.at ploc
        else (
          Flow_js.mk_tvar_where cx reason (fun t ->
            Flow_js.flow cx (tobj, GetT (reason, name, t)))
        )
      )

  | Object { Object.properties } ->
    let reason = mk_reason "object literal" loc in
    let map, spread = object_ cx properties in
    let sealed = (spread = [] && not (SMap.is_empty map)) in
    extended_object cx reason ~sealed map spread

  | Array { Array.elements } -> (
    let reason = mk_reason "array literal" loc in
    let element_reason = mk_reason "array element" loc in
    match elements with
    | [] ->
        (* empty array, analogous to object with implicit properties *)
        let elemt = Flow_js.mk_tvar cx element_reason in
        ArrT (prefix_reason "empty " reason, elemt, [])
    | elems ->
        (* tup is true if no spreads *)
        (* tset is set of distinct (mod reason) elem types *)
        (* tlist is reverse list of element types if tup, else [] *)
        let tup, tset, tlist = List.fold_left (fun (tup, tset, tlist) elem ->
          let tup, elemt = match elem with
          | Some (Expression e) ->
              tup, expression cx e
          | Some (Spread (_, { SpreadElement.argument })) ->
              false, spread cx argument
          | None ->
              tup, UndefT.at loc
          in
          let elemt = if tup then elemt else summarize cx elemt in
          tup,
          TypeExSet.add elemt tset,
          if tup then elemt :: tlist else []
        ) (true, TypeExSet.empty, []) elems
        in
        (* composite elem type is union *)
        let elemt = match TypeExSet.elements tset with
        | [t] -> t
        | list -> UnionT (element_reason, list)
        in
        ArrT (reason, elemt, List.rev tlist)
    )

  | Call {
      Call.callee = _, Identifier (_, {
        Ast.Identifier.name = "require";
        _
      });
      arguments
    } -> (
      match arguments with
      | [ Expression (_, Literal {
          Ast.Literal.value = Ast.Literal.String module_name; _;
        }) ] ->
        let m = Module_js.imported_module cx.file module_name in
        require cx m module_name loc
      | _ ->
        (*
        let msg = "require(...) supported only on strings" in
        Flow_js.add_error cx [mk_reason "" loc, msg];
        *)
        AnyT.at loc
    )

  | Call {
      Call.callee = _, Identifier (_, {
        Ast.Identifier.name = "requireLazy";
        _
      });
      arguments
    } -> (
      match arguments with
      | [Expression(_, Array({Array.elements;})); Expression(callback_expr);] ->
        (**
         * From a static perspective (and as long as side-effects aren't
         * considered in Flow), a requireLazy call can be viewed as an immediate
         * call to require() for each of the modules, and then an immediate call
         * to the requireLazy() callback with the results of each of the prior
         * calls to require().
         *
         * TODO: requireLazy() is FB-specific. Let's find a way to either
         *       generalize or toggle this only for the FB environment.
         *)

        let element_to_module_tvar tvars = (function
          | Some(Expression(_, Literal({
              Ast.Literal.value = Ast.Literal.String module_name;
              _;
            }))) ->
              let m = Module_js.imported_module cx.file module_name in
              let module_tvar = require cx m module_name loc in
              module_tvar::tvars
          | _ ->
              let msg =
                "The first arg to requireLazy() must be a literal array of " ^
                "string literals!"
              in
              Flow_js.add_error cx [mk_reason "" loc, msg];
              tvars
        ) in
        let module_tvars = List.fold_left element_to_module_tvar [] elements in
        let module_tvars = List.rev module_tvars in

        let callback_expr_t = expression cx callback_expr in
        let reason = mk_reason "requireLazy() callback" loc in
        let _ = func_call cx reason callback_expr_t module_tvars in

        let null = null_ loc in
        let reason = reason_of_t null in
        UnionT(reason, [null; Flow_js.mk_tvar cx reason])

      | _ ->
        let msg =
          "The first arg to requireLazy() must be a literal array of " ^
          "string literals!"
        in
        Flow_js.add_error cx [mk_reason "" loc, msg];

        AnyT.at loc
    )

  | New {
      New.callee = _, Identifier (_, { Ast.Identifier.name = "Function"; _ });
      arguments
    } -> (
      let argts = List.map (expression_or_spread cx) arguments in
      List.iter (fun t ->
        Flow_js.flow cx (t, StrT.at loc)
      ) argts;
      let reason = mk_reason "new Function(..)" loc in
      FunT (reason, Flow_js.dummy_static, Flow_js.dummy_prototype,
        Flow_js.mk_functiontype [] (Some []) (MixedT reason))
    )

  | New {
      New.callee = _, Identifier (_, { Ast.Identifier.name = "Array"; _ });
      arguments
    } -> (
      let argts = List.map (expression_or_spread cx) arguments in
      (match argts with
      | [argt] ->
        let reason = mk_reason "new Array(..)" loc in
        Flow_js.flow cx
          (argt, NumT (replace_reason "array length" reason, None));
        let element_reason = replace_reason "array element" reason in
        let t = Flow_js.mk_tvar cx element_reason in
        ArrT (reason, t, [])
      | _ ->
        let msg = "Use array literal instead of new Array(..)" in
        Flow_js.add_error cx [mk_reason "" loc, msg];
        UndefT.at loc
      )
    )

  | New { New.callee; arguments } ->
      let class_ = expression cx callee in
      let argts = List.map (expression_or_spread cx) arguments in
      new_call cx loc class_ argts

  | Call {
      Call.callee = _, Member {
        Member._object = _, Identifier (_,
          { Ast.Identifier.name = "Object"; _ });
        property = Member.PropertyIdentifier (_,
          { Ast.Identifier.name; _ });
        _
      };
      arguments
    } ->
      static_method_call_Object cx loc name arguments

  | Call {
      Call.callee = _, Member {
        Member._object = _, Identifier (_,
          { Ast.Identifier.name = "React"; _ });
        property = Member.PropertyIdentifier (_,
          { Ast.Identifier.name = "createClass"; _ });
        _
      };
      arguments = [ Expression (_, Object { Object.properties = class_props }) ]
    } ->
      react_create_class cx loc class_props

  | Call {
      Call.callee = _, Member {
        Member._object = _, Identifier (_,
          { Ast.Identifier.name = "super"; _ });
        property = Member.PropertyIdentifier (ploc,
          { Ast.Identifier.name; _ });
        _
      };
      arguments
    } ->
      let argts = List.map (expression_or_spread cx) arguments in
      let reason = mk_reason (spf "super.%s(...)" name) loc in
      let super = super_ cx reason in
      Type_inference_hooks_js.dispatch_call_hook cx name ploc super;
      Flow_js.mk_tvar_where cx reason (fun t ->
        Flow_js.flow cx (super,
          MethodT (reason, name, super, argts, t, 0));
      )

  | Call {
      Call.callee = (_, Member {
        Member._object;
        property = Member.PropertyIdentifier (ploc,
          { Ast.Identifier.name; _ });
        _
      }) as callee;
      arguments
    } ->
      (* method call *)
      let argts = List.map (expression_or_spread cx) arguments in
      let reason = mk_reason (spf "call of method %s" name) loc in
      let ot = expression cx _object in
      Type_inference_hooks_js.dispatch_call_hook cx name ploc ot;
      (match Refinement.get cx callee reason with
      | Some f ->
          (* note: the current state of affairs is that we understand
             member expressions as having refined types, rather than
             understanding receiver objects as carrying refined properties.
             generalizing this properly is a todo, and will deliver goodness.
             meanwhile, here we must hijack the property selection normally
             performed by the flow algorithm itself. *)
          Env_js.havoc_heap_refinements ();
          Flow_js.mk_tvar_where cx reason (fun t ->
            let frame = Env_js.peek_frame () in
            let app = Flow_js.mk_methodtype2 ot argts None t frame in
            Flow_js.flow cx (f, CallT (reason, app));
          )
      | None ->
          Env_js.havoc_heap_refinements ();
          Flow_js.mk_tvar_where cx reason (fun t ->
            Flow_js.flow cx
              (ot, MethodT(reason, name, ot, argts, t, Env_js.peek_frame ()))
          )
      )

  | Call {
      Call.callee = _, Identifier (_, { Ast.Identifier.name = "super"; _ });
      arguments
    } ->
      let argts = List.map (expression_or_spread cx) arguments in
      let reason = mk_reason "super(...)" loc in
      let super = super_ cx reason in
      let t = VoidT reason in
      Flow_js.flow cx
        (super, MethodT(reason, "constructor", super, argts, t, 0));
      t

  (******************************************)
  (* See ~/www/static_upstream/core/ *)

  | Call {
      Call.callee = _, Identifier (_,
        { Ast.Identifier.name = "invariant"; _ });
      arguments
    } ->
      (* TODO: require *)
      let reason = mk_reason "invariant" loc in
      (match arguments with
      | (Expression (_, Literal {
          Ast.Literal.value = Ast.Literal.Boolean false; _;
        }))::arguments ->
        (* invariant(false, ...) is treated like a throw *)
        ignore (List.map (expression_or_spread cx) arguments);
        Env_js.clear_env reason;
        Abnormal.set Abnormal.Throw
      | (Expression cond)::arguments ->
        ignore (List.map (expression_or_spread cx) arguments);
        let _, pred, not_pred, xtypes = predicate_of_condition cx cond in
        Env_js.refine_with_pred cx reason pred xtypes
      | _ ->
        let msg = "unsupported arguments in call to invariant()" in
        Flow_js.add_error cx [mk_reason "" loc, msg]
      );
      void_ loc

  | Call {
      Call.callee = _, Identifier (_,
        { Ast.Identifier.name = "copyProperties"; _ });
      arguments
    } ->
      (* TODO: require *)
      let argts = List.map (expression_or_spread cx) arguments in
      let reason = mk_reason "object extension" loc in
      chain_objects cx reason (List.hd argts) (List.tl argts)

  | Call {
      Call.callee = _, Identifier (_,
        { Ast.Identifier.name = "mergeInto"; _ });
      arguments
    } ->
      (* TODO: require *)
      let argts = List.map (expression_or_spread cx) arguments in
      let reason = mk_reason "object extension" loc in
      ignore (chain_objects cx reason (List.hd argts) (List.tl argts));
      void_ loc

  | Call {
      Call.callee = _, Identifier (_,
        { Ast.Identifier.name = "mergeDeepInto"; _ });
      arguments
    } ->
      (* TODO: require *)
      let argts = List.map (expression_or_spread cx) arguments in
      ignore argts; (* TODO *)
      void_ loc

  | Call {
      Call.callee = _, Identifier (_, { Ast.Identifier.name = "merge"; _ });
      arguments
    }
      (* TODO: require *)
  | Call {
      Call.callee = _, Identifier (_,
        { Ast.Identifier.name = "mergeObjects"; _ });
      arguments
    } ->
      (* TODO: require *)
      let argts = List.map (expression_or_spread cx) arguments in
      let reason = mk_reason "object" loc in
      spread_objects cx reason argts

  | Call {
      Call.callee = _, Identifier (_, { Ast.Identifier.name = "mixin"; _ });
      arguments
    } ->
      (* TODO: require *)
      let argts = List.map (expression_or_spread cx) arguments in
      let reason = mk_reason "object" loc in
      ClassT (spread_objects cx reason argts)

  | Call {
      Call.callee = _, Identifier (_,
        { Ast.Identifier.name = "classWithMixins"; _ });
      arguments
    } ->
      (* TODO: require *)
      (* TODO: This needs to be fixed. *)
      let argts = List.map (expression_or_spread cx) arguments in
      Flow_js.mk_tvar_where cx (mk_reason "class" loc) (fun t ->
        List.iter (fun argt -> Flow_js.flow cx (argt, t)) argts
      )

  | Call { Call.callee; arguments } ->
      let f = expression cx callee in
      let reason = mk_reason "function call" loc in
      let argts = List.map (expression_or_spread cx) arguments in
      func_call cx reason f argts

  | Conditional { Conditional.test; consequent; alternate } ->
      let reason = mk_reason "conditional" loc in
      let _, pred, not_pred, xtypes = predicate_of_condition cx test in
      let ctx = !Env_js.env in
      let oldset = Env_js.swap_changeset (fun _ -> SSet.empty) in

      let then_ctx = Env_js.clone_env ctx in
      Env_js.update_frame cx then_ctx;
      Env_js.refine_with_pred cx reason pred xtypes;
      let t1 = expression cx consequent in

      let else_ctx = Env_js.clone_env ctx in
      Env_js.update_frame cx else_ctx;
      Env_js.refine_with_pred cx reason not_pred xtypes;
      let t2 = expression cx alternate in

      let newset = Env_js.swap_changeset (SSet.union oldset) in
      Env_js.merge_env cx reason (ctx, then_ctx, else_ctx) newset;
      Env_js.update_frame cx ctx;
      (* TODO call pos_of_predicate on some pred? t1 is wrong but hopefully close *)
      Flow_js.mk_tvar_where cx reason (fun t ->
        Flow_js.flow cx (t1, t);
        Flow_js.flow cx (t2, t);
      )

  | Assignment { Assignment.operator; left; right } ->
      assignment cx loc (left, operator, right)

  | Sequence { Sequence.expressions } ->
      List.fold_left (fun t e -> expression cx e) (void_ loc) expressions

  | Function {
      Function.id;
      params; defaults; rest;
      body;
      returnType;
      typeParameters;
      _
    } ->
      let reason = mk_reason "function" loc in
      let this = Flow_js.mk_tvar cx (replace_reason "this" reason) in
      mk_function id cx reason
        typeParameters (params, defaults, rest) returnType body this

  (* TODO: unsupported generators *)
  | ArrowFunction {
      ArrowFunction.id;
      params; defaults; rest;
      body;
      returnType;
      typeParameters;
      _
    } ->
      let reason = mk_reason "arrow function" loc in
      let this = this_ cx reason in
      mk_function id cx reason
        typeParameters (params, defaults, rest) returnType body this

  | TaggedTemplate {
      TaggedTemplate.tag = _, Identifier (_,
        { Ast.Identifier.name = "query"; _ });
      quasi = _, { TemplateLiteral.quasis; expressions }
    } ->
    List.iter (fun e -> ignore (expression cx e)) expressions;
    (*parse_graphql cx encaps;*)
    void_ loc

  | TaggedTemplate {
      TaggedTemplate.tag;
      quasi = _, { TemplateLiteral.quasis; expressions }
    } ->
      List.iter (fun e -> ignore (expression cx e)) expressions;
      let t = expression cx tag in
      let reason = mk_reason "encaps tag" loc in
      let reason_array = replace_reason "array" reason in
      let ft = Flow_js.mk_functiontype
        [ ArrT (reason_array, StrT.why reason, []);
          RestT (AnyT.why reason) ]
        None (* TODO: ? *)
        (StrT.why reason)
      in
      Flow_js.flow cx (t, CallT (reason, ft));
      StrT.at loc

  | TemplateLiteral {
      TemplateLiteral.quasis;
      expressions
    } ->
      List.iter (fun e -> ignore (expression cx e)) expressions;
      StrT.at loc

  | JSXElement e ->
      jsx cx e

  (* TODO *)
  | Yield _
  | Comprehension _
  | Generator _
  | Let _
  | Class _ ->
    Flow_js.add_error cx [mk_reason "" loc, "not (sup)ported"];
    UndefT.at loc
)

(* We assume that constructor functions return void
   and constructions return objects.
   TODO: This assumption does not always hold.
   If construction functions return non-void values (e.g., functions),
   then those values are returned by constructions.
*)
and new_call cx tok class_ argts =
  let reason = mk_reason "constructor call" tok in
  Flow_js.mk_tvar_where cx reason (fun t ->
    Flow_js.flow cx (class_, ConstructorT (reason, argts, t));
  )

and func_call cx reason func_t argts =
  Env_js.havoc_heap_refinements ();
  Flow_js.mk_tvar_where cx reason (fun t ->
    let app =
      Flow_js.mk_functiontype2 argts None t (Env_js.peek_frame ())
    in
    Flow_js.flow cx (func_t, CallT(reason, app))
  )

and reflective s =
  (* could be stricter *)
  List.mem s [
    "propertyIsEnumerable";
    "length";
    "isPrototypeOf";
    "hasOwnProperty";
    "constructor";
    "valueOf";
    "toString";
    "toLocaleString";
  ]

and non_identifier s =
  (* should be stricter *)
  Str.string_match (Str.regexp ".* ") s 0

and literal cx loc lit = Ast.Literal.(match lit.value with
  | String s ->
    let lit =
      if reflective s || non_identifier s
      then None
      else Some s
    in
      StrT (mk_reason "string" loc, lit)

  | Boolean b ->
      BoolT (mk_reason "boolean" loc, Some b)

  | Null ->
      let null = null_ loc in
      let reason = reason_of_t null in
      UnionT (reason, [null; Flow_js.mk_tvar cx reason])

  | Number f ->
      NumT (mk_reason "number" loc, Some lit.raw)

  | RegExp rx ->
      Flow_js.get_builtin_type cx (mk_reason "regexp" loc) "RegExp"
)

and unary cx loc = Ast.Expression.Unary.(function
  | { operator = Not; argument; _ } ->
      ignore (expression cx argument);
      BoolT.at loc

  | { operator = Plus; argument; _ } ->
      ignore (expression cx argument);
      AnyT.at loc

  | { operator = Minus; argument; _ }
  | { operator = BitNot; argument; _ } ->
      let t = NumT.at loc in
      Flow_js.flow cx (expression cx argument, t);
      t

  | { operator = Typeof; argument; _ } ->
      ignore (expression cx argument);
      StrT.at loc

  | { operator = Void; argument; _ } ->
      ignore (expression cx argument);
      void_ loc

  | { operator = Delete; argument; _ } ->
      ignore (expression cx argument);
      BoolT.at loc
)

and update cx loc = Ast.Expression.Update.(function
  | { operator; argument; _ } ->
      let t = NumT.at loc in
      Flow_js.flow cx (expression cx argument, t);
      t
)

(* TODO verify that these cases are properly covered
   by the new parser:

  | ((U_new,tok),e) ->
      let class_ = expression cx e in
      new_call cx tok class_ []

  | ((U_spread,tok),e) ->
      (* TODO: tuples *)
      let arr = expression cx e in
      let reason_array_arg = mk_reason ("array argument of operator") tok in
      let tvar = Flow_js.mk_tvar cx reason_array_arg in
      Flow_js.flow cx (arr, ArrT (reason_array_arg,tvar,[]));
      RestT(tvar)
*)


and binary cx loc = Ast.Expression.Binary.(function
  | { operator = Equal; left; right }
  | { operator = NotEqual; left; right } ->
      let reason = mk_reason "non-strict equality comparison" loc in
      let t1 = expression cx left in
      let t2 = expression cx right in
      Flow_js.flow cx (t1, EqT (reason,t2));
      BoolT.at loc

  | { operator = StrictEqual; left; right }
  | { operator = StrictNotEqual; left; right }
  | { operator = In; left; right }
  | { operator = Instanceof; left; right } ->
      ignore (expression cx left);
      ignore (expression cx right);
      BoolT.at loc

  | { operator = LessThan; left; right }
  | { operator = LessThanEqual; left; right }
  | { operator = GreaterThan; left; right }
  | { operator = GreaterThanEqual; left; right } ->
      let reason = mk_reason "relational comparison" loc in
      let t1 = expression cx left in
      let t2 = expression cx right in
      Flow_js.flow cx (t1, ComparatorT (reason,t2));
      BoolT.at loc

  | { operator = LShift; left; right }
  | { operator = RShift; left; right }
  | { operator = RShift3; left; right }
  | { operator = Minus; left; right }
  | { operator = Mult; left; right }
  | { operator = Div; left; right }
  | { operator = Mod; left; right }
  | { operator = BitOr; left; right }
  | { operator = Xor; left; right }
  | { operator = BitAnd; left; right } ->
      let t = NumT.at loc in
      Flow_js.flow cx (expression cx left, t);
      Flow_js.flow cx (expression cx right, t);
      t

  | { operator = Plus; left; right } ->
      let reason = mk_reason "add" loc in
      let t1 = expression cx left in
      let t2 = expression cx right in
      Flow_js.mk_tvar_where cx reason (fun t ->
        Flow_js.flow cx (t1, AdderT (reason, t2, t));
      )
)

and logical cx loc = Ast.Expression.Logical.(function
  | { operator = Or; left; right } ->
      let t1, _, not_map, xtypes = predicate_of_condition cx left in
      let reason = mk_reason "||" loc in
      let t2 = Env_js.refine_env cx reason not_map xtypes
        (fun () -> expression cx right)
      in
      Flow_js.mk_tvar_where cx reason (fun t ->
        Flow_js.flow cx (t1, OrT (reason, t2, t));
      )

  | { operator = And; left; right } ->
      let t1, map, _, xtypes = predicate_of_condition cx left in
      let reason = mk_reason "&&" loc in
      let t2 = Env_js.refine_env cx reason map xtypes
        (fun () -> expression cx right)
      in
      Flow_js.mk_tvar_where cx reason (fun t ->
        Flow_js.flow cx (t1, AndT (reason, t2, t));
      )
)

and assignment_lhs cx = Ast.Pattern.(function
  | loc, Object _
  | loc, Array _ ->
      error_destructuring cx loc;
      AnyT.at loc

  | loc, Identifier i ->
      expression cx (loc, Ast.Expression.Identifier i)

  | _, Expression ((_, Ast.Expression.Member _) as m) ->
      expression cx m

  (* parser will error before we get here *)
  | _ -> assert false
)

and assignment cx loc = Ast.Expression.(function

  | (r, Assignment.Assign, e) ->
      let t = expression cx e in
      (match r with
        | _, Ast.Pattern.Expression (_, Member {
            Member._object = _, Ast.Expression.Identifier (_,
              { Ast.Identifier.name = "module"; _ });
            property = Member.PropertyIdentifier (_,
              { Ast.Identifier.name = "exports"; _ });
            _
          }) ->
            let reason = mk_reason "assignment of module.exports" loc in
            set_module_exports cx reason (CJSExportDefaultT(reason, t));

        | _, Ast.Pattern.Expression (_, Member {
            Member._object = _, Identifier (_,
              { Ast.Identifier.name = "super"; _ });
            property = Member.PropertyIdentifier (_,
              { Ast.Identifier.name; _ });
            _
          }) ->
            let reason = mk_reason
              (spf "assignment of property %s" name) loc in
            let super = super_ cx reason in
            Flow_js.flow cx (super, SetT(reason, name, t))

        | _, Ast.Pattern.Expression (_, Member {
            Member._object;
            property = Member.PropertyIdentifier (ploc,
              { Ast.Identifier.name; _ });
            _
          }) ->
            let reason = mk_reason
              (spf "assignment of property %s" name) loc in
            let o = expression cx _object in
            if Type_inference_hooks_js.dispatch_member_hook cx name ploc o
            then ()
            else (
              Env_js.havoc_heap_refinements ();
              Flow_js.flow cx (o, SetT (reason, name, t))
            )

        | _, Ast.Pattern.Expression (_, Member {
            Member._object;
            property = Member.PropertyExpression index;
            _
          }) ->
            let reason = mk_reason "assignment of computed property/element" loc in
            let a = expression cx _object in
            let i = expression cx index in
            Flow_js.flow cx (a, SetElemT (reason, i, t))

        | _ ->
            destructuring_assignment cx t r
      );
      t

  | (r, Assignment.PlusAssign, e) ->
      let reason = mk_reason "+=" loc in
      let rt = assignment_lhs cx r in
      let et = expression cx e in
      let t = Flow_js.mk_tvar cx reason in
      Flow_js.flow cx (rt, AdderT (reason, et, t));
      Flow_js.flow cx (et, AdderT (reason, rt, t));
      Flow_js.flow cx (t, rt);
      rt

  | (r, Assignment.MinusAssign, e)
  | (r, Assignment.MultAssign, e)
  | (r, Assignment.DivAssign, e)
  | (r, Assignment.ModAssign, e)
  | (r, Assignment.LShiftAssign, e)
  | (r, Assignment.RShiftAssign, e)
  | (r, Assignment.RShift3Assign, e)
  | (r, Assignment.BitOrAssign, e)
  | (r, Assignment.BitXorAssign, e)
  | (r, Assignment.BitAndAssign, e)
    ->
      let t = NumT.at loc in
      let rt = assignment_lhs cx r in
      let et = expression cx e in
      Flow_js.flow cx (rt, t);
      Flow_js.flow cx (et, t);
      Flow_js.flow cx (t, rt);
      rt
)

(* Object assignment patterns. In the `copyProperties` model (chain_objects), an
   existing object receives properties from other objects. This pattern suffers
   from "races" in the type checker, since the object supposed to receive
   properties is available even when the other objects supplying the properties
   are not yet available. In the `mergeProperties` model (spread_objects), a new
   object receives properties from other objects and is returned, but the new
   object is made available only when the properties have actually been
   received. Similarly, clone_object makes the receiving object available only
   when the properties have actually been received. These patterns are useful
   when merging properties across modules, e.g., and should eventually replace
   other patterns wherever they are potentially racy. *)

and spread_objects cx reason those =
  chain_objects cx reason (mk_object cx reason) those

and extended_object cx reason ~sealed map spread =
  let o =
    Flow_js.mk_object_with_map_proto cx reason ~sealed map (MixedT reason)
  in
  chain_objects cx reason o spread

and clone_object_with_excludes cx reason this that excludes =
  Flow_js.mk_tvar_where cx reason (fun tvar ->
    Flow_js.flow cx (
      this,
      ObjAssignT(reason, that, ObjRestT(reason, excludes, tvar), [], true)
    )
  )

and clone_object cx reason this that =
  clone_object_with_excludes cx reason this that []

and chain_objects cx reason this those =
  let result = ref this in
  List.iter (fun that ->
    result := Flow_js.mk_tvar_where cx reason (fun t ->
      Flow_js.flow cx (!result, ObjAssignT(reason, that, t, [], true));
    )
  ) those;
  !result

and react_ignored_attributes = [ "key"; "ref"; ]

and react_ignore_attribute aname =
  List.mem aname react_ignored_attributes

and jsx cx = Ast.JSX.(function { openingElement; closingElement; children } ->
  jsx_title cx openingElement (List.map (jsx_body cx) children)
)

and jsx_title cx openingElement children = Ast.JSX.(
  let eloc, { Opening.name; attributes; _ } = openingElement in
  match name with

  | Identifier (_, { Identifier.name }) when name = String.capitalize name ->
      let reason = mk_reason (spf "React element: %s" name) eloc in
      let c = Env_js.get_var cx name reason in
      let map = ref SMap.empty in
      let spread = ref None in
      attributes |> List.iter (function
        | Opening.Attribute (aloc, { Attribute.
              name = Attribute.Identifier (_, { Identifier.name = aname });
              value
            }) ->
            let atype = (match value with
              | Some (Attribute.Literal (loc, lit)) ->
                  literal cx loc lit
              | Some (Attribute.ExpressionContainer (_, {
                  ExpressionContainer.expression = Some (loc, e)
                })) ->
                  expression cx (loc, e)
              | _ ->
                  (* empty or nonexistent attribute values *)
                  UndefT.at aloc
            ) in

            if not (react_ignore_attribute aname)
            then map := !map |> SMap.add aname atype

        | Opening.Attribute _ ->
            () (* TODO: attributes with namespaced names *)

        | Opening.SpreadAttribute (aloc, { SpreadAttribute.argument }) ->
            let ex_t = expression cx argument in
            spread := Some (ex_t)
      );

      let reason_props = prefix_reason "props of " reason in
      let o = Flow_js.mk_object_with_map_proto cx reason_props
        !map (MixedT reason_props)
      in
      let o = match !spread with
        | None -> o
        | Some ex_t ->
            let reason_prop = prefix_reason "spread of " (reason_of_t ex_t) in
            clone_object_with_excludes cx reason_prop o ex_t react_ignored_attributes
      in
      (* TODO: children *)
      let react = require cx "react" "react" eloc in
      Flow_js.mk_tvar_where cx reason (fun tvar ->
        Flow_js.flow cx (
          react,
          MethodT(reason, "createElement", react, [c;o], tvar, 0)
        );
      )

  | Identifier (_, { Identifier.name }) ->
      attributes |> List.iter (function
        | Opening.Attribute (aloc, { Attribute.
              name = Attribute.Identifier (_, { Identifier.name = aname });
              value
            }) ->
            ignore (match value with
              | Some (Attribute.Literal (loc, lit)) ->
                  literal cx loc lit
              | Some (Attribute.ExpressionContainer (_, {
                  ExpressionContainer.expression = Some (loc, e)
                })) ->
                  expression cx (loc, e)
              | _ ->
                  (* empty or nonexistent attribute values *)
                  UndefT.at aloc
            )

        | Opening.Attribute _ ->
            () (* TODO: attributes with namespaced names *)

        | Opening.SpreadAttribute (aloc, { SpreadAttribute.argument }) ->
            () (* TODO: spread attributes *)
      );

      AnyT.t

  | _ ->
      (* TODO? covers namespaced names, member expressions as element names *)
      AnyT.at eloc
)

and jsx_body cx = Ast.JSX.(function
  | loc, Element e -> jsx cx e
  | loc, ExpressionContainer ec -> (
      let { ExpressionContainer.expression = ex } = ec in
      match ex with
        | Some (loc, e) -> expression cx (loc, e)
        | None -> UndefT (mk_reason "empty jsx body" loc)
    )
  | loc, Text s -> StrT.at loc
)

(* Native support for React.PropTypes validation functions, which are
   interpreted as type annotations for React props. This strategy is reasonable
   because the validation functions enforce types at run time (during
   development), and we can always insist on them because they are turned off in
   production. *)

and mk_proptype cx = Ast.Expression.(function
  | vloc, Member { Member.
      property = Member.PropertyIdentifier
        (_, {Ast.Identifier.name = "isRequired"; _ });
      _object = e;
      _
    } ->
      mk_proptype cx e

  | vloc, Member { Member.
      property = Member.PropertyIdentifier
        (_, {Ast.Identifier.name = "number"; _ });
      _
    } ->
      NumT.at vloc

  | vloc, Member { Member.
      property = Member.PropertyIdentifier
        (_, {Ast.Identifier.name = "string"; _ });
      _
    } ->
      StrT.at vloc

  | vloc, Member { Member.
      property = Member.PropertyIdentifier
        (_, {Ast.Identifier.name = "bool"; _ });
      _
    } ->
      BoolT.at vloc

  | vloc, Member { Member.
      property = Member.PropertyIdentifier
        (_, {Ast.Identifier.name = "array"; _ });
      _
    } ->
      ArrT (mk_reason "array" vloc, AnyT.at vloc, [])

  | vloc, Member { Member.
      property = Member.PropertyIdentifier
        (_, {Ast.Identifier.name = "func"; _ });
      _
    } ->
      AnyFunT (mk_reason "func" vloc)

  | vloc, Member { Member.
      property = Member.PropertyIdentifier
        (_, {Ast.Identifier.name = "object"; _ });
      _
    } ->
      AnyObjT (mk_reason "object" vloc)

  | vloc, Member { Member.
      property = Member.PropertyIdentifier
        (_, {Ast.Identifier.name = "node"; _ });
      _
    } ->
      AnyT.at vloc (* TODO *)

  | vloc, Member { Member.
      property = Member.PropertyIdentifier
        (_, {Ast.Identifier.name = "element"; _ });
      _
    } ->
      AnyT.at vloc (* TODO *)

  | vloc, Call { Call.
      callee = _, Member { Member.
         property = Member.PropertyIdentifier
          (_, {Ast.Identifier.name = "arrayOf"; _ });
         _
      };
      arguments = [Expression e];
    } ->
      ArrT (mk_reason "arrayOf" vloc, mk_proptype cx e, [])

  | vloc, Call { Call.
      callee = _, Member { Member.
         property = Member.PropertyIdentifier
          (_, {Ast.Identifier.name = "instanceOf"; _ });
         _
      };
      arguments = [Expression e];
    } ->
      Flow_js.mk_instance cx (mk_reason "instanceOf" vloc)
        (expression cx e)

  | vloc, Call { Call.
      callee = _, Member { Member.
         property = Member.PropertyIdentifier
          (_, {Ast.Identifier.name = "objectOf"; _ });
         _
      };
      arguments = [Expression e];
    } ->
      let flags = {
        frozen = false;
        sealed = false;
        exact = true
      } in
      let dict = Some {
        dict_name = None;
        key = AnyT.t;
        value = mk_proptype cx e
      } in
      let pmap = Flow_js.mk_propmap cx SMap.empty in
      let proto = MixedT (reason_of_string "Object") in
      ObjT (mk_reason "objectOf" vloc, Flow_js.mk_objecttype ~flags dict pmap proto)

  | vloc, Call { Call.
      callee = _, Member { Member.
         property = Member.PropertyIdentifier
          (_, {Ast.Identifier.name = "oneOf"; _ });
         _
      };
      arguments = [Expression (_, Array { Array.elements })]
    } ->
      let rec string_literals lits es = match (es) with
        | Some (Expression (loc, Literal { Ast.Literal.
            value = Ast.Literal.String lit; _
          })) :: tl ->
            string_literals (lit :: lits) tl
        | [] -> Some lits
        | _  -> None in
      (match string_literals [] elements with
        | Some lits ->
            let reason = mk_reason "oneOf" vloc in
            mk_enum_type cx reason lits
        | None -> AnyT.at vloc)

  | vloc, Call { Call.
      callee = _, Member { Member.
         property = Member.PropertyIdentifier
          (_, {Ast.Identifier.name = "oneOfType"; _ });
         _
      };
      arguments = [Expression (_, Array { Array.elements })]
    } ->
      let rec proptype_elements ts es = match es with
        | Some (Expression e) :: tl ->
            proptype_elements (mk_proptype cx e :: ts) tl
        | [] -> Some ts
        | _ -> None in
      let reason = mk_reason "oneOfType" vloc in
      (match proptype_elements [] elements with
        | Some ts -> UnionT (reason, ts)
        | None -> AnyT.at vloc)

  | vloc, Call { Call.
      callee = _, Member { Member.
         property = Member.PropertyIdentifier
          (_, {Ast.Identifier.name = "shape"; _ });
         _
      };
      arguments = [Expression (_, Object { Object.properties })];
    } ->
      let reason = mk_reason "shape" vloc in
      let amap, omap = mk_proptypes cx properties in
      Flow_js.mk_object_with_map_proto cx reason
        (SMap.union amap omap) (MixedT reason)

  | vloc, _ -> AnyT.at vloc
)

and mk_proptypes cx props = Ast.Expression.Object.(
  List.fold_left (fun (amap, omap) -> function

    (* required prop *)
    | Property (loc, { Property.
        kind = Property.Init;
        key = Property.Identifier (_, {
          Ast.Identifier.name; _ });
        value = (vloc, Ast.Expression.Member {
          Ast.Expression.Member.
          property = Ast.Expression.Member.PropertyIdentifier (_, {
            Ast.Identifier.name = "isRequired"; _ });
          _object = e;
          _
        });
        _ }) ->
        let tvar = mk_proptype cx e in
        SMap.add name tvar amap,
        omap

    (* other prop *)
    | Property (loc, { Property.kind = Property.Init;
        key =
          Property.Identifier (_, { Ast.Identifier.name; _ }) |
          Property.Literal (_, {
            Ast.Literal.value = Ast.Literal.String name;
            _;
          });
        value = v;
        _ }) ->
        let tvar = mk_proptype cx v in
        amap,
        SMap.add name tvar omap

    (* literal LHS *)
    | Property (loc, { Property.key = Property.Literal _; _ }) ->
      let msg = "non-string literal property keys not supported" in
      Flow_js.add_error cx [mk_reason "" loc, msg];
      amap, omap

    (* get/set kind *)
    | Property (loc, { Property.kind = Property.Get | Property.Set; _ }) ->
      let msg = "get/set properties not yet supported" in
      Flow_js.add_error cx [mk_reason "" loc, msg];
      amap, omap

    (* computed LHS *)
    | Property (loc, { Property.key = Property.Computed _; _ }) ->
      let msg = "computed property keys not supported" in
      Flow_js.add_error cx [mk_reason "" loc, msg];
      amap, omap

    (* spread prop *)
    | SpreadProperty (loc, { SpreadProperty.argument }) ->
      let msg = "spread property not supported" in
      Flow_js.add_error cx [mk_reason "" loc, msg];
      amap, omap

  ) (SMap.empty, SMap.empty) props
)

(* Legacy: generate React class from specification object. *)
and react_create_class cx loc class_props = Ast.Expression.(
  let reason_class = mk_reason "React class" loc in
  let reason_component = mk_reason "React component" loc in
  let this = Flow_js.mk_tvar cx reason_component in
  let mixins = ref [] in
  let static_reason = prefix_reason "statics of " reason_class in
  let static = ref (mk_object cx static_reason) in
  let default_reason = prefix_reason "default props of " reason_component in
  let default = ref (mk_object cx default_reason) in
  let reason_state = prefix_reason "state of " reason_component in
  let state = mk_object cx reason_state in

  let props_reason = prefix_reason "props of " reason_component in
  let props = ref (mk_object cx props_reason) in

  let (fmap, mmap) =
    List.fold_left Ast.Expression.Object.(fun (fmap, mmap) -> function

      (* mixins *)
      | Property (loc, { Property.kind = Property.Init;
          key =
            Property.Identifier (_, { Ast.Identifier.name = "mixins"; _ });
          value = aloc, Array { Array.elements };
          _ }) ->
        mixins := List.map (array_element cx aloc) elements;
        fmap, mmap

      (* statics *)
      | Property (loc, { Property.kind = Property.Init;
            key = Property.Identifier (nloc, {
            Ast.Identifier.name = "statics"; _ });
          value = _, Object { Object.properties };
          _ }) ->
        let reason = mk_reason "statics" nloc in
        let map, spread = object_ cx properties in
        static := extended_object cx reason ~sealed:false map spread;
        fmap, mmap

      (* propTypes *)
      | Property (loc, { Property.kind = Property.Init;
          key = Property.Identifier (nloc, {
            Ast.Identifier.name = "propTypes"; _ });
          value = _, Object { Object.properties } as value;
          _ }) ->
        ignore (expression cx value);
        let reason = mk_reason "propTypes" nloc in
        let amap, omap = mk_proptypes cx properties in
        let map = SMap.fold (fun k v map -> SMap.add k (OptionalT v) map) omap amap in
        props :=
          Flow_js.mk_object_with_map_proto cx reason map (MixedT reason);
        fmap, mmap

      (* getDefaultProps *)
      | Property (loc, { Property.kind = Property.Init;
          key = Property.Identifier (_, {
            Ast.Identifier.name = "getDefaultProps"; _ });
          value = (vloc, Ast.Expression.Function func);
          _ }) ->
        Ast.Expression.Function.(
          let { params; defaults; rest; body;
            returnType; typeParameters; _ } = func
          in
          let reason = mk_reason "defaultProps" vloc in
          let t = mk_method cx reason (params, defaults, rest)
            returnType body this (MixedT reason)
          in
          (match t with
          | FunT (_, _, _, { params_tlist = []; return_t; _ }) ->
              default := return_t
          | _ -> ());
          fmap, mmap
        )

      (* getInitialState *)
      | Property (loc, { Property.kind = Property.Init;
          key = Property.Identifier (_, {
            Ast.Identifier.name = "getInitialState"; _ });
          value = (vloc, Ast.Expression.Function func);
          _ }) ->
        Ast.Expression.Function.(
          let { params; defaults; rest; body;
            returnType; typeParameters; _ } = func
          in
          let reason = mk_reason "initialState" vloc in
          let t = mk_method cx reason (params, defaults, rest)
            returnType body this (MixedT reason)
          in
          let override_state =
            ObjAssignT(reason_state, state, AnyT.t, [], false)
          in
          Flow_js.flow cx (t,
            CallT (reason,
              Flow_js.mk_functiontype [] None override_state));
          fmap, mmap
        )

      (* name = function expr *)
      | Property (loc, { Property.kind = Property.Init;
          key = Property.Identifier (_, {
            Ast.Identifier.name; _ });
          value = (vloc, Ast.Expression.Function func);
          _ }) ->
        Ast.Expression.Function.(
          let { params; defaults; rest; body;
            returnType; typeParameters; _ } = func
          in
          let reason = mk_reason "function" vloc in
          let t = mk_method cx reason (params, defaults, rest)
            returnType body this (MixedT reason)
          in
          fmap, SMap.add name t mmap
        )

      (* name = non-function expr *)
      | Property (loc, { Property.kind = Property.Init;
          key =
            Property.Identifier (_, { Ast.Identifier.name; _ }) |
            Property.Literal (_, {
              Ast.Literal.value = Ast.Literal.String name; _;
            });
          value = v;
          _ }) ->
        let t = expression cx v in
        SMap.add name t fmap, mmap

      | _ ->
        let msg = "unsupported property specification in createClass" in
        Flow_js.add_error cx [mk_reason "" loc, msg];
        fmap, mmap

    ) (SMap.empty, SMap.empty) class_props in

  let type_args = [!default; !props; state] in
  let super_reason = prefix_reason "super of " reason_component in
  let super =
    Flow_js.get_builtin_typeapp cx super_reason
      "ReactComponent" type_args
  in

  let extract_map (from_map,to_map) name =
    match SMap.get name from_map with
    | Some t -> SMap.remove name from_map, SMap.add name t to_map
    | None -> from_map, to_map
  in
  let fmap, smap =
    List.fold_left extract_map (fmap, SMap.empty)
      ["contextTypes";"childContextTypes";"displayName"]
  in
  let override_statics =
    Flow_js.mk_object_with_map_proto cx
      static_reason smap (MixedT static_reason)
  in
  let super_static = Flow_js.mk_tvar_where cx static_reason (fun t ->
    Flow_js.flow cx (super, GetT(static_reason, "statics", t));
  ) in
  Flow_js.flow cx (super_static, override_statics);
  static := clone_object cx static_reason !static super_static;

  let id = Flow_js.mk_nominal cx in
  let itype = {
    class_id = id;
    type_args = SMap.empty;
    fields_tmap = Flow_js.mk_propmap cx fmap;
    methods_tmap = Flow_js.mk_propmap cx mmap;
    mixins = !mixins <> [];
    structural = false;
  } in
  Flow_js.flow cx (super, SuperT (super_reason, itype));

  (* TODO: Mixins are handled quite superficially. *)
  (* mixins' statics are copied into static to inherit static properties *)
  (* mixins must be consistent with instance properties *)
  !mixins |> List.iter (fun mixin ->
    static := clone_object cx static_reason !static mixin;
    Flow_js.flow cx (mixin, SuperT (super_reason, itype))
  );

  let instance = InstanceT (reason_component,!static,super,itype) in
  Flow_js.flow cx (instance, this);

  ClassT(instance)
)

(* given an expression found in a test position, notices certain
   type refinements which follow from the test's success or failure,
   and returns a quad:
   - result type of the test (not always bool)
   - map (lookup key -> type) of refinements which hold if
   the test is true
   - map of refinements which hold if the test is false
   - map of unrefined types for lvalues found in refinement maps
 *)
and predicate_of_condition cx e = Ast.(Expression.(

  (* refinement key if expr is eligible, along with unrefined type *)
  let refinable_lvalue e =
    Refinement.key e, expression cx e
  in

  (* package result quad from test type, refi key, unrefined type,
     predicate, and predicate's truth sense *)
  let result test_t key unrefined_t pred sense =
    let p, notp = if sense
      then pred, NotP pred
      else NotP pred, pred
    in
    (test_t,
      SMap.singleton key p,
      SMap.singleton key notp,
      SMap.singleton key unrefined_t)
  in

  (* package empty result (no refinements derived) from test type *)
  let empty_result test_t =
    (test_t, SMap.empty, SMap.empty, SMap.empty)
  in

  (* inspect a null equality test *)
  let null_test loc op e =
    let refinement = match refinable_lvalue e with
    | None, t -> None
    | Some name, t ->
        match op with
        | Binary.Equal | Binary.NotEqual ->
            Some (name, t, IsP "null or undefined", op = Binary.Equal)
        | Binary.StrictEqual | Binary.StrictNotEqual ->
            Some (name, t, IsP "null", op = Binary.StrictEqual)
        | _ -> None
    in
    match refinement with
    | Some (name, t, p, sense) -> result (BoolT.at loc) name t p sense
    | None -> empty_result (BoolT.at loc)
  in

  (* inspect an undefined equality test *)
  let undef_test loc op e =
    let refinement = match refinable_lvalue e with
    | None, t -> None
    | Some name, t ->
        match op with
        | Binary.Equal | Binary.NotEqual ->
            Some (name, t, IsP "null or undefined", op = Binary.Equal)
        | Binary.StrictEqual | Binary.StrictNotEqual ->
            Some (name, t, IsP "undefined", op = Binary.StrictEqual)
        | _ -> None
    in
    match refinement with
    | Some (name, t, p, sense) -> result (BoolT.at loc) name t p sense
    | None -> empty_result (BoolT.at loc)
  in

  let bool_test loc op e right =
    let refinement = match refinable_lvalue e with
    | None, t -> None
    | Some name, t ->
        match op with
        (* TODO support == *)
        | Binary.StrictEqual | Binary.StrictNotEqual ->
            let pred = string_of_bool right in
            Some (name, t, IsP pred, op = Binary.StrictEqual)
        | _ -> None
    in
    match refinement with
    | Some (name, t, p, sense) -> result (BoolT.at loc) name t p sense
    | None -> empty_result (BoolT.at loc)
  in

  (* inspect a typeof equality test *)
  let typeof_test sense arg typename =
    match refinable_lvalue arg with
    | Some name, t -> result BoolT.t name t (IsP typename) sense
    | None, t -> empty_result BoolT.t
  in

  let mk_and map1 map2 = SMap.merge
    (fun x -> fun p1 p2 -> match (p1,p2) with
      | (None, None) -> None
      | (Some p, None)
      | (None, Some p) -> Some p
      | (Some p1, Some p2) -> Some (AndP(p1,p2))
    )
    map1 map2
  in

  let mk_or map1 map2 = SMap.merge
    (fun x -> fun p1 p2 -> match (p1,p2) with
      | (None, None) -> None
      | (Some p, None)
      | (None, Some p) -> None
      | (Some p1, Some p2) -> Some (OrP(p1,p2))
    )
    map1 map2
  in

  (* main *)
  match e with

  (* ids, member expressions *)
  | _, Identifier _
  | _, Member _ -> (
      match refinable_lvalue e with
      | Some name, t -> result t name t ExistsP true
      | None, t -> empty_result t
    )

  (* assignments *)
  | _, Assignment { Assignment.left = loc, Ast.Pattern.Identifier id; _ } -> (
      let expr = expression cx e in
      match refinable_lvalue (loc, Ast.Expression.Identifier id) with
      | Some name, _ -> result expr name expr ExistsP true
      | None, _ -> empty_result expr
    )

  (* expr instanceof t *)
  | _, Binary { Binary.operator = Binary.Instanceof; left; right } -> (
      match refinable_lvalue left with
      | Some name, t ->
          result BoolT.t name t (InstanceofP (expression cx right)) true
      | None, t ->
          empty_result BoolT.t
    )

  (* expr op null *)
  | loc, Binary { Binary.operator;
      left;
      right = _, Literal { Literal.value = Literal.Null; _ }
    } ->
      null_test loc operator left

  (* null op expr *)
  | loc, Binary { Binary.operator;
      left = _, Literal { Literal.value = Literal.Null; _ };
      right
    } ->
      null_test loc operator right

  (* expr op undefined *)
  | loc, Binary { Binary.operator;
      left;
      right = _, Identifier (_, { Identifier.name = "undefined"; _ })
    } ->
      undef_test loc operator left

  (* undefined op expr *)
  | loc, Binary { Binary.operator;
      left = _, Identifier (_, { Identifier.name = "undefined"; _ });
      right
    } ->
      undef_test loc operator right

  (* expr op void(...) *)
  | loc, Binary { Binary.operator;
      left;
      right = _, Unary ({ Unary.operator = Unary.Void; _ }) as void_arg
    } ->
      ignore (expression cx void_arg);
      undef_test loc operator left

  (* void(...) op expr *)
  | loc, Binary { Binary.operator;
      left = _, Unary ({ Unary.operator = Unary.Void; _ }) as void_arg;
      right
    } ->
      ignore (expression cx void_arg);
      undef_test loc operator right

  (* expr op true; expr op false *)
  | loc, Binary { Binary.operator;
      left;
      right = _, Literal { Literal.value = Literal.Boolean value; _ }
    } ->
      bool_test loc operator left value

  (* true op expr; false op expr *)
  | loc, Binary { Binary.operator;
      left = _, Literal { Literal.value = Literal.Boolean value; _ };
      right
    } ->
      bool_test loc operator right value

  (* typeof expr ==/=== string *)
  | _, Binary { Binary.operator = Binary.Equal | Binary.StrictEqual;
      left = _, Unary { Unary.operator = Unary.Typeof; argument; _ };
      right = _, Literal { Literal.value = Literal.String s; _ }
    } ->
      typeof_test true argument s

  (* typeof expr !=/!== string *)
  | _, Binary { Binary.operator = Binary.NotEqual | Binary.StrictNotEqual;
      left = _, Unary { Unary.operator = Unary.Typeof; argument; _ };
      right = _, Literal { Literal.value = Literal.String s; _ }
    } ->
      typeof_test false argument s

  (* string ==/=== typeof expr *)
  | _, Binary { Binary.operator = Binary.Equal | Binary.StrictEqual;
      left = _, Literal { Literal.value = Literal.String s; _ };
      right = _, Unary { Unary.operator = Unary.Typeof; argument; _ }
    } ->
      typeof_test true argument s

  (* string !=/!== typeof expr *)
  | _, Binary { Binary.operator = Binary.NotEqual | Binary.StrictNotEqual;
      left = _, Literal { Literal.value = Literal.String s; _ };
      right = _, Unary { Unary.operator = Unary.Typeof; argument; _ }
    } ->
      typeof_test false argument s

  (* Array.isArray(expr) *)
  | _, Call {
      Call.callee = _, Member {
        Member._object = _, Identifier (_,
          { Identifier.name = "Array"; _ });
        property = Member.PropertyIdentifier (_,
          { Identifier.name = "isArray"; _ });
        _ };
      arguments = [Expression arg]
    } -> (
      match refinable_lvalue arg with
      | Some name, t ->
          result BoolT.t name t (IsP "array") true
      | None, t ->
          empty_result BoolT.t
    )

  (* obj.hasOwnProperty('x') *)
  | loc, Call {
      Call.callee = callee_loc, Member {
        Member._object;
        property = Member.PropertyIdentifier (_,
          { Identifier.name = "hasOwnProperty"; _});
        _ };
      arguments = [Expression (_, Literal
        { Ast.Literal.value = Ast.Literal.String x; _ }
      )]
    } -> (
      (* obj.x *)
      let fake_ast = callee_loc, Ast.Expression.Member {
        Member._object;
        property = Member.PropertyIdentifier (
          Ast.Loc.none, {
            Identifier.name = x;
            typeAnnotation = None;
            optional = false;
          }
        );
        computed = false;
      } in
      match refinable_lvalue fake_ast with
      | Some name, t ->
          result (BoolT.at loc) name t (IsP "undefined") false
      | None, t ->
          empty_result (BoolT.at loc)
    )

  (* test1 && test2 *)
  | loc, Logical { Logical.operator = Logical.And; left; right } ->
      let reason = mk_reason "&&" loc in
      let t1, map1, not_map1, xts1 = predicate_of_condition cx left in
      let t2, map2, not_map2, xts2 = Env_js.refine_env cx reason map1 xts1
        (fun () -> predicate_of_condition cx right)
      in
      (
        Flow_js.mk_tvar_where cx reason (fun t ->
          Flow_js.flow cx (t1, AndT (reason, t2, t));
        ),
        mk_and map1 map2,
        mk_or not_map1 not_map2,
        SMap.union xts1 xts2
      )

  (* test1 || test2 *)
  | loc, Logical { Logical.operator = Logical.Or; left; right } ->
      let reason = mk_reason "||" loc in
      let t1, map1, not_map1, xts1 = predicate_of_condition cx left in
      let t2, map2, not_map2, xts2 = Env_js.refine_env cx reason not_map1 xts1
        (fun () -> predicate_of_condition cx right)
      in
      (
        Flow_js.mk_tvar_where cx reason (fun t ->
          Flow_js.flow cx (t1, OrT (reason, t2, t));
        ),
        mk_or map1 map2,
        mk_and not_map1 not_map2,
        SMap.union xts1 xts2
      )

  (* !test *)
  | loc, Unary { Unary.operator = Unary.Not; argument; _ } ->
      let (t, map, not_map, xts) = predicate_of_condition cx argument in
      (BoolT.at loc, not_map, map, xts)

  (* fallthrough case: evaluate test expr, no refinements *)
  | e ->
      empty_result (expression cx e)
))

(* TODO: switch to TypeScript specification of Object *)
and static_method_call_Object cx loc m args_ = Ast.Expression.(
  let reason = mk_reason (spf "Object.%s" m) loc in
  match (m, args_) with
  | ("create", [ Expression e ]) ->
    let proto = expression cx e in
    Flow_js.mk_object_with_proto cx reason proto

  | ("create", [ Expression e;
                 Expression (_, Object { Object.properties }) ]) ->
    let proto = expression cx e in
    let pmap, _ = object_ cx properties in
    let map = pmap |> SMap.mapi (fun x spec ->
      let reason = prefix_reason (spf ".%s of " x) reason in
      Flow_js.mk_tvar_where cx reason (fun tvar ->
        Flow_js.flow cx (spec, GetT(reason, "value", tvar));
      )
    ) in
    Flow_js.mk_object_with_map_proto cx reason map proto

  | ("getPrototypeOf", [ Expression e ]) ->
    let o = expression cx e in
    Flow_js.mk_tvar_where cx reason (fun tvar ->
      Flow_js.flow cx (o, GetT(reason, "__proto__", tvar));
    )

  | (("getOwnPropertyNames" | "keys"), [ Expression e ]) ->
    let o = expression cx e in
    ArrT (reason,
      Flow_js.mk_tvar_where cx reason (fun tvar ->
        let reason = prefix_reason "element of " reason in
        Flow_js.flow cx (o, KeyT(reason, tvar));
      ),
          [])

  | ("defineProperty", [ Expression e;
                         Expression (_, Literal
                           { Ast.Literal.value = Ast.Literal.String x; _ });
                         Expression config ]) ->
    let o = expression cx e in
    let spec = expression cx config in
    let tvar = Flow_js.mk_tvar cx reason in
    Flow_js.flow cx (spec, GetT(reason, "value", tvar));
    Flow_js.flow cx (o, SetT (reason, x, tvar));
    o

  | ("defineProperties", [ Expression e;
                         Expression (_, Object { Object.properties }) ]) ->
    let o = expression cx e in
    let pmap, _ = object_ cx properties in
    pmap |> SMap.iter (fun x spec ->
      let reason = prefix_reason (spf ".%s of " x) reason in
      let tvar = Flow_js.mk_tvar cx reason in
      Flow_js.flow cx (spec, GetT(reason, "value", tvar));
      Flow_js.flow cx (o, SetT (reason, x, tvar));
    );
    o

  | ("assign", (Expression e)::others) ->
    let this = expression cx e in
    let those = List.map (expression_or_spread cx) others in
    chain_objects cx reason this those

  (* Freezing an object literal is supported since there's no way it could
     have been mutated elsewhere *)
  | ("freeze", [Expression ((_, Object _) as e)]) ->
    let t = Flow_js.mk_tvar_where cx reason (fun tvar ->
      Flow_js.flow cx (expression cx e, ObjFreezeT (reason, tvar));
    ) in
    Flow_js.static_method_call cx "Object" reason m [t]

  (* TODO *)
  | (("seal" | "preventExtensions"), args)
  | ("freeze", args)

  | (_, args) ->
      let argts = List.map (expression_or_spread cx) args in
      Flow_js.static_method_call cx "Object" reason m argts
)

and static_method_call cx name tok m argts =
  let reason = mk_reason (spf "%s.%s" name m) tok in
  let cls = Flow_js.get_builtin cx name reason in
  Flow_js.mk_tvar_where cx reason (fun tvar ->
    Flow_js.flow cx (cls, MethodT(reason, m, cls, argts, tvar, 0));
  )

(* TODO: reason_c could be replaced by c *)
and mk_extends cx reason_c map = function
  | (None, None) ->
      let root = MixedT (reason_of_string "Object") in
      root
  | (None, _) ->
      assert false (* type args with no head expr *)
  | (Some e, targs) ->
      let loc, _ = e in
      let reason = mk_reason (desc_of_reason reason_c) loc in
      let params = match targs with
      | None -> None
      | Some (_, { Ast.Type.ParameterInstantiation.params; }) -> Some params in
      mk_nominal_type cx reason map (e, params)

and mk_nominal_type cx reason map (e, targs) =
  let c = expression cx e in
  mk_nominal_type_ cx reason map (c, targs)

and mk_nominal_type_ cx reason map (c, targs) =
  match targs with
  | Some ts ->
      let tparams = List.map (convert cx map) ts in
      TypeAppT (c, tparams)
  | None ->
      Flow_js.mk_instance cx reason c

and body_loc = Ast.Statement.FunctionDeclaration.(function
  | BodyBlock (loc, _) -> loc
  | BodyExpression (loc, _) -> loc
)

(* Makes signatures for fields and methods in a class. *)
and mk_signature cx reason_c c_type_params_map body = Ast.Statement.Class.(
  let _, { Body.body = elements } = body in

  (* In case there is no constructor, we create one. *)
  let default_methods =
    SMap.singleton "constructor"
      (replace_reason "default constructor" reason_c, [], SMap.empty,
       ([], [], VoidT.t, SMap.empty, SMap.empty))
  in
  (* NOTE: We used to mine field declarations from field assignments in a
     constructor as a convenience, but it was not worth it: often, all that did
     was exchange a complaint about a missing field for a complaint about a
     missing annotation. Moreover, it caused fields declared in the super class
     to be redeclared if they were assigned in the constructor. So we don't do
     it. In the future, we could do it again, but only for private fields. *)

  List.fold_left (fun (sfields, smethods, fields, methods) -> function

    (* instance and static methods *)
    | Body.Method (loc, {
        Method.key = Ast.Expression.Object.Property.Identifier (_,
          { Ast.Identifier.name; _ });
        value = _, { Ast.Expression.Function.params; defaults; rest;
          returnType; typeParameters; body; _ };
        kind = Ast.Expression.Object.Property.Init;
        static;
      }) ->

      let typeparams, f_type_params_map =
        mk_type_param_declarations cx ~map:c_type_params_map typeParameters in

      let map = SMap.fold SMap.add f_type_params_map c_type_params_map in

      let params_ret = mk_params_ret cx map
        (params, defaults, rest) (body_loc body, returnType) in
      let params_ret = if not static && name = "constructor"
        then (
          let params, pnames, ret, params_map, params_loc = params_ret in
          let return_void = VoidT (mk_reason "return undefined" loc) in
          Flow_js.flow cx (ret, return_void);
          params, pnames, return_void, params_map, params_loc
        )
        else params_ret
      in
      let reason_m = mk_reason (spf "method %s" name) loc in
      let method_sig = reason_m, typeparams, f_type_params_map, params_ret in
      if static
      then
        sfields,
        SMap.add name method_sig smethods,
        fields,
        methods
      else
        sfields,
        smethods,
        fields,
        SMap.add name method_sig methods

    (* fields *)
    | Body.Property (loc, {
        Property.key = Ast.Expression.Object.Property.Identifier
          (_, { Ast.Identifier.name; _ });
        typeAnnotation = (_, typeAnnotation);
        static;
      }) ->
        let t = convert cx c_type_params_map typeAnnotation in
        if static
        then
          SMap.add name t sfields,
          smethods,
          fields,
          methods
        else
          sfields,
          smethods,
          SMap.add name t fields,
          methods

    (* get/set *)
    | Body.Method (loc, {
        Method.kind = Ast.Expression.Object.Property.Get
                    | Ast.Expression.Object.Property.Set;
        _
      }) ->
        let msg = "get/set properties not yet supported" in
        Flow_js.add_error cx [mk_reason "" loc, msg];
        sfields, smethods, fields, methods

    (* literal LHS *)
    | Body.Method (loc, {
        Method.key = Ast.Expression.Object.Property.Literal _;
        Method.kind = Ast.Expression.Object.Property.Init;
        _
      })
    | Body.Property (loc, {
        Property.key = Ast.Expression.Object.Property.Literal _;
        _
      }) ->
        let msg = "literal properties not yet supported" in
        Flow_js.add_error cx [mk_reason "" loc, msg];
        sfields, smethods, fields, methods

    (* computed LHS *)
    | Body.Method (loc, {
        Method.key = Ast.Expression.Object.Property.Computed _;
        Method.kind = Ast.Expression.Object.Property.Init;
        _
      })
    | Body.Property (loc, {
        Property.key = Ast.Expression.Object.Property.Computed _;
        _
      }) ->
        let msg = "computed property keys not supported" in
        Flow_js.add_error cx [mk_reason "" loc, msg];
        sfields, smethods, fields, methods
  ) (SMap.empty, SMap.empty, SMap.empty, default_methods) elements
)

(* Processes the bodies of instance and static methods. *)
and mk_class_elements cx instance_info static_info body = Ast.Statement.Class.(
  let _, { Body.body = elements } = body in
  List.iter (function

    | Body.Method (loc, {
        Method.key = Ast.Expression.Object.Property.Identifier (_,
          { Ast.Identifier.name; _ });
        value = _, { Ast.Expression.Function.params; defaults; rest;
          returnType; typeParameters; body; _ };
        kind = Ast.Expression.Object.Property.Init;
        static;
      }) ->
      let this, super, method_sigs =
        if static then static_info else instance_info
      in

      let reason, typeparams, type_params_map,
           (_, _, ret, param_types_map, param_loc_map) =
        SMap.find_unsafe name method_sigs in

      let save_return_exn = Abnormal.swap Abnormal.Return false in
      let save_throw_exn = Abnormal.swap Abnormal.Throw false in
      generate_tests cx reason typeparams (fun map_ ->
        let param_types_map =
          param_types_map |> SMap.map (Flow_js.subst cx map_) in
        let ret = Flow_js.subst cx map_ ret in

        mk_body None cx param_types_map param_loc_map ret body this super;
      );
      ignore (Abnormal.swap Abnormal.Return save_return_exn);
      ignore (Abnormal.swap Abnormal.Throw save_throw_exn)

    | _ -> ()
  ) elements
)

and mk_methodtype (reason_m, typeparams,_,(params,pnames,ret,_,_)) =
  let ft = FunT (
    reason_m, Flow_js.dummy_static, Flow_js.dummy_prototype,
    Flow_js.mk_functiontype2 params pnames ret 0
  ) in
  if (typeparams = [])
  then ft
  else PolyT (typeparams, ft)

(* Process a class definition, returning a (polymorphic) class type. A class
   type is a wrapper around an instance type, which contains types of instance
   members, a pointer to the super instance type, and a container for types of
   static members. The static members can be thought of as instance members of a
   "metaclass": thus, the static type is itself implemented as an instance
   type. *)
and mk_class cx reason_c type_params extends body =
  (* As a running example, let's say the class declaration is:
     class C<X> extends D<X> { f: X; m<Y: X>(x: Y): X { ... } }
  *)

  (* type parameters: <X> *)
  let typeparams, type_params_map =
    mk_type_param_declarations cx type_params in

  (* fields: { f: X }, methods_: { m<Y: X>(x: Y): X } *)
  let sfields, smethods_, fields, methods_ =
    mk_signature cx reason_c type_params_map body
  in

  let id = Flow_js.mk_nominal cx in

  (* super: D<X> *)
  let super = mk_extends cx reason_c type_params_map extends in
  let super_static = ClassT (super) in

  let super_reason = prefix_reason "super of " reason_c in
  let static_reason = prefix_reason "statics of " reason_c in

  generate_tests cx reason_c typeparams (fun map_ ->
    (* map_: [X := T] where T = mixed, _|_ *)

    (* super: D<T> *)
    let super = Flow_js.subst cx map_ super in
    let super_static = Flow_js.subst cx map_ super_static in

    (* fields: { f: T } *)
    let fields = fields |> SMap.map (Flow_js.subst cx map_) in
    let sfields = sfields |> SMap.map (Flow_js.subst cx map_) in

    (* methods: { m<Y: X>(x: Y): T } *)
    let subst_method_sig cx map_
        (reason_m, typeparams,type_params_map,
         (params,pnames,ret,param_types_map,param_loc_map)) =

      (* typeparams = <Y: X> *)
      let typeparams = List.map (fun typeparam ->
        { typeparam with bound = Flow_js.subst cx map_ typeparam.bound }
      ) typeparams in
      let type_params_map = SMap.map (Flow_js.subst cx map_) type_params_map in

      (* params = (x: Y), ret = T *)
      let params = List.map (Flow_js.subst cx map_) params in
      let ret = Flow_js.subst cx map_ ret in
      let param_types_map =
        SMap.map (Flow_js.subst cx map_) param_types_map in

      (reason_m, typeparams,type_params_map,
       (params, Some pnames, ret, param_types_map, param_loc_map))
    in

    let methods_ = methods_ |> SMap.map (subst_method_sig cx map_) in
    let methods = methods_ |> SMap.map mk_methodtype in
    let smethods_ = smethods_ |> SMap.map (subst_method_sig cx map_) in
    let smethods = smethods_ |> SMap.map mk_methodtype in

    let static_instance = {
      class_id = 0;
      type_args = type_params_map |> SMap.map (Flow_js.subst cx map_);
      fields_tmap = Flow_js.mk_propmap cx sfields;
      methods_tmap = Flow_js.mk_propmap cx smethods;
      mixins = false;
      structural = false;
    } in
    Flow_js.flow cx (super_static, SuperT(super_reason, static_instance));
    let static = InstanceT (
      static_reason,
      MixedT.t,
      super_static,
      static_instance
    ) in

    let instance = {
      class_id = id;
      type_args = type_params_map |> SMap.map (Flow_js.subst cx map_);
      fields_tmap = Flow_js.mk_propmap cx fields;
      methods_tmap = Flow_js.mk_propmap cx methods;
      mixins = false;
      structural = false;
    } in
    Flow_js.flow cx (super, SuperT(super_reason, instance));
    let this = InstanceT (reason_c,static,super,instance) in

    mk_class_elements cx
      (this, super, methods_)
      (static, super_static, smethods_)
      body;
  );

  let enforce_void_return
      (reason_m, typeparams, type_params_map,
       (params,pnames,ret,params_map,params_loc)) =
    let ret =
      if (is_void cx ret)
      then (VoidT.at (loc_of_t ret))
      else ret
    in
    mk_methodtype
      (reason_m, typeparams, type_params_map,
       (params,Some pnames,ret,params_map,params_loc))
  in

  let methods = methods_ |> SMap.map enforce_void_return in
  let smethods = smethods_ |> SMap.map enforce_void_return in

  let static_instance = {
    class_id = 0;
    type_args = type_params_map;
    fields_tmap = Flow_js.mk_propmap cx sfields;
    methods_tmap = Flow_js.mk_propmap cx smethods;
    mixins = false;
    structural = false;
  } in
  let static = InstanceT (
    static_reason,
    MixedT.t,
    super_static,
    static_instance
  ) in

  let instance = {
    class_id = id;
    type_args = type_params_map;
    fields_tmap = Flow_js.mk_propmap cx fields;
    methods_tmap = Flow_js.mk_propmap cx methods;
    mixins = false;
    structural = false;
  } in
  let this = InstanceT (reason_c, static, super, instance) in

  if (typeparams = [])
  then
    ClassT this
  else
    PolyT(typeparams, ClassT this)

(* Processes a declare class. The fact that we process an interface the same way
   as a declare class is legacy, and might change when we have proper support
   for interfaces. One difference between declare class and interfaces is that
   the the A ~> B check is structural if B is an interface and nominal if B is
   a declare class. If you set the structural flag to true, then this interface
   will be checked structurally *)
and mk_interface cx reason typeparams map (sfmap, smmap, fmap, mmap) extends structural =
  let id = Flow_js.mk_nominal cx in
  let extends =
    match extends with
    | [] -> (None,None)
    | (loc,{Ast.Statement.Interface.Extends.id; typeParameters})::_ ->
        (* TODO: multiple extends *)
        Some (loc,Ast.Expression.Identifier id), typeParameters
  in
  let super_reason = prefix_reason "super of " reason in
  let static_reason = prefix_reason "statics of " reason in

  let super = mk_extends cx super_reason map extends in
  let super_static = ClassT(super) in

  let (imixins,fmap) =
    match SMap.get "mixins" fmap with
    | None -> ([], fmap)
    | Some (ArrT(_,_,ts)) -> (ts, SMap.remove "mixins" fmap)
    | _ -> assert false
  in

  let static_instance = {
    class_id = 0;
    type_args = map;
    fields_tmap = Flow_js.mk_propmap cx sfmap;
    methods_tmap = Flow_js.mk_propmap cx smmap;
    mixins = imixins <> [];
    structural;
  } in
  Flow_js.flow cx (super_static, SuperT(static_reason, static_instance));
  let static = InstanceT (
    static_reason,
    MixedT.t,
    super_static,
    static_instance
  ) in

  let instance = {
    class_id = id;
    type_args = map;
    fields_tmap = Flow_js.mk_propmap cx fmap;
    methods_tmap = Flow_js.mk_propmap cx mmap;
    mixins = imixins <> [];
    structural;
  } in
  Flow_js.flow cx (super, SuperT(super_reason, instance));
  let this = InstanceT (reason, static, super, instance) in

  (* TODO: Mixins are handled quite superficially. *)
  (* mixins must be consistent with instance and static properties *)
  imixins |> List.iter (fun imixin ->
    Flow_js.flow cx (imixin, SuperT(super_reason, instance));
    Flow_js.flow cx (
      ClassT(imixin),
      SuperT(static_reason, static_instance)
    );
  );

  if typeparams = []
  then ClassT(this)
  else PolyT (typeparams, ClassT(this))

and function_decl id cx (reason:reason) type_params params ret body this super =
  let typeparams, type_params_map = mk_type_param_declarations cx type_params in

  let (params, pnames, ret, param_types_map, param_types_loc) =
    mk_params_ret cx type_params_map params (body_loc body, ret) in

  let save_return_exn = Abnormal.swap Abnormal.Return false in
  let save_throw_exn = Abnormal.swap Abnormal.Throw false in
  generate_tests cx reason typeparams (fun map_ ->
    let param_types_map =
      param_types_map |> SMap.map (Flow_js.subst cx map_) in
    let ret = Flow_js.subst cx map_ ret in

    mk_body id cx param_types_map param_types_loc ret body this super;
  );

  ignore (Abnormal.swap Abnormal.Return save_return_exn);
  ignore (Abnormal.swap Abnormal.Throw save_throw_exn);

  let ret =
    if (is_void cx ret)
    then (VoidT.at (loc_of_t ret))
    else ret
  in

  (typeparams,params,pnames,ret)

and is_void cx = function
  | OpenT(_,id) ->
      Flow_js.check_types cx id (function | VoidT _ -> true | _ -> false)
  | _ -> false

and mk_upper_bound cx locs name t =
  create_env_entry t t (SMap.get name locs) VarScope

and mk_body id cx param_types_map param_types_loc ret body this super =
  let ctx = !Env_js.env in
  let new_ctx = Env_js.clone_env ctx in
  Env_js.update_frame cx new_ctx;
  Env_js.havoc_env();
  let add_rec map =
    match id with
    | None -> map
    | Some (loc, { Ast.Identifier.name; _ }) ->
        map |> SMap.add name
          (create_env_entry (AnyT.at loc) (AnyT.at loc) None VarScope)
  in
  let entries = ref (
      param_types_map
      |> SMap.mapi (mk_upper_bound cx param_types_loc)
      |> add_rec
      |> SMap.add
          (internal_name "super")
          (create_env_entry super super None VarScope)
      |> SMap.add
          (internal_name "this")
          (create_env_entry this this None VarScope)
      |> SMap.add
          (internal_name "return")
          (create_env_entry ret ret None VarScope)
  )
  in
  let scope = { kind = VarScope; entries } in
  Env_js.push_env cx scope;
  let set = Env_js.swap_changeset (fun _ -> SSet.empty) in

  let stmts = Ast.Statement.(match body with
    | FunctionDeclaration.BodyBlock (_, { Block.body }) ->
        body
    | FunctionDeclaration.BodyExpression expr ->
        [ fst expr, Return { Return.argument = Some expr } ]
  ) in

  List.iter (statement_decl cx) stmts;

  if not (has_return_exception_handler (fun () -> toplevels cx stmts))
  then (
    let phantom_return_loc = before_pos (body_loc body) in
    Flow_js.flow cx
      (VoidT (mk_reason "return undefined" phantom_return_loc), ret)
  );

  Env_js.pop_env();
  Env_js.changeset := set;

  Env_js.update_frame cx ctx

and before_pos loc =
  Ast.Loc.(
    let line = loc.start.line in
    let column = loc.start.column in
    let offset = loc.start.offset in
    { loc with
        start = { line = line; column = column - 1; offset = offset - 1; };
        _end = { line = line; column = column; offset = offset; }
    }
  )

and mk_params_ret cx map_ params (body_loc, ret_type_opt) =

  let (params, defaults, rest) = params in
  let defaults = if defaults = [] && params <> []
    then List.map (fun _ -> None) params
    else defaults
  in

  let rev_param_types_list,
      rev_param_names,
      param_types_map,
      param_types_loc =
    List.fold_left2 (fun (tlist, pnames, tmap, lmap) param default ->
      Ast.Pattern.(match param with
        | loc, Identifier (_, {
            Ast.Identifier.name; typeAnnotation; optional
          }) ->
            let reason = mk_reason (spf "parameter %s" name) loc in
            let t = mk_type_annotation_ cx map_ reason typeAnnotation in
            (match default with
              | None ->
                  let t =
                    if optional
                    then OptionalT t
                    else t
                  in
                  t :: tlist,
                  name :: pnames,
                  SMap.add name t tmap,
                  SMap.add name loc lmap
              | Some expr ->
                  (* TODO: assert (not optional) *)
                  let te = expression cx expr in
                  Flow_js.flow cx (te, t);
                  (OptionalT t) :: tlist,
                  name :: pnames,
                  SMap.add name t tmap,
                  SMap.add name loc lmap
            )
        | loc, _ ->
            let reason = mk_reason "destructuring" loc in
            let t = type_of_pattern param |> mk_type_annotation_ cx map_ reason in
            let (des_tmap, des_lmap) = destructuring_map cx t param in
            t :: tlist, "_" :: pnames,
            SMap.union tmap des_tmap,
            SMap.union lmap des_lmap
        )
    ) ([], [], SMap.empty, SMap.empty) params defaults
  in

  let rev_param_types_list,
      rev_param_names,
      param_types_map,
      param_types_loc =
    match rest with
      | None -> rev_param_types_list,
                rev_param_names,
                param_types_map,
                param_types_loc
      | Some (loc, { Ast.Identifier.name; typeAnnotation; _ }) ->
          let reason = mk_reason (spf "rest parameter %s" name) loc in
          let t = mk_type_annotation_ cx map_ reason typeAnnotation in
          ((mk_rest cx t) :: rev_param_types_list,
            name :: rev_param_names,
            SMap.add name t param_types_map,
            SMap.add name loc param_types_loc)
  in

  let phantom_return_loc = before_pos body_loc in
  let return_type =
    mk_type_annotation_ cx map_ (mk_reason "return" phantom_return_loc) ret_type_opt in

  (List.rev rev_param_types_list,
   List.rev rev_param_names,
   return_type,
   param_types_map,
   param_types_loc)

(* Generate for every type parameter a pair of tests, instantiating that type
   parameter with its bound and Bottom. Run a closure that takes these
   instantiations, each one in turn, and does something with it. We modify the
   salt for every instantiation so that re-analyzing the same AST with different
   instantiations causes different reasons to be generated. *)

and generate_tests cx reason typeparams each =
  typeparams
  |> List.fold_left (fun list {name; bound; _ } ->
    let xreason = replace_reason name reason in
    let bot = UndefT (
      prefix_reason "some incompatible instantiation of " xreason
    ) in
    List.rev_append
      (list |> List.map (fun map ->
        SMap.add name (Flow_js.subst cx map bound) map)
      )
      (list |> List.map (SMap.add name bot))
  ) [SMap.empty]
  |> List.iteri (fun i map_ ->
       each map_;
     )

(* take a list of types appearing in AST as type params,
   do semantic checking and create tvars for them. *)
and mk_type_params cx ?(map=SMap.empty) (types: Ast.Identifier.t list) =
  let mk_type_param (typeparams, smap) (loc, t) =
    let name = t.Ast.Identifier.name in
    let reason = mk_reason name loc in
    let bound = match t.Ast.Identifier.typeAnnotation with
      | None -> MixedT reason
      | Some (_, u) -> mk_type_ cx (SMap.union smap map) reason (Some u)
    in

    let typeparam = { reason; name; bound } in
    (typeparam :: typeparams,
     SMap.add name (BoundT typeparam) smap)
  in
  let typeparams, smap =
    List.fold_left mk_type_param ([], SMap.empty) types
  in
  List.rev typeparams, smap

and mk_type_param_declarations cx ?(map=SMap.empty) typeParameters =
  mk_type_params cx ~map (extract_type_param_declarations typeParameters)

and extract_type_param_declarations = function
  | None -> []
  | Some (_, typeParameters) -> typeParameters.Ast.Type.ParameterDeclaration.params

and extract_type_param_instantiations = function
  | None -> []
  | Some (_, typeParameters) -> typeParameters.Ast.Type.ParameterInstantiation.params

(* Process a function definition, returning a (polymorphic) class type. *)
and mk_function id cx reason type_params params ret body this =

  let (typeparams,params,pnames,ret) =
    function_decl id cx reason type_params params ret
      body this (MixedT (replace_reason "empty super object" reason))
  in

  (* prepare type *)
  let proto_reason = replace_reason "prototype" reason in
  let prototype = mk_object cx proto_reason in
  let static = mk_object cx (prefix_reason "statics of " reason) in

  let funtype = {
    this_t = this;
    params_tlist = params;
    params_names = Some pnames;
    return_t = ret;
    closure_t = Env_js.peek_frame ()
  } in

  if (typeparams = [])
  then
    FunT (reason, static,prototype,funtype)
  else
    PolyT (typeparams, FunT(reason, static,prototype,funtype))

and mk_method cx reason params ret body this super =
  let (_,params,pnames,ret) =
    function_decl None cx reason None params ret body this super
  in
  FunT (reason, Flow_js.dummy_static, Flow_js.dummy_prototype,
        Flow_js.mk_functiontype2
          params (Some pnames) ret (Env_js.peek_frame ()))

(* scrape top-level, unconditional field assignments from constructor code *)
(** TODO: use a visitor **)
(** NOTE: dead code **)
and mine_fields cx body fields =

  let scrape_field_assign_expr map = Ast.Expression.(function
    | _, Assignment {
        Assignment.left = _, Ast.Pattern.Expression (_, Member {
          Member._object = _, This;
          property = Member.PropertyIdentifier (
            loc, { Ast.Identifier.name = name; _ }
          );
          _
        });
        _
      } ->
        if (SMap.mem name map)
        then map
        else
          let desc = (spf "field %s constructor init" name) in
          let t = mk_type cx (mk_reason desc loc) None in
          SMap.add name t map
    | _ ->
        map
  ) in

  Ast.Statement.FunctionDeclaration.(match body with
    | BodyExpression expr ->
        scrape_field_assign_expr fields expr

    | BodyBlock (_, { Ast.Statement.Block.body }) ->
        List.fold_left Ast.Statement.(fun acc -> function
          | _, Expression { Expression.expression } ->
              scrape_field_assign_expr acc expression
          | _ -> acc
        ) fields body
  )


(**********)
(* Driver *)
(**********)

(* cross-module GC toggle *)
let xmgc_enabled = ref true

(**************************************)

let cross_module_gc =

  let require_set = ref SSet.empty in

  fun cx ms reqs ->
    if !xmgc_enabled then (
      reqs |> SSet.iter (fun r -> require_set := SSet.add r !require_set);
      ms |> SSet.iter (fun m -> require_set := SSet.remove m !require_set);

      let ins = (Flow_js.builtins)::(
        SSet.fold (fun r list -> (lookup_module cx r)::list) !require_set []
      ) in
      Flow_js.do_gc cx ins []
    )

let force_annotations cx =
  let tvar = lookup_module cx cx._module in
  let reason, id = open_tvar tvar in
  let constraints = Flow_js.find_graph cx id in
  let before = Errors_js.ErrorSet.cardinal cx.errors in
  Flow_js.enforce_strict cx id constraints;
  let after = Errors_js.ErrorSet.cardinal cx.errors in
  let ground_node = new_unresolved_root () in
  let ground_bounds = bounds_of_unresolved_root ground_node in
  if (after = before)
  then (
    match constraints with
    | Unresolved bounds ->
        ground_bounds.lower <- bounds.lower;
        ground_bounds.lowertvars <- bounds.lowertvars
    | _ -> ()
  );
  cx.graph <- IMap.add id ground_node cx.graph

(* core inference, assuming setup and teardown happens elsewhere *)
let infer_core cx statements =
  try
    statements |> List.iter (statement_decl cx);
    statements |> toplevels cx;
  with
    | Abnormal.Exn _ ->
        let msg = "abnormal control flow" in
        Flow_js.add_warning cx [new_reason "" (Pos.make_from
          (Relative_path.create Relative_path.Dummy cx.file)), msg]
    | exc ->
        let msg = Printexc.to_string exc in
        Flow_js.add_warning cx [new_reason "" (Pos.make_from
          (Relative_path.create Relative_path.Dummy cx.file)), msg]

(* build module graph *)
let infer_ast ast file m force_check =
  Flow_js.Cache.clear();

  let (loc, statements, comments) = ast in

  let mode = Module_js.parse_flow comments in

  let check = (match mode with
    | Module_js.ModuleMode_Unchecked -> force_check
    | _ -> true
  ) in

  let weak = (match mode with
    | Module_js.ModuleMode_Weak -> true
    | _ -> modes.weak_by_default
  ) in

  let cx = new_context file m in
  cx.weak <- weak;

  Env_js.init cx;

  let reason_exports_module = reason_of_string (spf "exports of module %s" m) in
  let local_exports = Flow_js.mk_tvar cx reason_exports_module in
  let entries = ref (
    SMap.singleton "exports"
      (create_env_entry
        local_exports
        local_exports
        None
        VarScope
      )
    |> SMap.add (internal_name "exports")
      (create_env_entry
        (UndefT (reason_of_string "undefined exports"))
        (AnyT reason_exports_module)
        None
        VarScope
      )
  ) in
  let scope = { kind = VarScope; entries } in
  Env_js.push_env cx scope;
  Env_js.changeset := SSet.empty;

  let reason = new_reason "exports" (Pos.make_from
    (Relative_path.create Relative_path.Dummy cx.file)) in

  if check then (
    let init_exports = mk_object cx reason in
    set_module_exports cx reason init_exports;
    Flow_js.flow cx (
      init_exports,
      Env_js.get_var_in_scope cx "exports" reason
    );
    infer_core cx statements;
  );

  cx.checked <- check;
  Flow_js.flow cx (
    get_module_exports cx reason,
    exports cx m);

  let ins = (Flow_js.builtins)::(
    SSet.fold (fun r list -> (lookup_module cx r)::list) cx.required []
  ) in
  let outs = [lookup_module cx m] in
  Flow_js.do_gc cx ins outs;

  (* insist that whatever type flows into exports is fully annotated *)
  (if modes.strict then force_annotations cx);

  cx

(* return all comments preceding the first executable statement *)
let get_comment_header (_, stmts, comments) =
  match stmts with
  | [] -> comments
  | stmt :: _ ->
    let stmtloc = fst stmt in
    let rec loop acc comments =
      match comments with
      | c :: cs when fst c < stmtloc ->
        loop (c :: acc) cs
      | _ -> acc
    in
    List.rev (loop [] comments)

(* Given a filename, retrieve the parsed AST, derive a module name,
   and invoke the local (infer) pass. This will build and return a
   fresh context object for the module. *)
let infer_module file =
  let ast = Parsing_service_js.get_ast_unsafe file in
  let comments = get_comment_header ast in
  let module_name = Module_js.exported_module file comments in
  infer_ast ast file module_name modes.all

(* Map.union: which is faster, union M N or union N M when M > N?
   union X Y = fold add X Y which means iterate over X, adding to Y
   So running time is roughly X * log Y.

   Now, when M > N, we have M * log N > N * log M.
   So do union N M as long as N may override M for overlapping keys.
*)

(* aggregate module context data with other module context data *)
let aggregate_context_data cx cx_other =
  cx.closures <-
    IMap.union cx_other.closures cx.closures;
  cx.property_maps <-
    IMap.union cx_other.property_maps cx.property_maps;
  cx.globals <-
    SSet.union cx_other.globals cx.globals

(* update module graph with other module graph *)
let update_graph cx cx_other =
  let _, builtin_id = open_tvar Flow_js.builtins in
  let master_node = IMap.find_unsafe builtin_id cx.graph in
  let master_bounds = bounds_of_unresolved_root master_node in
  cx_other.graph |> IMap.iter (fun id module_node ->
    if (id = builtin_id) then (
      let module_bounds = bounds_of_unresolved_root module_node in
      master_bounds.uppertvars <- IMap.union
        module_bounds.uppertvars
        master_bounds.uppertvars;
      master_bounds.upper <- TypeMap.union
        module_bounds.upper
        master_bounds.upper
    )
    else
      cx.graph <- cx.graph |> IMap.add id module_node
  )

type direction = Out | In

(* make sure a module typed in the given context also has a type
 * in the master context, and create a flow between the two types
 * in the direction specified *)
let link_module_types dir cx m =
  let glo = exports Flow_js.master_cx m in
  let loc = lookup_module cx m in
  let edge = match dir with Out -> (glo, loc) | In -> (loc, glo) in
  Flow_js.flow Flow_js.master_cx edge

(* map an exported module type from context to master *)
let export_to_master cx m =
  link_module_types In cx m

(* map a required module type from master to context *)
let require_from_master cx m =
  link_module_types Out cx m

(* Copy context from cx_other to cx *)
let copy_context cx cx_other =
  aggregate_context_data cx cx_other;
  update_graph cx cx_other

let copy_context_master cx =
  copy_context Flow_js.master_cx cx

(* Connect the builtins object in master_cx to the builtins reference in some
   arbitrary cx. *)
let implicit_require_strict cx master_cx =
  let _, builtin_id = open_tvar Flow_js.builtins in
  let types = Flow_js.possible_types master_cx builtin_id in
  types |> List.iter (fun t ->
    Flow_js.flow cx (t, Flow_js.builtins)
  )

(* Connect the export of cx_from to its import in cx_to. This happens in some
   arbitrary cx, so cx_from and cx_to should have already been copied to cx. *)
let explicit_impl_require_strict cx (cx_from, cx_to) =
  let m = cx_from._module in
  let from_t = lookup_module cx_from m in
  let to_t =
    try lookup_module cx_to m
    with _ ->
      (* The module exported by cx_from may be imported by path in cx_to *)
      lookup_module cx_to cx_from.file
  in
  Flow_js.flow cx (from_t, to_t)

(* Connect a export of a declared module to its imports in cxs_to. This happens
   in some arbitrary cx, so all cxs_to should have already been copied to cx. *)
let explicit_decl_require_strict cx m cxs_to =
  let reason = reason_of_string m in
  let from_t = Flow_js.mk_tvar cx reason in
  Flow_js.lookup_builtin cx (internal_module_name m) reason None from_t;
  cxs_to |> List.iter (fun cx_to ->
    let to_t = lookup_module cx_to m in
    Flow_js.flow cx (from_t, to_t)
  )

(* Merge context of module with contexts of its implicit requires and explicit
   requires. The implicit requires are those defined in lib.js (master_cx). For
   the explicit requires, we need to merge the entire dependency graph: this
   includes "nodes" (cxs) and edges (implementations and
   declarations). Intuitively, the operation we really need is "substitution" of
   known types for unknown type variables. This operation is simulated by the
   more general procedure of copying and linking graphs. *)
let merge_module_strict cx cxs implementations declarations master_cx =
  Flow_js.Cache.clear();

  (* First, copy cxs and master_cx to the host cx. *)
  cxs |> List.iter (copy_context cx);
  copy_context cx master_cx;

  (* Connect links between implementations and requires. Since the host contains
     copies of all graphs, the links should already be available. *)
  implementations |> List.iter (explicit_impl_require_strict cx);

  (* Connect links between declarations and requires. Since the host contains
     copies of all graphs, the links should already be available *)
  declarations |> SMap.iter (explicit_decl_require_strict cx);

  (* Connect the builtins object to the builtins reference. Since the builtins
     reference is shared, this connects the definitions of builtins to their
     uses in all contexts. *)
  implicit_require_strict cx master_cx

(* variation of infer + merge for lib definitions *)
let init file statements save_errors =
  Flow_js.Cache.clear();

  let cx = new_context file Files_js.lib_module in

  Env_js.init cx;

  let entries = ref SMap.empty in
  let scope = { kind = VarScope; entries } in
  Env_js.push_env cx scope;
  Env_js.changeset := SSet.empty;

  infer_core cx statements;

  !entries |> SMap.iter (fun x {specific=t;_} ->
    Flow_js.set_builtin cx x t
  );

  copy_context_master cx;

  let errs = cx.errors in
  cx.errors <- Errors_js.ErrorSet.empty;
  save_errors errs

(* Legacy functions for managing non-strict merges. *)
(* !!!!!!!!!!! TODO: out of date !!!!!!!!!!!!!!! *)

(* merge module context into master context *)
let merge_module cx =
  copy_context_master cx;
  (* link local and global types for our export and our required's *)
  export_to_master cx cx._module;
  SSet.iter (require_from_master cx) cx.required;
  ()

(* merge all modules at a dependency level, then do xmgc *)
let merge_module_list cx_list =
  List.iter merge_module cx_list;
  let (modules,requires) = cx_list |> ((SSet.empty,SSet.empty) |>
      List.fold_left (fun (modules,requires) cx ->
        (SSet.add cx._module modules,
         SSet.union cx.required requires)
      )
  ) in
  (* cross-module garbage collection *)
  cross_module_gc Flow_js.master_cx modules requires;
  ()<|MERGE_RESOLUTION|>--- conflicted
+++ resolved
@@ -985,7 +985,7 @@
   | (loc, ForOf { ForOf.left; right; body; }) ->
       (match left with
         | ForOf.LeftDeclaration (loc, decl) ->
-            variable_declaration cx loc decl
+            variable_decl cx loc decl
         | _ -> ()
       );
       statement_decl cx body
@@ -1038,13 +1038,9 @@
       let _, { Ast.Identifier.name; _ } = id in
       let r = mk_reason (spf "class %s" name) loc in
       let tvar = Flow_js.mk_tvar cx r in
-<<<<<<< HEAD
       (* FIXME: The entry should be have scope_kind = LexicalScope,
        * but the correct scope kind breaks existing declarations under TDZ *)
-      Env_js.init_env cx name (create_env_entry tvar tvar (Some loc) VarScope)
-=======
-      Env_js.init_env cx name (create_env_entry ~for_type:is_interface tvar tvar (Some loc))
->>>>>>> 458696c5
+      Env_js.init_env cx name (create_env_entry ~for_type:is_interface tvar tvar (Some loc) VarScope)
   | (loc, DeclareModule { DeclareModule.id; _ }) ->
       let name = match id with
       | DeclareModule.Identifier (_, id) -> id.Ast.Identifier.name
@@ -1851,19 +1847,15 @@
 
       Env_js.update_frame cx ctx;
       if Abnormal.swap (Abnormal.Break None) save_break_exn
-      then Env_js.havoc_env2 newset
-
-<<<<<<< HEAD
-      raise_exception !exception_;
+      then Env_js.havoc_env2 newset;
 
       Env_js.pop_env()
-=======
+
   | (loc, ForOf { ForOf.left; right; body; }) ->
       let reason = mk_reason "for-of" loc in
       let save_break_exn = Abnormal.swap (Abnormal.Break None) false in
       let save_continue_exn = Abnormal.swap (Abnormal.Continue None) false in
       let t = expression cx right in
->>>>>>> 458696c5
 
       let element_tvar = Flow_js.mk_tvar cx reason in
       let o = Flow_js.get_builtin_typeapp
