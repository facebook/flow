--- conflicted
+++ resolved
@@ -5104,27 +5104,8 @@
   cx.weak <- weak;
 
   let reason_exports_module = reason_of_string (spf "exports of module %s" m) in
-<<<<<<< HEAD
-  let entries = ref
-    (SMap.singleton "exports"
-       (let exports = Flow_js.mk_tvar cx reason_exports_module in
-        create_env_entry
-          exports
-          exports
-          None
-       ) |>
-     SMap.add (internal_name "exports")
-       (create_env_entry
-          (UndefT (reason_of_string "undefined exports"))
-          (AnyT reason_exports_module)
-          None
-       )
-    )
-  in
-  let scope = { kind = VarScope; entries } in
-=======
   let local_exports = Flow_js.mk_tvar cx reason_exports_module in
-  let scope = ref (
+  let entries = ref (
     SMap.singleton "exports"
       (create_env_entry
         local_exports
@@ -5138,7 +5119,7 @@
         None
       )
   ) in
->>>>>>> 6bc81e46
+  let scope = { kind = VarScope; entries } in
   Env_js.env := [scope];
   Flow_js.mk_frame cx [] !Env_js.env;
   Env_js.changeset := SSet.empty;
