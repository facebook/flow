(**
 * Copyright (c) 2014, Facebook, Inc.
 * All rights reserved.
 *
 * This source code is licensed under the BSD-style license found in the
 * LICENSE file in the "flow" directory of this source tree. An additional grant
 * of patent rights can be found in the PATENTS file in the same directory.
 *
 *)

(* This module is the entry point of the typechecker. It sets up subtyping
   constraints for every expression, statement, and declaration form in a
   JavaScript AST; the subtyping constraints are themselves solved in module
   Flow_js. It also manages environments, including not only the maintenance of
   scope information for every function (pushing/popping scopes, looking up
   variables) but also flow-sensitive information about local variables at every
   point inside a function (and when to narrow or widen their types). *)

open Utils
open Utils_js

module Ast = Spider_monkey_ast

open Modes_js
open Reason_js
open Constraint_js
open Type

module Abnormal : sig

  type abnormal =
    | Return
    | Throw
    | Break of string option
    | Continue of string option
  exception Exn of abnormal
  val swap: abnormal -> bool -> bool
  val set: abnormal -> unit
  val raise_exn: abnormal -> 'a
  val exception_handler: (unit -> 'a) -> (abnormal -> 'a) -> 'a
  val string: abnormal -> string

end = struct

  type abnormal =
    | Return
    | Throw
    | Break of string option
    | Continue of string option

  exception Exn of abnormal

  let raise_exn abnormal =
    raise (Exn abnormal)

  let exception_handler main handler =
    try main ()
    with
    | Exn abnormal -> handler abnormal
    | exn -> raise exn

  (* thread-local global to detect abnormal control flows *)
  let abnormals = Hashtbl.create 0

  let check abnormal =
    Hashtbl.find abnormals abnormal

  let set abnormal =
    Hashtbl.replace abnormals abnormal true;
    raise_exn abnormal

  let swap abnormal newv =
    let oldv = try check abnormal with _ -> false in
    Hashtbl.replace abnormals abnormal newv;
    oldv

  let string = function
    | Return -> "return"
    | Throw -> "throw"
    | Break (Some lbl) -> spf "break %s" lbl
    | Break None -> "break"
    | Continue (Some lbl) -> spf "continue %s" lbl
    | Continue None -> "continue"

end

(**** types ****)

(*************)
(* Utilities *)
(*************)

(* type exemplar set - reasons are not considered in compare *)
module TypeExSet = Set.Make(struct
  include Type
  let compare = reasonless_compare
end)

(* composition *)
let (>>) f g = fun x -> g (f (x))

let mk_object cx reason =
  Flow_js.mk_object_with_proto cx reason (MixedT reason)

let summarize cx t = match t with
  | OpenT _ ->
      let reason = reason_of_t t in
      Flow_js.mk_tvar_where cx reason (fun tvar ->
        Flow_js.flow cx (t, SummarizeT (reason, tvar))
      )
  (* These remaining cases simulate SummarizeT semantics, and are a slight
     optimization in that they avoid creation of fresh type
     variables. Semantically, we could have the above case fire unconditionally,
     since the fresh type variable is unified in all cases. *)
  | StrT (reason, AnyLiteral) -> t
  | StrT (reason, _) -> StrT.why reason
  | NumT (reason, AnyLiteral) -> t
  | NumT (reason, _) -> NumT.why reason
  | _ -> t

let mk_module_t cx reason = ModuleT(
  reason,
  {
    exports_tmap = Flow_js.mk_propmap cx SMap.empty;
    cjs_export = None;
  }
)

(* given a module name, return associated tvar if already
 * present in module map, or create and add *)
let get_module_t cx m reason =
  match SMap.get m cx.modulemap with
  | Some t -> t
  | None ->
      Flow_js.mk_tvar_where cx reason (fun t ->
        cx.modulemap <- cx.modulemap |> SMap.add m t;
      )

let mark_dependency cx module_ loc = (
  cx.required <- SSet.add module_ cx.required;
  cx.require_loc <- SMap.add module_ loc cx.require_loc;
)

let require cx m m_name loc =
  mark_dependency cx m loc;
  let reason = mk_reason (spf "CommonJS exports of \"%s\"" m) loc in
  Flow_js.mk_tvar_where cx reason (fun t ->
    Flow_js.flow cx (
      get_module_t cx m (mk_reason m_name loc),
      CJSRequireT(reason, t)
    )
  )

let import_ns cx reason module_name loc =
  let module_ = Module_js.imported_module cx.file module_name in
  mark_dependency cx module_ loc;
  Flow_js.mk_tvar_where cx reason (fun t ->
    Flow_js.flow cx (
      get_module_t cx module_ (mk_reason module_name loc),
      ImportModuleNsT(reason, t)
    )
  )

(**
 * When CommonJS modules set their export type, we do two things:
 *
 * (1) If the type is an object, mark it's properties as named exports.
 *     (this is for convenience as part of our ES <-> CJS module interop
 *      semantics)
 *
 * (2) Set the type in the cjs_export slot of the ModuleT container
 *)
let merge_commonjs_export cx reason module_t export_t =
  let module_t = Flow_js.mk_tvar_where cx reason (fun t ->
    Flow_js.flow cx (export_t, CJSExtractNamedExportsT(reason, module_t, t))
  ) in
  Flow_js.mk_tvar_where cx reason (fun t ->
    Flow_js.flow cx (module_t, SetCJSExportT(reason, export_t, t))
  )

let exports cx m =
  let loc = Loc.({ none with source = Some cx.file }) in
  get_module_t cx m (Reason_js.mk_reason "exports" loc)

(**
 * Before running inference, we assume that we're dealing with a CommonJS
 * module that has a built-in, initialized `exports` object (i.e. it is not an
 * ES module).
 *
 * During inference, if we encounter an assignment to module.exports then we
 * use this as an indicator that the module is definitely a CommonJS module --
 * but that the bult-in `exports` value is no longer the exported variable.
 * Instead, whatever was assigned to `module.exports` is now that CJS exported
 * value.
 *
 * On the other hand, if we encounter an ES `export` statement during inference,
 * we use this as an indicator that the module is an ES module. The one
 * exception to this rule is that we do not use `export type` as an indicator of
 * an ES module (since we want CommonJS modules to be able to use `export type`
 * as well).
 *
 * At the end of inference, we make use of this information to decide which
 * types to store as the expors of the module (i.e. Do we use the built-in
 * `exports` value? Do we use the type that clobbered `module.exports`? Or do we
 * use neither because the module only has direct ES exports?).
 *)
let mark_exports_type cx reason new_exports_type = (
  (match (cx.module_exports_type, new_exports_type) with
  | (ESModule, CommonJSModule(Some _))
  | (CommonJSModule(Some _), ESModule)
    ->
      let msg =
        "Unable to determine module type (CommonJS vs ES) if both an export " ^
        "statement and module.exports are used in the same module!"
      in
      Flow_js.add_warning cx [(reason, msg)]
  | _ -> ()
  );
  cx.module_exports_type <- new_exports_type
)

let lookup_module cx m =
  SMap.find_unsafe m cx.modulemap

(**
 * Given an exported default declaration, identify nameless declarations and
 * name them with a special internal name that can be used to reference them
 * when assigning the export value.
 *)
let nameify_default_export_decl decl = Ast.Statement.(
  match decl with
  | loc, FunctionDeclaration(func_decl) ->
    if func_decl.FunctionDeclaration.id <> None then decl else
      loc, FunctionDeclaration(FunctionDeclaration.({
        func_decl with
          id = Some(Ast.Identifier.(loc, {
            name = internal_name "*default*";
            typeAnnotation = None;
            optional = false;
          }));
      }))

  | loc, ClassDeclaration(class_decl) ->
    if class_decl.Ast.Class.id <> None then decl else
      loc, ClassDeclaration(Ast.Class.({
        class_decl with
          id = Some(Ast.Identifier.(loc, {
            name = internal_name "*default*";
            typeAnnotation = None;
            optional = false;
          }));
      }))

  | _ -> decl
)

(**
 * Given a LHS destructuring pattern, extract a list of (loc, identifier-name)
 * tuples from the pattern that represent new bindings. This is primarily useful
 * for exporting a destructuring variable declaration.
 *)
let rec extract_destructured_bindings accum pattern = Ast.Pattern.(
  match pattern with
  | Identifier(loc, n) ->
    let name = n.Ast.Identifier.name in
    (loc, name)::accum

  | Object(n) ->
    let props = n.Object.properties in
    List.fold_left extract_obj_prop_pattern_bindings accum props

  | Array(n) ->
    let elems = n.Array.elements in
    List.fold_left extract_arr_elem_pattern_bindings accum elems

  | Expression(_) ->
    failwith "Parser Error: Expression patterns don't exist in JS."
) and extract_obj_prop_pattern_bindings accum = Ast.Pattern.(function
  | Object.Property(_, prop) ->
    let (_, rhs_pattern) = prop.Object.Property.pattern in
    extract_destructured_bindings accum rhs_pattern

  | Object.SpreadProperty(_) ->
    failwith "Unsupported: Destructuring object spread properties"
) and extract_arr_elem_pattern_bindings accum = Ast.Pattern.(function
  | Some(Array.Element(_, pattern)) ->
    extract_destructured_bindings accum pattern

  | Some(Array.Spread(_, {Array.SpreadElement.argument = (_, pattern)})) ->
    extract_destructured_bindings accum pattern

  | None -> accum
)

(* Destructuring visitor for tree-shaped patterns, parameteric over an action f
   to perform at the leaves. A type for the pattern is passed, which is taken
   apart as the visitor goes deeper. *)

let rec destructuring cx t f = Ast.Pattern.(function
  | loc, Array { Array.elements; _; } -> Array.(
      let reason = mk_reason "array pattern" loc in
      elements |> List.iteri (fun i -> function
        | Some (Element ((loc, _) as p)) ->
            let i = NumT (
              mk_reason "number" loc,
              Literal (float i, string_of_int i)
            ) in
            let tvar = Flow_js.mk_tvar cx reason in
            Flow_js.flow cx (t, GetElemT(reason,i,tvar));
            destructuring cx tvar f p
        | Some (Spread (loc, { SpreadElement.argument })) ->
            error_destructuring cx loc
        | None ->
            ()
      )
    )

  | loc, Object { Object.properties; _; } -> Object.(
      let xs = ref [] in
      properties |> List.iter (function
        | Property (loc, prop) -> Property.(
            match prop with
            | { key = Identifier (loc, id); pattern = p; } ->
                let x = id.Ast.Identifier.name in
                let reason = mk_reason (spf "property %s" x) loc in
                xs := x :: !xs;
                let tvar = Flow_js.mk_tvar cx reason in
                (* use the same reason for the prop name and the lookup.
                   given `var {foo} = ...`, `foo` is both. compare to `a.foo`
                   where `foo` is the name and `a.foo` is the lookup. *)
                Flow_js.flow cx (t, GetT(reason, (reason, x), tvar));
                destructuring cx tvar f p
            | _ ->
              error_destructuring cx loc
          )
        | SpreadProperty (loc, { SpreadProperty.argument }) ->
            let reason = mk_reason "object pattern spread property" loc in
            let tvar = Flow_js.mk_tvar cx reason in
            Flow_js.flow cx (t, ObjRestT(reason,!xs,tvar));
            destructuring cx tvar f argument
      )
    )

  | loc, Identifier (_, { Ast.Identifier.name; _ }) ->
      let type_ =
        if Type_inference_hooks_js.dispatch_id_hook cx name loc
        then AnyT.at loc
        else t in
      f cx loc name type_

  | loc, _ -> error_destructuring cx loc
)

and error_destructuring cx loc =
  let msg = "unsupported destructuring" in
  Flow_js.add_error cx [mk_reason "" loc, msg]

and type_of_pattern = Ast.Pattern.(function
  | loc, Array { Array.typeAnnotation; _; } -> typeAnnotation

  | loc, Object { Object.typeAnnotation; _; } -> typeAnnotation

  | loc, Identifier (_, { Ast.Identifier.typeAnnotation; _; }) -> typeAnnotation

  | loc, _ -> None
)

(* instantiate pattern visitor for assignments *)
let destructuring_assignment cx t =
  destructuring cx t (fun cx loc name t ->
    let reason = mk_reason (spf "assignment of identifier %s" name) loc in
    Env_js.set_var cx name t reason
  )

(* instantiate pattern visitor for parameters *)
let destructuring_map cx t p =
  let tmap, lmap = ref SMap.empty, ref SMap.empty in
  p |> destructuring cx t (fun _ loc name t ->
    tmap := !tmap |> SMap.add name t;
    lmap := !lmap |> SMap.add name loc
  );
  !tmap, !lmap

let pattern_decl cx t =
  destructuring cx t (fun cx loc name t ->
    Hashtbl.replace cx.type_table loc t;
    Env_js.init_var cx name (Scope.create_entry t t (Some loc))
  )

(* type refinements on expressions - wraps Env_js API *)
module Refinement : sig
  val key : Ast.Expression.t -> string option
  val get : context -> Ast.Expression.t -> reason -> Type.t option
end = struct

  type part = Id of string | Index of string
  type expr = Chain of part list | Other

  (* get id or chain of property names from conforming expressions *)
  let rec prop_chain = Ast.Expression.(function

  (* treat this as a property chain, in terms of refinement lifetime *)
  | _, This ->
      Chain [Id (internal_name "this")]

  (* ditto super *)
  | _, Identifier (_, { Ast.Identifier.name; _ })
      when name != "undefined" ->
      (match name with
        | "super" -> Chain [Id (internal_name "super")]
        | _ -> Chain [Id name]
      )

  (* foo.bar.baz -> Chain [Id baz; Id bar; Id foo] *)
  | _, Member { Member._object;
     property = Member.PropertyIdentifier (_ , { Ast.Identifier.name; _ });
     _ } -> (
      match prop_chain _object with
        | Chain names -> Chain ((Id name) :: names)
        | Other -> Other
      )

  (* foo.bar[baz] -> Chain [Index baz; Id bar; Id foo] *)
  | _, Member {
      Member._object; property = Member.PropertyExpression index; _
    } -> (
      match prop_chain _object with
        | Chain names ->
          begin match key index with
          | Some name -> Chain ((Index name) :: names)
          | None -> Other
          end
        | Other -> Other
      )

  (* other LHSes unsupported currently/here *)
  | _ ->
      Other
  )

  (* if expression is syntactically eligible for type refinement,
     return Some (access key), otherwise None.
     Eligible expressions are simple ids and chains of property lookups
     from an id base *)
  and key e =
    match prop_chain e with
      | Chain parts ->
          let names = parts
          |> List.map (function Id x -> x | Index x -> spf "[%s]" x)
          |> List.rev
          in
          Some (Env_js.refinement_key names)
      | Other -> None

  (* get type refinement for expression, if it exists *)
  let get cx e r =
    match key e with
    | Some k -> Env_js.get_refinement cx k r
    | None -> None

end

(**************)
(* Query/Fill *)
(**************)

(* These computations should trigger ground_type calls on the types returned by
   query_type/fill_types: in general those types may not be ground (the only
   non-ground parts should be strict_requires).

   1. Look up InfoHeap(cx.file) to get strict_reqs.

   2. Look up ContextHeap(NameHeap(strict_req)) to get strict_cxs that cx
   depends on, and so on.

   3. Next, look up their exported types via recursive calls to
   lookup_type(lookup_module(strict_cx,strict_cx._module)).

   In fact, 2. and 3. could be optimized: we could store exported types
   (possibly not ground) in InfoHeap, so that they are cached. This means that
   we could look up InfoHeap(NameHeap(strict_req)) to get strict_req_types
   directly, instead of going through ContextHeap.

   Note that exported types do not need to be blown away unless their files
   change, since they are locally determined; instead, we ground them as
   necessary.
*)

(*
let rec ground_export exports r =
  if not (Hashtbl.mem exports r) then (
    let file = Module_js.get_file(r) in
    let _, _, strict_reqs, exported_type =
      Module_js.get_module_info(file) in
    let ground_exported_type =
      ground_exports strict_reqs exports exported_type in
    Hashtbl.add exports r ground_exported_type
  )

and ground_exports rs exports t =
  SSet.iter (ground_export exports) rs;
  ground_exported_type exports t
*)

let query_type cx loc =
  let result = ref (Loc.none, None, []) in
  let diff = ref (max_int, max_int) in
  Hashtbl.iter (fun range t ->
    if in_range loc range
    then (
      let d = diff_range range in
      if d < !diff then (
        diff := d;
        Flow_js.suggested_type_cache := IMap.empty;
        let ground_t = Flow_js.printified_type cx t in
        let possible_ts = Flow_js.possible_types_of_type cx t in
        result := if is_printed_type_parsable cx ground_t
          then (range, Some ground_t, possible_ts)
          else (range, None, possible_ts)
      )
    )
  ) cx.type_table;
  !result

let dump_types cx =
  Flow_js.suggested_type_cache := IMap.empty;
  let lst = Hashtbl.fold (fun loc t list ->
    let ground_t = Flow_js.printified_type cx t in
    let possible_ts = Flow_js.possible_types_of_type cx t in
    let possible_reasons = possible_ts
      |> List.map Constraint_js.reason_of_t
    in
    (loc, string_of_t cx ground_t, possible_reasons)::list
  ) cx.type_table [] in
  lst |> List.sort (fun
    (a_loc, _, _) (b_loc, _, _) -> Loc.compare a_loc b_loc
  )

(********)
(* Fill *)
(********)

let fill_types cx =
  Flow_js.suggested_type_cache := IMap.empty;
  Hashtbl.fold Loc.(fun loc t list ->
    let line = loc._end.line in
    let end_ = loc._end.column in
    let t = Flow_js.printified_type cx t in
    if is_printed_type_parsable cx t then
      (line, end_, spf ": %s" (string_of_t cx t))::list
    else list
  ) cx.annot_table []

(* AST helpers *)

let error_type cx loc msg =
  let reason = mk_reason "" loc in
  Flow_js.add_error cx [reason, msg];
  AnyT reason

let check_type_param_arity cx loc params n f =
  if List.length params = n
  then f ()
  else
    let msg = spf "Incorrect number of type parameters (expected %n)" n in
    error_type cx loc msg

let is_suppress_type type_name = FlowConfig.(
  let config = get_unsafe () in
  SSet.mem type_name config.options.suppress_types
)

let are_getters_and_setters_enabled () = FlowConfig.(
  let config = get_unsafe () in
  config.options.enable_unsafe_getters_and_setters
)

(**********************************)
(* Transform annotations to types *)
(**********************************)

(* converter *)
let rec convert cx type_params_map = Ast.Type.(function

  | loc, Any -> AnyT.at loc

  | loc, Void -> void_ loc

  | loc, Number -> NumT.at loc

  | loc, String -> StrT.at loc

  | loc, Boolean -> BoolT.at loc

  | loc, Nullable t -> MaybeT (convert cx type_params_map t)

  | loc, Union ts ->
      let ts = List.map (convert cx type_params_map) ts in
      (* "Flatten" out any unions in this union, like
       * var a: number | (string | bool) *)
      let ts = List.map (function
        | UnionT (r, ts) -> ts
        | t -> [t]) ts in
      let ts = List.flatten ts in
      UnionT (mk_reason "union type" loc, ts)

  | loc, Intersection ts ->
      let ts = List.map (convert cx type_params_map) ts in
      IntersectionT (mk_reason "intersection type" loc, ts)

  | loc, Typeof x ->
      (match x with
      | (loc, Generic {
          Generic.id = qualification;
          typeParameters = None
        }) ->
          let valtype = convert_qualification ~for_type:false cx
            "typeof-annotation" qualification in
          Flow_js.mk_typeof_annotation cx valtype
      | _ ->
        error_type cx loc "Unexpected typeof expression")

  | loc, Tuple ts ->
      let elts = List.map (convert cx type_params_map) ts in
      let reason = mk_reason "tuple type" loc in
      let element_reason = mk_reason "tuple element" loc in
      let tx =
        if ts = []
        then Flow_js.mk_tvar cx element_reason
        else UnionT (element_reason, elts) in
      ArrT (reason, tx, elts)

  | loc, Array t ->
      let r = mk_reason "array type" loc in
      let t = convert cx type_params_map t in
      ArrT (r, t, [])

  | loc, StringLiteral { StringLiteral.value; _ }  ->
      let reason = mk_reason "string literal type" loc in
      mk_singleton_string reason value

  | loc, NumberLiteral { NumberLiteral.value; raw; _ }  ->
      let reason = mk_reason "number literal type" loc in
      mk_singleton_number reason value raw

  | loc, BooleanLiteral { BooleanLiteral.value; _ }  ->
      let reason = mk_reason "boolean literal type" loc in
      mk_singleton_boolean reason value

  (* TODO *)
  | loc, Generic { Generic.id = Generic.Identifier.Qualified (_,
         { Generic.Identifier.qualification; id; }); typeParameters } ->

    let m = convert_qualification cx "type-annotation" qualification in
    let _, { Ast.Identifier.name; _ } = id in
    let reason = mk_reason name loc in
    let t = Flow_js.mk_tvar_where cx reason (fun t ->
      Flow_js.flow cx (m, GetT (reason, (reason, name), t));
    ) in
    let typeParameters = extract_type_param_instantiations typeParameters in
    let params = if typeParameters = []
      then None else Some typeParameters in
    mk_nominal_type cx reason type_params_map (t, params)

  (* type applications: name < params > *)
  | loc, Generic {
      Generic.id = Generic.Identifier.Unqualified (id);
      typeParameters
    } ->
    let _, { Ast.Identifier.name; _ } = id in
    let typeParameters = extract_type_param_instantiations typeParameters in

    (match name with

      (* TODO Type.Mixed *)
      | "mixed" ->
        check_type_param_arity cx loc typeParameters 0 (fun () ->
          MixedT.at loc
        )

      (* Array<T> *)
      | "Array" ->
        check_type_param_arity cx loc typeParameters 1 (fun () ->
          let t = convert cx type_params_map (List.hd typeParameters) in
          ArrT (mk_reason "array type" loc, t, [])
        )

      (* $Either<...T> is the union of types ...T *)
      | "$Either" ->
        let ts = List.map (convert cx type_params_map) typeParameters in
        UnionT (mk_reason "union type" loc, ts)

      (* $All<...T> is the intersection of types ...T *)
      | "$All" ->
        let ts = List.map (convert cx type_params_map) typeParameters in
        IntersectionT (mk_reason "intersection type" loc, ts)

      (* $Tuple<...T> is the tuple of types ...T *)
      | "$Tuple" ->
        let ts = List.map (convert cx type_params_map) typeParameters in
        ArrT (mk_reason "tuple type" loc, AnyT.t, ts)

      (* $Supertype<T> acts as any over supertypes of T *)
      | "$Supertype" ->
        check_type_param_arity cx loc typeParameters 1 (fun () ->
          UpperBoundT (convert cx type_params_map (List.hd typeParameters))
        )

      (* $Subtype<T> acts as any over subtypes of T *)
      | "$Subtype" ->
        check_type_param_arity cx loc typeParameters 1 (fun () ->
          LowerBoundT (convert cx type_params_map (List.hd typeParameters))
        )

      (* $Shape<T> matches the shape of T *)
      | "$Shape" ->
        check_type_param_arity cx loc typeParameters 1 (fun () ->
          ShapeT (convert cx type_params_map (List.hd typeParameters))
        )

      (* $Diff<T,S> *)
      | "$Diff" ->
        check_type_param_arity cx loc typeParameters 2 (fun () ->
          let t1 = typeParameters |> List.hd |> convert cx type_params_map in
          let t2 = typeParameters |> List.tl |> List.hd |> convert cx type_params_map in
          DiffT (t1, t2)
        )

      (* $Keys<T> is the set of keys of T *)
      (** TODO: remove $Enum **)
      | "$Keys" | "$Enum"->
        check_type_param_arity cx loc typeParameters 1 (fun () ->
          let t = convert cx type_params_map (List.hd typeParameters) in
          KeysT (mk_reason "key set" loc, t)
        )

      (* $Exports<'M'> is the type of the exports of module 'M' *)
      (** TODO: use `import typeof` instead when that lands **)
      | "$Exports" ->
        check_type_param_arity cx loc typeParameters 1 (fun () ->
          match List.hd typeParameters with
          | _, StringLiteral { StringLiteral.value; _ } ->
              let reason = (mk_reason (spf "exports of module %s" value) loc) in
              let remote_module_t =
                Env_js.get_var_declared_type cx (internal_module_name value) reason
              in
              Flow_js.mk_tvar_where cx reason (fun t ->
                Flow_js.flow cx (remote_module_t, CJSRequireT(reason, t))
              )
          | _ -> assert false
        )

      (* Class<T> is the type of the class whose instances are of type T *)
      | "Class" ->
        check_type_param_arity cx loc typeParameters 1 (fun () ->
          ClassT(convert cx type_params_map (List.hd typeParameters))
        )

      | "Function" | "function" ->
        check_type_param_arity cx loc typeParameters 0 (fun () ->
          let reason = mk_reason "function type" loc in
          AnyFunT reason
        )

      | "Object" ->
        check_type_param_arity cx loc typeParameters 0 (fun () ->
          let reason = mk_reason "object type" loc in
          AnyObjT reason
        )

      (* You can specify in the .flowconfig the names of types that should be
       * treated like any<actualType>. So if you have
       * suppress_type=$FlowFixMe
       *
       * Then you can do
       *
       * var x: $FlowFixMe<number> = 123;
       *)
      (* TODO move these to type aliases once optional type args
         work properly in type aliases: #7007731 *)
      | type_name when is_suppress_type type_name ->
        (* Optional type params are info-only, validated then forgotten. *)
        List.iter (fun p -> ignore (convert cx type_params_map p)) typeParameters;
        AnyT.at loc

      (* TODO: presumably some existing uses of AnyT can benefit from AnyObjT
         as well: e.g., where AnyT is used to model prototypes and statics we
         don't care about; but then again, some of these uses may be internal,
         so while using AnyObjT may offer some sanity checking it might not
         reveal user-facing errors. *)

      (* in-scope type vars *)
      | _ when SMap.mem name type_params_map ->
        check_type_param_arity cx loc typeParameters 0 (fun () ->
          SMap.find_unsafe name type_params_map
        )

      (* other applications with id as head expr *)
      | _ ->
        let reason = mk_reason name loc in
        let params = if typeParameters = []
          then None else Some typeParameters in
        let c = identifier ~for_type:true cx name loc in
        mk_nominal_type cx reason type_params_map (c, params)
    )

  | loc, Function { Function.params; returnType; rest; typeParameters } ->
    let typeparams, type_params_map =
      mk_type_param_declarations cx type_params_map typeParameters in

    let rev_params_tlist, rev_params_names =
      (let rev_tlist, rev_pnames =
        List.fold_left (fun (tlist, pnames) param ->
        match param with
        | _, { Function.Param.name;
               Function.Param.typeAnnotation; optional = false; _ } ->
            (convert cx type_params_map typeAnnotation) :: tlist,
            ((snd name).Ast.Identifier.name) :: pnames
        | _, { Function.Param.name;
               Function.Param.typeAnnotation; optional = true; _ } ->
            (OptionalT (convert cx type_params_map typeAnnotation)) :: tlist,
            ((snd name).Ast.Identifier.name) :: pnames
      ) ([], []) params in
      match rest with
        | Some (_, { Function.Param.name;
                     Function.Param.typeAnnotation; _ }) ->
            let rest = mk_rest cx (convert cx type_params_map typeAnnotation) in
            rest :: rev_tlist,
            ((snd name).Ast.Identifier.name) :: rev_pnames
        | None -> rev_tlist, rev_pnames
      ) in
    let ft =
      FunT (
        mk_reason "function type" loc,
        Flow_js.dummy_static,
        Flow_js.mk_tvar cx (mk_reason "prototype" loc),
        {
          this_t = Flow_js.mk_tvar cx (mk_reason "this" loc);
          params_tlist = (List.rev rev_params_tlist);
          params_names = Some (List.rev rev_params_names);
          return_t = convert cx type_params_map returnType;
          closure_t = 0
        })
    in
    if (typeparams = []) then ft else PolyT(typeparams, ft)

  | loc, Object { Object.properties; indexers; callProperties; } ->
    let props_map = List.fold_left (fun props_map ->
      Object.Property.(fun (loc, { key; value; optional; _ }) ->
        (match key with
          | Ast.Expression.Object.Property.Literal
              (_, { Ast.Literal.value = Ast.Literal.String name; _ })
          | Ast.Expression.Object.Property.Identifier
              (_, { Ast.Identifier.name; _ }) ->
              let t = convert cx type_params_map value in
              if optional
              then
                (* wrap types of optional properties, just like we do for
                   optional parameters *)
                SMap.add name (OptionalT t) props_map
              else
                SMap.add name t props_map
          | _ ->
            let msg = "Unsupported key in object type" in
            Flow_js.add_error cx [mk_reason "" loc, msg];
            props_map
        )
      )
    ) SMap.empty properties
    in
    let props_map = match callProperties with
      | [] -> props_map
      | [loc, { Object.CallProperty.value = (_, ft); _; }] ->
          SMap.add "$call" (convert cx type_params_map (loc, Ast.Type.Function ft)) props_map
      | fts ->
          let fts = List.map
            (fun (loc, { Object.CallProperty.value = (_, ft); _; }) ->
                convert cx type_params_map (loc, Ast.Type.Function ft))
            fts in
          let callable_reason = mk_reason "callable object type" loc in
          SMap.add "$call" (IntersectionT (callable_reason, fts)) props_map
    in
    (* Seal an object type unless it specifies an indexer. *)
    let sealed, dict = Object.Indexer.(
      match indexers with
      | [(_, { id = (_, { Ast.Identifier.name; _ }); key; value; _; })] ->
          let keyt = convert cx type_params_map key in
          let valuet = convert cx type_params_map value in
          false,
          Some { Constraint_js.Type.
            dict_name = Some name;
            key = keyt;
            value = valuet
          }
      | [] ->
          true,
          None
      (* TODO *)
      | _ -> failwith "Unimplemented: multiple indexers"
    ) in
    let pmap = Flow_js.mk_propmap cx props_map in
    let proto = MixedT (reason_of_string "Object") in
    let flags = { sealed; exact = not sealed; frozen = false; } in
    ObjT (mk_reason "object type" loc,
      Flow_js.mk_objecttype ~flags dict pmap proto)

  | loc, Exists ->
    (* Do not evaluate existential type variables when map is non-empty. This
       ensures that existential type variables under a polymorphic type remain
       unevaluated until the polymorphic type is applied. *)
    let force = SMap.is_empty type_params_map in
    let reason = mk_reason "existential" loc in
    if force then Flow_js.mk_tvar cx reason
    else ExistsT reason
  )

and convert_qualification ?(for_type=true) cx reason_prefix = Ast.Type.Generic.Identifier.(function
  | Qualified (loc, { qualification; id; }) ->
    let m = convert_qualification cx reason_prefix qualification in
    let _, { Ast.Identifier.name; _ } = id in
    let reason = mk_reason (spf "%s '<<object>>.%s')" reason_prefix name) loc in
    Flow_js.mk_tvar_where cx reason (fun t ->
      Flow_js.flow cx (m, GetT (reason, (reason, name), t));
    )

  | Unqualified (id) ->
    let loc, { Ast.Identifier.name; _ } = id in
    let reason = mk_reason (spf "%s '%s'" reason_prefix name) loc in
    Env_js.get_var ~for_type cx name reason
)

and mk_rest cx = function
  | ArrT(_, t, []) -> RestT t
  | AnyT _ as t -> RestT t
  | t ->
      (* unify t with Array<e>, return (RestT e) *)
      let reason = prefix_reason "element of " (reason_of_t t) in
      let tvar = Flow_js.mk_tvar cx reason in
      let arrt = ArrT(reason, tvar, []) in
      Flow_js.unify cx t arrt;
      RestT tvar

and mk_type cx type_params_map reason = function
  | None ->
      let t =
        if cx.weak
        then AnyT.why reason
        else Flow_js.mk_tvar cx reason
      in
      Hashtbl.replace cx.annot_table (loc_of_reason reason) t;
      t

  | Some annot ->
      convert cx type_params_map annot

and mk_type_annotation cx type_params_map reason = function
  | None -> mk_type cx type_params_map reason None
  | Some (loc, typeAnnotation) -> mk_type cx type_params_map reason (Some typeAnnotation)

(* Model a set of keys as the union of their singleton types. *)
and mk_keys_type reason keys =
  match keys with
  | [key] -> mk_singleton_string reason key
  | _ -> UnionT (reason, List.map (mk_singleton_string reason) keys)

and mk_singleton_string reason key =
  let reason = replace_reason (spf "string literal %s" key) reason in
  SingletonStrT (reason, key)

and mk_singleton_number reason num raw =
  let reason = replace_reason (spf "number literal %.16g" num) reason in
  SingletonNumT (reason, (num, raw))

and mk_singleton_boolean reason b =
  let reason = replace_reason (spf "boolean literal %b" b) reason in
  SingletonBoolT (reason, b)

(************)
(* Visitors *)
(************)

(********************************************************************
 * local inference preliminary pass: traverse AST, collecting
 * declarations and populating variable environment (scope stack)
 * in prep for main pass
 ********************************************************************)

(* TODO: detect structural misuses abnormal control flow constructs *)
and statement_decl cx type_params_map = Ast.Statement.(

  (* helpers *)
  let var_declarator cx (loc, { VariableDeclaration.Declarator.id; init }) =
    Ast.(match id with
    | (loc, Pattern.Identifier (_, { Identifier.name; typeAnnotation; _ })) ->
        let r = mk_reason (spf "var %s" name) loc in
        let t = mk_type_annotation cx type_params_map r typeAnnotation in
        Hashtbl.replace cx.type_table loc t;
        Env_js.init_var cx name (Scope.create_entry t t (Some loc))
    | p ->
        let r = mk_reason "var _" loc in
        let t = type_of_pattern p |> mk_type_annotation cx type_params_map r in
        pattern_decl cx t p
    )
  in

  (* TODO const, let? *)
  let variable_declaration cx loc { VariableDeclaration.declarations; kind } =
    match kind with
    | VariableDeclaration.Const ->
        let msg = "Unsupported variable declaration: const" in
        Flow_js.add_error cx [mk_reason "" loc, msg]
    | VariableDeclaration.Let ->
        let msg = "Unsupported variable declaration: let" in
        Flow_js.add_error cx [mk_reason "" loc, msg]
    | VariableDeclaration.Var ->
        List.iter (var_declarator cx) declarations
  in

  let block_body cx { Block.body } =
    List.iter (statement_decl cx type_params_map) body
  in

  let catch_clause cx { Try.CatchClause.body = (_, b); _ } =
    block_body cx b
  in

  function

  | (loc, Empty) -> ()

  | (loc, Block b) ->
      block_body cx b

  | (loc, Expression _) -> ()

  | (loc, If { If.test; consequent; alternate }) ->
      statement_decl cx type_params_map consequent;
      (match alternate with
        | None -> ()
        | Some st -> statement_decl cx type_params_map st
      )

  | (loc, Labeled { Labeled.label; body }) ->
      statement_decl cx type_params_map body

  | (loc, Break _) -> ()

  | (loc, Continue _) -> ()

  | (loc, With _) ->
      (* TODO disallow or push vars into env? *)
      ()
  | (loc, DeclareTypeAlias { TypeAlias.id; typeParameters; right; } )
  | (loc, TypeAlias { TypeAlias.id; typeParameters; right; } ) ->
      let _, { Ast.Identifier.name; _ } = id in
      let r = mk_reason (spf "type %s" name) loc in
      let tvar = Flow_js.mk_tvar cx r in
      Env_js.init_var cx name (
        Scope.create_entry ~for_type:true tvar tvar (Some loc)
      )

  | (loc, Switch { Switch.discriminant; cases; lexical }) ->
      (* TODO: ensure that default is last *)
      List.iter (fun (loc, { Switch.Case.test; consequent }) ->
        List.iter (statement_decl cx type_params_map) consequent
      ) cases

  | (loc, Return _) -> ()

  | (loc, Throw _) -> ()

  | (loc, Try { Try.block = (_, b); handler; guardedHandlers; finalizer }) ->
      block_body cx b;

      (match handler with
        | None -> ()
        | Some (loc, h) -> catch_clause cx h
      );

      List.iter (fun (loc, h) ->
        catch_clause cx h
      ) guardedHandlers;

      (match finalizer with
        | None -> ()
        | Some (_, b) -> block_body cx b
      )

  | (loc, While { While.test; body }) ->
      statement_decl cx type_params_map body

  | (loc, DoWhile { DoWhile.body; test }) ->
      statement_decl cx type_params_map body

  | (loc, For { For.init; test; update; body }) ->
      (match init with
        | Some (For.InitDeclaration (loc, decl)) ->
            variable_declaration cx loc decl
        | _ -> ()
      );
      statement_decl cx type_params_map body

  | (loc, ForIn { ForIn.left; right; body; each }) ->
      (match left with
        | ForIn.LeftDeclaration (loc, decl) ->
            variable_declaration cx loc decl
        | _ -> ()
      );
      statement_decl cx type_params_map body

  | (loc, ForOf { ForOf.left; right; body; }) ->
      (match left with
        | ForOf.LeftDeclaration (loc, decl) ->
            variable_declaration cx loc decl
        | _ -> ()
      );
      statement_decl cx type_params_map body

  | (loc, Let _) ->
      (* TODO *)
      ()

  | (loc, Debugger) -> ()

  | (loc, FunctionDeclaration { FunctionDeclaration.id; async; _ }) -> (
      match id with
      | Some id ->
        let _, { Ast.Identifier.name; _ } = id in
        let r = mk_reason (spf "%sfunction %s"
          (if async then "async " else "") name) loc in
        let tvar = Flow_js.mk_tvar cx r in
        Env_js.init_var cx name (Scope.create_entry tvar tvar (Some loc))
      | None -> failwith (
          "Flow Error: Nameless function declarations should always be given " ^
          "an implicit name before they get hoisted!"
        )
    )

  | (loc, DeclareVariable { DeclareVariable.id; }) ->
      let _, { Ast.Identifier.name; typeAnnotation; _; } = id in
      let r = mk_reason (spf "declare %s" name) loc in
      let t = mk_type_annotation cx type_params_map r typeAnnotation in
      Hashtbl.replace cx.type_table loc t;
      Env_js.init_var cx name (Scope.create_entry t t (Some loc))

  | (loc, DeclareFunction { DeclareFunction.id; }) ->
      let _, { Ast.Identifier.name; typeAnnotation; _; } = id in
      let r = mk_reason (spf "declare %s" name) loc in
      let t = mk_type_annotation cx type_params_map r typeAnnotation in
      Hashtbl.replace cx.type_table loc t;
      Env_js.init_declare_fun cx name (Scope.create_entry t t (Some loc))

  | (loc, VariableDeclaration decl) ->
      variable_declaration cx loc decl

  | (loc, ClassDeclaration { Ast.Class.id; _ }) -> (
      match id with
      | Some id ->
        let name_loc, { Ast.Identifier.name; _ } = id in
        let r = mk_reason (spf "class %s" name) name_loc in
        let tvar = Flow_js.mk_tvar cx r in
        Env_js.init_var cx name (Scope.create_entry tvar tvar (Some name_loc))
      | None -> ()
    )

  | (loc, DeclareClass { Interface.id; _ })
  | (loc, InterfaceDeclaration { Interface.id; _ }) as stmt ->
      let is_interface = match stmt with
      | (_, InterfaceDeclaration _) -> true
      | _ -> false in
      let _, { Ast.Identifier.name; _ } = id in
      let r = mk_reason (spf "class %s" name) loc in
      let tvar = Flow_js.mk_tvar cx r in
      Env_js.init_var cx name (Scope.create_entry ~for_type:is_interface tvar tvar (Some loc))
  | (loc, DeclareModule { DeclareModule.id; _ }) ->
      let name = match id with
      | DeclareModule.Identifier (_, id) -> id.Ast.Identifier.name
      | DeclareModule.Literal (_, { Ast.Literal.value = Ast.Literal.String str; _; }) ->
          str
      | _ ->
          (* The only literals that we should see as module names are strings *)
          assert false in
      let r = mk_reason (spf "module %s" name) loc in
      let t = Flow_js.mk_tvar cx r in
      Hashtbl.replace cx.type_table loc t;
      Env_js.init_var cx
        (internal_module_name name)
        (Scope.create_entry t t (Some loc))
  | (_, ExportDeclaration {
      ExportDeclaration.default;
      ExportDeclaration.declaration;
      ExportDeclaration.specifiers;
      ExportDeclaration.source;
      ExportDeclaration.exportKind=_;
    }) -> (
      match declaration with
      | Some(ExportDeclaration.Declaration(stmt)) ->
        let stmt = if default then nameify_default_export_decl stmt else stmt in
        statement_decl cx type_params_map stmt
      | Some(ExportDeclaration.Expression(_)) -> ()
      | None -> if not default then () else failwith (
          "Parser Error: Default exports must always have an associated " ^
          "declaration or expression!"
        )
    )
  | (loc, ImportDeclaration {
      ImportDeclaration.default;
      ImportDeclaration.importKind;
      ImportDeclaration.source;
      ImportDeclaration.specifier;
    }) ->
      let (source_loc, source_literal) = source in
      let module_name = (
        match source_literal.Ast.Literal.value with
        | Ast.Literal.String(value) -> value
        | _ -> failwith  (
            "Parser error: Invalid source type! Must be a string literal."
          )
      ) in
      let (import_str, isType) = (
        match importKind with
        | ImportDeclaration.ImportType -> "import type", true
        | ImportDeclaration.ImportTypeof -> "import typeof", true
        | ImportDeclaration.ImportValue -> "import", false
      ) in

      (match default with
        | Some(_, local_ident) ->
          let local_name = local_ident.Ast.Identifier.name in
          let reason_str =
            (spf "%s %s from \"%s\"" import_str local_name module_name)
          in
          let reason = mk_reason reason_str loc in
          let tvar = Flow_js.mk_tvar cx reason in

          let env_entry =
            (Scope.create_entry ~for_type:isType tvar tvar (Some loc))
          in
          Env_js.init_var cx local_name env_entry
        | None -> ()
      );

      (match specifier with
        | Some(ImportDeclaration.Named(_, named_specifiers)) ->
          let init_specifier (specifier_loc, specifier) = (
            let (loc, remote_ident) =
              specifier.ImportDeclaration.NamedSpecifier.id
            in
            let remote_name = remote_ident.Ast.Identifier.name in
            let (local_name, reason) = (
              match specifier.ImportDeclaration.NamedSpecifier.name with
              | Some(_, { Ast.Identifier.name = local_name; _; }) ->
                let reason_str =
                  spf "%s { %s as %s }" import_str remote_name local_name
                in
                (local_name, (mk_reason reason_str loc))
              | None ->
                let reason_str = spf "%s { %s }" import_str remote_name in
                (remote_name, (mk_reason reason_str loc))
            ) in
            let tvar = Flow_js.mk_tvar cx reason in
            let env_entry =
              Scope.create_entry ~for_type:isType tvar tvar (Some specifier_loc)
            in
            Env_js.init_var cx local_name env_entry;
          ) in
          List.iter init_specifier named_specifiers
        | Some(ImportDeclaration.NameSpace(_, (loc, local_ident))) ->
          let local_name = local_ident.Ast.Identifier.name in
          let reason =
            mk_reason (spf "%s * as %s" import_str local_name) loc
          in
          let tvar = Flow_js.mk_tvar cx reason in
          let env_entry =
            Scope.create_entry ~for_type:isType tvar tvar (Some loc)
          in
          Env_js.init_var cx local_name env_entry
        | None -> ()
      )
)

(***************************************************************
 * local inference main pass: visit AST statement list, calling
 * flow to check types/create graphs for merge-time checking
 ***************************************************************)

and toplevels cx type_params_map stmts =
  let n = ref 0 in
  let stmts = List.filter Ast.Statement.(function
    | (loc, Empty) -> false
    | _ -> true
  ) stmts
  in
  Abnormal.exception_handler (fun () ->
    stmts |> List.iter (fun stmt ->
      statement cx type_params_map stmt;
      incr n (* n is bumped whenever stmt doesn't exit abnormally *)
    )
  )
    (fun exn ->
      (* !n is the index of the statement that exits abnormally, so !n+1 is the
         index of possibly unreachable code. *)
      let uc = !n+1 in
      if uc < List.length stmts
      then (
        let msg = "unreachable code" in
        let (loc, _) = List.nth stmts uc in
        Flow_js.add_warning cx [mk_reason "" loc, msg]
      );
      Abnormal.raise_exn exn
    )

and statement cx type_params_map = Ast.Statement.(

  let variables cx loc { VariableDeclaration.declarations; kind } =
    List.iter (variable cx type_params_map) declarations
  in

  let catch_clause cx { Try.CatchClause.param; guard; body = (_, b) } =
    Ast.Pattern.(match param with
      | loc, Identifier (_, {
          Ast.Identifier.name; typeAnnotation = None; _
        }) ->
          let t = Flow_js.mk_tvar cx (mk_reason "catch" loc) in
          Env_js.let_env
            name
            (Scope.create_entry t t (Some loc))
            (fun () -> toplevels cx type_params_map b.Block.body)

      | loc, Identifier (_, { Ast.Identifier.name; _ }) ->
          let msg = "type annotations for catch params not yet supported" in
          Flow_js.add_error cx [mk_reason "" loc, msg]

      | loc, _ ->
          let msg = "unsupported catch parameter declaration" in
          Flow_js.add_error cx [mk_reason "" loc, msg]
    )
  in

  function

  | (loc, Empty) -> ()

  | (loc, Block { Block.body }) ->
      toplevels cx type_params_map body

  | (loc, Expression { Expression.expression = e }) ->
      ignore (expression cx type_params_map e)

  (* Refinements for `if` are derived by the following Hoare logic rule:

     [Pre & c] S1 [Post1]
     [Pre & ~c] S2 [Post2]
     Post = Post1 | Post2
     ----------------------------
     [Pre] if c S1 else S2 [Post]
  *)
  | (loc, If { If.test; consequent; alternate }) ->
      let reason = mk_reason "if" loc in
      let _, preds, not_preds, xts = predicates_of_condition cx type_params_map test in
      let ctx =  Env_js.get_scopes () in
      let oldset = Env_js.clear_changeset () in

      let exception_then, exception_else = ref None, ref None in

      let then_ctx = Env_js.clone_scopes ctx in
      Env_js.update_env cx then_ctx;
      Env_js.refine_with_preds cx reason preds xts;

      mark_exception_handler
        (fun () -> statement cx type_params_map consequent)
        exception_then;

      let else_ctx = Env_js.clone_scopes ctx in
      Env_js.update_env cx else_ctx;
      Env_js.refine_with_preds cx reason not_preds xts;
      (match alternate with
        | None -> ()
        | Some st ->
            mark_exception_handler
              (fun () -> statement cx type_params_map st)
              exception_else;
      );

      let newset = Env_js.merge_changeset oldset in

      (* adjust post-if environment. if we've returned from one arm,
         swap in the env generated by the other, otherwise merge *)
      (match !exception_then, !exception_else with
      | Some Abnormal.Return, None
      | Some Abnormal.Throw, None ->
          Env_js.update_env cx else_ctx
      | None, Some Abnormal.Return
      | None, Some Abnormal.Throw ->
          Env_js.update_env cx then_ctx
      | _ ->
          Env_js.merge_env cx reason (ctx, then_ctx, else_ctx) newset;
          Env_js.update_env cx ctx);

      (match !exception_then, !exception_else with
      | Some Abnormal.Throw, Some Abnormal.Return
      | Some Abnormal.Return, Some Abnormal.Throw ->
          raise_exception (Some Abnormal.Return);
      | _ ->
          raise_and_exception !exception_then !exception_else);


  | (loc, Labeled { Labeled.label = _, { Ast.Identifier.name; _ }; body }) ->
      (match body with
      | (loc, While _)
      | (loc, DoWhile _)
      | (loc, For _)
      | (loc, ForIn _)
        ->
        let reason = mk_reason "label" loc in
        let oldset = Env_js.clear_changeset () in
        let label = Some name in
        let save_break_exn = Abnormal.swap (Abnormal.Break label) false in
        let save_continue_exn = Abnormal.swap (Abnormal.Continue label) false in

        let ctx = Env_js.get_scopes () in
        Env_js.widen_env cx reason;

        let loop_ctx = Env_js.clone_scopes ctx in
        Env_js.update_env cx loop_ctx;

        ignore_break_continue_exception_handler
          (fun () -> statement cx type_params_map body)
          label
          Abnormal.raise_exn;
        let newset = Env_js.merge_changeset oldset in
        if (Abnormal.swap (Abnormal.Continue label) save_continue_exn)
        then Env_js.havoc_vars newset;
        Env_js.copy_env cx reason (ctx,loop_ctx) newset;

        if (Abnormal.swap (Abnormal.Break label) save_break_exn)
        then Env_js.havoc_vars newset

      | _ ->
        let oldset = Env_js.clear_changeset () in
        let label = Some name in
        let save_break_exn = Abnormal.swap (Abnormal.Break label) false in
        ignore_break_exception_handler
          (fun () -> statement cx type_params_map body)
          label;
        let newset = Env_js.merge_changeset oldset in
        if (Abnormal.swap (Abnormal.Break label) save_break_exn)
        then Env_js.havoc_vars newset
      )

  | (loc, Break { Break.label }) ->
      let label_opt = match label with
        | None -> None
        | Some (_, { Ast.Identifier.name; _ }) -> Some name
      in
      Env_js.clear_env (mk_reason "break" loc);
      Abnormal.set (Abnormal.Break label_opt)

  | (loc, Continue { Continue.label }) ->
      let label_opt = match label with
        | None -> None
        | Some (_, { Ast.Identifier.name; _ }) -> Some name
      in
      Env_js.clear_env (mk_reason "continue" loc);
      Abnormal.set (Abnormal.Continue label_opt)

  | (loc, With _) ->
      (* TODO or disallow? *)
      ()
  | (loc, DeclareTypeAlias { TypeAlias.id; typeParameters; right; } )
  | (loc, TypeAlias { TypeAlias.id; typeParameters; right; } ) ->
      let _, { Ast.Identifier.name; _ } = id in
      let r = mk_reason (spf "type %s" name) loc in
      let typeparams, type_params_map =
        mk_type_param_declarations cx type_params_map typeParameters in
      let t = convert cx type_params_map right in
      let type_ =
        if typeparams = []
        then TypeT (r, t)
        else PolyT(typeparams, TypeT (r, t))
      in
      Hashtbl.replace cx.type_table loc type_;
      Env_js.set_var ~for_type:true cx name type_ r

  | (loc, Switch { Switch.discriminant; cases; lexical }) ->

      ignore (expression cx type_params_map discriminant);
      let save_break_exn = Abnormal.swap (Abnormal.Break None) false in

      let default = ref false in
      let ctx =  Env_js.get_scopes () in
      let last_ctx = ref None in
      let fallthrough_ctx = ref ctx in
      let oldset = Env_js.clear_changeset () in

      let merge_with_last_ctx cx reason ctx changeset =
        match !last_ctx with
        | Some x -> Env_js.merge_env cx reason (ctx, ctx, x) changeset
        | None -> ()
      in

      let exceptions = List.rev_map (fun (loc, {Switch.Case.test; consequent}) ->
        if !default then None (* TODO: error when case follows default *)
        else (
          let reason = mk_reason "case" loc in
          let _, preds, not_preds, xtypes = match test with
          | None ->
              default := true;
              UndefT.t, SMap.empty, SMap.empty, SMap.empty
          | Some expr ->
              let fake_ast = loc, Ast.Expression.(Binary {
                Binary.operator = Binary.StrictEqual;
                left = discriminant;
                right = expr;
              }) in
              predicates_of_condition cx type_params_map fake_ast
          in

          (* env of new case inherits background accumulation... *)
          let case_ctx = Env_js.clone_scopes !fallthrough_ctx in
          Env_js.update_env cx case_ctx;
          (* ...and adds test refinement... *)
          Env_js.refine_with_preds cx reason preds xtypes;
          (* ...and merges with previous case, which will have been
             cleared if it exited the switch *)
          merge_with_last_ctx cx reason case_ctx (Env_js.peek_changeset ());

          let exception_ = ref None in
          mark_exception_handler (fun () ->
            toplevels cx type_params_map consequent
          ) exception_;

          (* swap in background ctx and add negatives of this case's preds *)
          Env_js.update_env cx !fallthrough_ctx;
          Env_js.refine_with_preds cx reason not_preds xtypes;

          last_ctx := Some case_ctx;
          !exception_
        )
      ) cases
      in

      let newset = Env_js.merge_changeset oldset in

      (* if there's no default clause, pretend there is and it's empty *)
      if not !default
      then (
        let default_ctx = Env_js.clone_scopes !fallthrough_ctx in
        let reason = mk_reason "default" loc in
        Env_js.update_env cx default_ctx;
        merge_with_last_ctx cx reason default_ctx newset
      );

      if Abnormal.swap (Abnormal.Break None) save_break_exn
      then Env_js.havoc_vars newset;

      (* if the default clause exits abnormally and other cases either fall
         through or exit abnormally the same way, then the switch exits
         abnormally that way *)
      if !default
      then (
        match List.hd exceptions with
        | Some (Abnormal.Break None) | None -> ()
        | Some exn ->
            if List.tl exceptions |> List.for_all (function
              | None
              | Some Abnormal.Throw
              | Some Abnormal.Return -> true
              | _ -> false
            )
            then Abnormal.raise_exn exn
      )

  | (loc, Return { Return.argument }) ->
      let reason = mk_reason "return" loc in
      let ret =
        Env_js.get_var cx (internal_name "return") reason
      in
      let t = match argument with
        | None -> void_ loc
        | Some expr -> expression cx type_params_map expr
      in
      (* if we're in an async function, convert the return
         expression's type T to Promise<T> *)
      let t = if Env_js.in_async_scope ()
        then
          (* Unwrap and wrap t with a Promise by returning whatever
             Promise.resolve(t) returns. *)
          let reason = mk_reason "async return" loc in
          let promise = Env_js.get_var cx "Promise" reason in
          Flow_js.mk_tvar_where cx reason (fun tvar ->
            let call = Flow_js.mk_methodtype promise [t] tvar in
            Flow_js.flow cx (promise, MethodT (reason, "resolve", call))
          )
        else t
      in
      Flow_js.flow cx (t, ret);
      Env_js.clear_env reason;
      Abnormal.set Abnormal.Return

  | (loc, Throw { Throw.argument }) ->
      let reason = mk_reason "throw" loc in
      ignore (expression cx type_params_map argument);
      Env_js.clear_env reason;
      Abnormal.set Abnormal.Throw

  (***************************************************************************)
  (* Try-catch-finally statements have a lot of control flow possibilities. (To
     simplify matters, a missing catch block is considered to to be block that
     throws, and a missing finally block is considered to be an empty block.)

     A try block may either

     * exit normally: in this case, it proceeds to the finally block.

     * exit abnormally: in this case, it proceeds to the catch block.

     A catch block may either:

     * exit normally: in this case, it proceeds to the finally block.

     * exit abnormally: in this case, it proceeds to the finally block and
     throws at the end of the finally block.

     A finally block may either:

     * exit normally: in this case, the try-catch-finally statement exits
     normally. (Note that to be in this case, either the try block exited
     normally, or it didn't and the catch block exited normally.)

     * exit abnormally: in this case, the try-catch-finally statement exits
     abnormally.

     Based on these possibilities, approximations for the local state at various
     points in a try-catch-finally statement can be derived.

     * The start of a catch block is reachable via anywhere in the try
     block. Thus, the local state must be conservative.

     * The start of a finally block is reachable via the end of the try block,
     or anywhere in the catch block. Thus, the local state must be conservative.

     * The end of a try-catch-finally statement is reachable via the end of the
     finally block. However, in this case we can assume that either

     ** the try block exited normally, in which case the local state at the
     start of the finally block is the same as the local state at the end of the
     try block.

     ** the catch block exited normally, in which case the local state at the
     start of the finally block is the same as the local state at the end of
     the catch block.

     Thus, a finally block should be analyzed twice, with each of the following
     assumptions for the local state at its start: (1) conservative (to model
     abnormal exits in the try or catch blocks); (2) whatever is at the end of
     the try block merged with whatever is at the end of the catch block (for
     normal exits in the try and catch blocks). *)
  (***************************************************************************)
  | (loc, Try { Try.block = (_, b); handler; guardedHandlers; finalizer }) ->
      let reason = mk_reason "try" loc in
      let oldset = Env_js.clear_changeset () in
      let exception_try = ref None in
      let exception_catch = ref None in
      let exception_finally = ref None in

      mark_exception_handler
        (fun () -> toplevels cx type_params_map b.Block.body)
        exception_try;

      (* clone end of try as start of finally *)
      let finally_ctx = Env_js.clone_scopes (Env_js.get_scopes ()) in

      (match handler with
        | None ->
            (* a missing catch means that if try throws, the end of
               the try-catch-finally is unreachable *)
            exception_catch := Some Abnormal.Throw;

        | Some (_, h) ->
            (* havoc environment, since the try block may exit anywhere *)
            Env_js.(havoc_vars (peek_changeset ()));
            mark_exception_handler
              (fun () -> catch_clause cx h)
              exception_catch;

            (* merge end of catch to start of finally *)
            Env_js.merge_env cx reason
              (finally_ctx, finally_ctx,  Env_js.get_scopes ()) (Env_js.peek_changeset ());
      );

      assert (guardedHandlers = []); (* remove from AST *)

      (match finalizer with
        | None ->
            (* update environment to the end of try or catch; otherwise do
               nothing, so that this remains the state reached at the end of the
               try-catch-finally *)
            Env_js.update_env cx finally_ctx

        | Some (_, { Block.body }) ->
            (* analyze twice, with different start states *)

            (* 1. havoc environment, since the catch block may exit anywhere *)
            Env_js.(havoc_vars (peek_changeset ()));
            mark_exception_handler
              (fun () -> toplevels cx type_params_map body)
              exception_finally;

            (* 2. update environment to the end of try or catch *)
            Env_js.update_env cx finally_ctx;
            ignore_exception_handler
              (fun () -> toplevels cx type_params_map body);
      );

      let newset = Env_js.merge_changeset oldset in
      ignore newset;

      raise_exception !exception_finally;

      (match !exception_try, !exception_catch with
      | Some Abnormal.Throw, Some Abnormal.Throw
      | Some Abnormal.Return, Some _ ->
          raise_exception !exception_try
      | Some Abnormal.Throw, Some Abnormal.Return ->
          raise_exception !exception_catch
      | _ -> ())


  (***************************************************************************)
  (* Refinements for `while` are derived by the following Hoare logic rule:

     [Pre' & c] S [Post']
     Pre' = Pre | Post'
     Post = Pre' & ~c
     ----------------------
     [Pre] while c S [Post]
  *)
  (***************************************************************************)
  | (loc, While { While.test; body }) ->
      let reason = mk_reason "while" loc in
      let save_break_exn = Abnormal.swap (Abnormal.Break None) false in
      let save_continue_exn = Abnormal.swap (Abnormal.Continue None) false in
      let ctx =  Env_js.get_scopes () in
      let oldset = Env_js.clear_changeset () in
      (* ctx = Pre *)
      (* ENV = [ctx] *)

      Env_js.widen_env cx reason;
      (* ctx = Pre', Pre' > Pre *)

      let do_ctx = Env_js.clone_scopes ctx in
      Env_js.update_env cx do_ctx;
      (* do_ctx = Pre' *)
      (* ENV = [do_ctx] *)
      let _, preds, not_preds, xtypes =
        predicates_of_condition cx type_params_map test in

      let body_ctx = Env_js.clone_scopes do_ctx in
      Env_js.update_env cx body_ctx;
      (* body_ctx = Pre' *)
      (* ENV = [body_ctx] *)

      Env_js.refine_with_preds cx reason preds xtypes;
      (* body_ctx = Pre' & c *)

      ignore_exception_handler (fun () -> statement cx type_params_map body);
      (* body_ctx = Post' *)

      let newset = Env_js.merge_changeset oldset in

      if Abnormal.swap (Abnormal.Continue None) save_continue_exn
      then Env_js.havoc_vars newset;
      Env_js.copy_env cx reason (ctx,body_ctx) newset;
      (* Pre' > Post' *)

      Env_js.update_env cx do_ctx;
      Env_js.refine_with_preds cx reason not_preds xtypes;
      if Abnormal.swap (Abnormal.Break None) save_break_exn
      then Env_js.havoc_vars newset
      (* ENV = [ctx] *)
      (* ctx = Pre' * ~c *)

  (***************************************************************************)
  (* Refinements for `do-while` are derived by the following Hoare logic rule:

     [Pre'] S [Post']
     Pre' = Pre | (Post' & c)
     Post = Post' & ~c
     -------------------------
     [Pre] do S while c [Post]
  *)
  (***************************************************************************)
  | (loc, DoWhile { DoWhile.body; test }) ->
      let reason = mk_reason "do-while" loc in
      let save_break_exn = Abnormal.swap (Abnormal.Break None) false in
      let save_continue_exn = Abnormal.swap (Abnormal.Continue None) false in
      let ctx =  Env_js.get_scopes () in
      let oldset = Env_js.clear_changeset () in
      (* ctx = Pre *)
      (* ENV = [ctx] *)

      Env_js.widen_env cx reason;
      (* ctx = Pre', Pre' > Pre *)

      let body_ctx = Env_js.clone_scopes ctx in
      Env_js.update_env cx body_ctx;
      (* body_ctx = Pre' *)
      (* ENV = [body_ctx] *)

      let exception_ = ref None in
      ignore_break_continue_exception_handler
        (fun () -> statement cx type_params_map body)
        None
        (save_handler exception_);

      if Abnormal.swap (Abnormal.Continue None) save_continue_exn
      then Env_js.(havoc_vars (peek_changeset ()));

      let _, preds, not_preds, xtypes =
        predicates_of_condition cx type_params_map test in
      (* body_ctx = Post' *)

      let done_ctx = Env_js.clone_scopes body_ctx in
      (* done_ctx = Post' *)

      Env_js.refine_with_preds cx reason preds xtypes;
      (* body_ctx = Post' & c *)

      let newset = Env_js.merge_changeset oldset in
      Env_js.copy_env cx reason (ctx, body_ctx) newset;
      (* Pre' > Post' & c *)

      Env_js.update_env cx done_ctx;
      Env_js.refine_with_preds cx reason not_preds xtypes;
      if Abnormal.swap (Abnormal.Break None) save_break_exn
      then Env_js.havoc_vars newset;
      (* ENV = [done_ctx] *)
      (* done_ctx = Post' & ~c *)

      raise_exception !exception_

  (***************************************************************************)
  (* Refinements for `for` are derived by the following Hoare logic rule:

     [Pre] i [Init]
     [Pre' & c] S;u [Post']
     Pre' = Init | Post'
     Post = Pre' & ~c
     --------------------------
     [Pre] for (i;c;u) S [Post]

     NOTE: This rule is similar to that for `while`.
  *)
  (***************************************************************************)
  | (loc, For { For.init; test; update; body }) ->
      let reason = mk_reason "for" loc in
      let save_break_exn = Abnormal.swap (Abnormal.Break None) false in
      let save_continue_exn = Abnormal.swap (Abnormal.Continue None) false in
      (match init with
        | None -> ()
        | Some (For.InitDeclaration (loc, decl)) ->
            variables cx loc decl
        | Some (For.InitExpression expr) ->
            ignore (expression cx type_params_map expr)
      );

      let ctx =  Env_js.get_scopes () in
      let oldset = Env_js.clear_changeset () in
      Env_js.widen_env cx reason;

      let do_ctx = Env_js.clone_scopes ctx in
      Env_js.update_env cx do_ctx;

      let _, preds, not_preds, xtypes = match test with
        | None ->
            UndefT.t, SMap.empty, SMap.empty, SMap.empty (* TODO: prune the "not" case *)
        | Some expr ->
            predicates_of_condition cx type_params_map expr
      in

      let body_ctx = Env_js.clone_scopes do_ctx in
      Env_js.update_env cx body_ctx;
      Env_js.refine_with_preds cx reason preds xtypes;

      ignore_exception_handler (fun () -> statement cx type_params_map body);

      if Abnormal.swap (Abnormal.Continue None) save_continue_exn
      then Env_js.(havoc_vars (peek_changeset ()));

      (match update with
        | None -> ()
        | Some expr ->
            ignore (expression cx type_params_map expr)
      );

      let newset = Env_js.merge_changeset oldset in
      Env_js.copy_env cx reason (ctx, body_ctx) newset;

      Env_js.update_env cx do_ctx;
      Env_js.refine_with_preds cx reason not_preds xtypes;
      if Abnormal.swap (Abnormal.Break None) save_break_exn
      then Env_js.havoc_vars newset

  (***************************************************************************)
  (* Refinements for `for-in` are derived by the following Hoare logic rule:

     [Pre] o [Init]
     [Pre'] S [Post']
     Pre' = Init | Post'
     Post = Pre'
     --------------------------
     [Pre] for (i in o) S [Post]
  *)
  (***************************************************************************)
  | (loc, ForIn { ForIn.left; right; body; each }) ->
      let reason = mk_reason "for-in" loc in
      let save_break_exn = Abnormal.swap (Abnormal.Break None) false in
      let save_continue_exn = Abnormal.swap (Abnormal.Continue None) false in
      let t = expression cx type_params_map right in
      let o = mk_object cx (mk_reason "iteration expected on object" loc) in
      Flow_js.flow cx (t, MaybeT o); (* null/undefined are allowed *)

      let ctx =  Env_js.get_scopes () in
      let oldset = Env_js.clear_changeset () in
      Env_js.widen_env cx reason;

      let body_ctx = Env_js.clone_scopes ctx in
      Env_js.update_env cx body_ctx;

      let _, preds, _, xtypes = predicates_of_condition cx type_params_map right in
      Env_js.refine_with_preds cx reason preds xtypes;

      (match left with
        | ForIn.LeftDeclaration (_, {
            VariableDeclaration.declarations = [
              (loc, {
                VariableDeclaration.Declarator.id =
                  (_, Ast.Pattern.Identifier (_, id));
                _;
              })
            ];
            _;
          })
        | ForIn.LeftExpression (loc, Ast.Expression.Identifier (_, id)) ->
            let name = id.Ast.Identifier.name in
            let reason = mk_reason (spf "for..in %s" name) loc in
            Env_js.set_var cx name (StrT.at loc) reason

        | _ ->
            let msg = "unexpected LHS in for...in" in
            Flow_js.add_error cx [mk_reason "" loc, msg]
      );

      ignore_exception_handler (fun () -> statement cx type_params_map body);

      let newset = Env_js.merge_changeset oldset in

      if Abnormal.swap (Abnormal.Continue None) save_continue_exn
      then Env_js.havoc_vars newset;
      Env_js.copy_env cx reason (ctx,body_ctx) newset;

      Env_js.update_env cx ctx;
      if Abnormal.swap (Abnormal.Break None) save_break_exn
      then Env_js.havoc_vars newset

  | (loc, ForOf { ForOf.left; right; body; }) ->
      let reason = mk_reason "for-of" loc in
      let save_break_exn = Abnormal.swap (Abnormal.Break None) false in
      let save_continue_exn = Abnormal.swap (Abnormal.Continue None) false in
      let t = expression cx type_params_map right in

      let element_tvar = Flow_js.mk_tvar cx reason in
      let o = Flow_js.get_builtin_typeapp
        cx
        (mk_reason "iteration expected on Iterable" loc)
        "$Iterable"
        [element_tvar; AnyT.at loc; AnyT.at loc] in

      Flow_js.flow cx (t, o); (* null/undefined are NOT allowed *)

      let ctx =  Env_js.get_scopes () in
      let oldset = Env_js.clear_changeset () in
      Env_js.widen_env cx reason;

      let body_ctx = Env_js.clone_scopes ctx in
      Env_js.update_env cx body_ctx;

      let _, preds, _, xtypes = predicates_of_condition cx type_params_map right in
      Env_js.refine_with_preds cx reason preds xtypes;

      (match left with
        | ForOf.LeftDeclaration (_, {
            VariableDeclaration.declarations = [
              (loc, {
                VariableDeclaration.Declarator.id =
                  (_, Ast.Pattern.Identifier (_, id));
                _;
              })
            ];
            _;
          })
        | ForOf.LeftExpression (loc, Ast.Expression.Identifier (_, id)) ->
            let name = id.Ast.Identifier.name in
            let reason = mk_reason (spf "for..of %s" name) loc in
            Env_js.set_var cx name element_tvar reason

        | _ ->
            let msg = "unexpected LHS in for...of" in
            Flow_js.add_error cx [mk_reason "" loc, msg]
      );

      ignore_exception_handler (fun () -> statement cx type_params_map body);

      let newset = Env_js.merge_changeset oldset in

      if Abnormal.swap (Abnormal.Continue None) save_continue_exn
      then Env_js.havoc_vars newset;
      Env_js.copy_env cx reason (ctx,body_ctx) newset;

      Env_js.update_env cx ctx;
      if Abnormal.swap (Abnormal.Break None) save_break_exn
      then Env_js.havoc_vars newset

  | (loc, Let _) ->
      (* TODO *)
      ()

  | (loc, Debugger) ->
      ()

  | (loc, FunctionDeclaration {
      FunctionDeclaration.id;
      params; defaults; rest;
      body;
      generator;
      returnType;
      typeParameters;
      async;
      _
    }) ->
      let reason = mk_reason "function" loc in
      let this = Flow_js.mk_tvar cx (replace_reason "this" reason) in
<<<<<<< HEAD
      let fn_type = mk_function None cx reason ~async ~generator
=======
      let fn_type = mk_function None cx type_params_map reason  ~async
>>>>>>> ab657b77
        typeParameters (params, defaults, rest) returnType body this
      in
      Hashtbl.replace cx.type_table loc fn_type;
      (match id with
      | Some(_, {Ast.Identifier.name; _ }) ->
        Env_js.set_var cx name fn_type reason
      | None -> ())

  | (loc, DeclareVariable { DeclareVariable.id; })
  | (loc, DeclareFunction { DeclareFunction.id; }) -> ()

  | (loc, VariableDeclaration decl) ->
      variables cx loc decl

  | (class_loc, ClassDeclaration c) ->
      let (name_loc, name) = extract_class_name class_loc c in
      let reason = mk_reason name name_loc in
      let cls_type = mk_class cx type_params_map class_loc reason c in
      Hashtbl.replace cx.type_table class_loc cls_type;
      Env_js.set_var cx name cls_type reason

  | (loc, DeclareClass {
      Interface.id;
      typeParameters;
      body = (_, { Ast.Type.Object.properties; indexers; callProperties });
      extends;
    })
  | (loc, InterfaceDeclaration {
      Interface.id;
      typeParameters;
      body = (_, { Ast.Type.Object.properties; indexers; callProperties });
      extends;
    }) as stmt ->
    let is_interface = match stmt with
    | (_, InterfaceDeclaration _) -> true
    | _ -> false in
    let _, { Ast.Identifier.name = iname; _ } = id in
    let reason = mk_reason iname loc in

    (* TODO excise the Promise/PromisePolyfill special-case ASAP *)
    let typeparams, type_params_map =
      if (iname = "Promise" || iname = "PromisePolyfill") &&
        List.length (extract_type_param_declarations typeParameters) = 1
      then mk_type_param_declarations cx type_params_map typeParameters ~polarities:[Positive]
      else mk_type_param_declarations cx type_params_map typeParameters in

    let sfmap, smmap, fmap, mmap = List.fold_left Ast.Type.Object.Property.(
      fun (sfmap_, smmap_, fmap_, mmap_)
        (loc, { key; value; static; _method; _ }) -> (* TODO: optional *)
        Ast.Expression.Object.Property.(match key with
        | Literal (loc, _)
        | Computed (loc, _) ->
            let msg = "illegal name" in
            Flow_js.add_error cx [Reason_js.mk_reason "" loc, msg];
            (sfmap_, smmap_, fmap_, mmap_)

        | Identifier (loc, { Ast.Identifier.name; _ }) ->
            let t = convert cx type_params_map value in
            (* check for overloads in static and instance method maps *)
            let map_ = if static then smmap_ else mmap_ in
            let t = match SMap.get name map_ with
              | None -> t
              | Some (IntersectionT (reason, seen_ts)) ->
                  IntersectionT (reason, seen_ts @ [t])
              | Some seen_t ->
                  IntersectionT (Reason_js.mk_reason iname loc, [seen_t; t])
            in
            (* TODO: additionally check that the four maps are disjoint *)
            (match static, _method with
            | true, true ->  (sfmap_, SMap.add name t smmap_, fmap_, mmap_)
            | true, false -> (SMap.add name t sfmap_, smmap_, fmap_, mmap_)
            | false, true -> (sfmap_, smmap_, fmap_, SMap.add name t mmap_)
            | false, false -> (sfmap_, smmap_, SMap.add name t fmap_, mmap_)
            )
        )
    ) (SMap.empty, SMap.empty, SMap.empty, SMap.empty) properties
    in
    let fmap = Ast.Type.Object.Indexer.(match indexers with
    | [] -> fmap
    | [(_, { key; value; _; })] ->
        let keyt = convert cx type_params_map key in
        let valuet = convert cx type_params_map value in
        fmap |> SMap.add "$key" keyt |> SMap.add "$value" valuet
    (* TODO *)
    | _ -> failwith "Unimplemented: multiple indexers")
    in
    let calls = callProperties |> List.map (function
      | loc, { Ast.Type.Object.CallProperty.value = (_, ft); static; } ->
        (static, convert cx type_params_map (loc, Ast.Type.Function ft))
    ) in
    let scalls, calls = List.partition fst calls in
    let smmap = match scalls with
      | [] -> smmap
      | [_,t] -> SMap.add "$call" t smmap
      | _ -> let scalls = List.map snd scalls in
             SMap.add "$call" (IntersectionT (mk_reason iname loc,
                                              scalls)) smmap
    in
    let mmap = match calls with
      | [] -> mmap
      | [_,t] -> SMap.add "$call" t mmap
      | _ ->
        let calls = List.map snd calls in
        SMap.add "$call" (IntersectionT (mk_reason iname loc,
                                              calls)) mmap
    in
    let mmap = match SMap.get "constructor" mmap with
      | None ->
        let constructor_funtype =
          Flow_js.mk_functiontype [] ~params_names:[] VoidT.t in
        let funt = (FunT (Reason_js.mk_reason "constructor" loc,
          Flow_js.dummy_static, Flow_js.dummy_prototype, constructor_funtype))
        in
        SMap.add "constructor" funt mmap
      | Some _ ->
        mmap
    in
    let i = mk_interface cx reason typeparams type_params_map
      (sfmap, smmap, fmap, mmap) extends is_interface in
    Hashtbl.replace cx.type_table loc i;
    Env_js.set_var ~for_type:is_interface cx iname i reason

  | (loc, DeclareModule { DeclareModule.id; body; }) ->
    let name = match id with
    | DeclareModule.Identifier (_, id) -> id.Ast.Identifier.name
    | DeclareModule.Literal (_, { Ast.Literal.value = Ast.Literal.String str; _; }) ->
        str
    | _ ->
        (* The only literals that we should see as module names are strings *)
        assert false in
    let _, { Ast.Statement.Block.body = elements } = body in

    let reason = mk_reason (spf "module %s" name) loc in
    let t = Env_js.get_var_declared_type cx (internal_module_name name) reason in

    let module_scope = Scope.fresh () in
    Env_js.push_env cx module_scope;

    List.iter (statement_decl cx type_params_map) elements;
    toplevels cx type_params_map elements;

    Env_js.pop_env ();
    let for_types, exports_ = Scope.(match get "exports" module_scope with
    | Some { specific=exports;_} ->
      (* TODO: what happens when other things are also declared? *)
      SMap.empty(* ???? *), exports
    | None ->
      let for_types, nonfor_types =
      SMap.partition (fun _ { for_type; _ } -> for_type) module_scope.entries in
      let map = SMap.map (fun { specific = export; _ } -> export) nonfor_types in
      for_types, Flow_js.mk_object_with_map_proto cx reason map (MixedT reason)
    ) in
    let module_t = mk_module_t cx reason in
    let module_t = merge_commonjs_export cx reason module_t exports_ in
    Flow_js.unify cx module_t t;
    Flow_js.flow cx (
      module_t,
      SetNamedExportsT(
        reason,
        SMap.map (fun {Scope.specific = export; _} -> export) for_types,
        AnyT.t
      )
    );
  | (loc, ExportDeclaration {
      ExportDeclaration.default;
      ExportDeclaration.declaration;
      ExportDeclaration.specifiers;
      ExportDeclaration.source;
      ExportDeclaration.exportKind;
    }) -> ExportDeclaration.(
      let (for_type, export_kind_start) = (
        match exportKind with
        | ExportValue -> (false, "export")
        | ExportType -> (true, "export type")
      ) in

      let export_reason_start = spf "%s%s" export_kind_start (
        if default then " default" else ""
      ) in

      let extract_export_info_from_decl = (function
        | loc, FunctionDeclaration({FunctionDeclaration.id=None; _;}) ->
          if default then
            [("function() {}", loc, internal_name "*default*")]
          else failwith (
            "Parser Error: Immediate exports of nameless functions can " ^
            "only exist for default exports!"
          )
        | loc, FunctionDeclaration({FunctionDeclaration.id=Some(_, id); _;}) ->
          let name = id.Ast.Identifier.name in
          [(spf "function %s() {}" name, loc, name)]
        | loc, ClassDeclaration({Ast.Class.id=None; _;}) ->
          if default then
            [("class {}", loc, internal_name "*default*")]
          else failwith (
            "Parser Error: Immediate exports of nameless classes can " ^
            "only exist for default exports"
          )
        | loc, ClassDeclaration({Ast.Class.id=Some(name_loc, id); _;}) ->
          let name = id.Ast.Identifier.name in
          [(spf "class %s {}" name, name_loc, name)]
        | _, VariableDeclaration({VariableDeclaration.declarations; _; }) ->
          let decl_to_bindings accum (loc, decl) =
            let id = snd decl.VariableDeclaration.Declarator.id in
            List.rev (extract_destructured_bindings accum id)
          in
          let bound_names = List.fold_left decl_to_bindings [] declarations in
          bound_names |> List.map (fun (loc, name) ->
            (spf "var %s" name, loc, name)
          )
        | _, TypeAlias({TypeAlias.id=(_, id); _;}) ->
          let name = id.Ast.Identifier.name in
          [(spf "type %s = ..." name, loc, name)]
        | _ -> failwith "Parser Error: Invalid export-declaration type!"
      ) in

      let export_from_local (export_reason, loc, local_name) = (
        let reason =
          mk_reason (spf "%s %s" export_reason_start export_reason) loc
        in
        let local_tvar = Env_js.var_ref ~for_type cx local_name reason in

        (**
         * NOTE: We do not use type-only exports as an indicator of an
         *       ES module in order to allow CommonJS modules to export types.
         *
         *       Note that this means that modules that consist only of
         *       type-only exports will be internally considered a CommonJS
         *       module, but this should have minimal observable effect to the
         *       user given CommonJS<->ESModule interop.
         *)
        (if not for_type then mark_exports_type cx reason ESModule);

        let local_name = if default then "default" else local_name in
        Flow_js.flow cx (
          exports cx cx._module,
          SetNamedExportsT(reason, SMap.singleton local_name local_tvar, AnyT.t)
        )
      ) in

      (match (declaration, specifiers) with
        (* export [type] [default] <<declaration>>; *)
        | (Some(Declaration(decl)), None) ->
          let decl = if default then nameify_default_export_decl decl else decl in
          statement cx type_params_map decl;

          (**
           * Export each declared binding. Some declarations export multiple
           * bindings, like a multi-declarator variable declaration.
           *)
          List.iter export_from_local (extract_export_info_from_decl decl)

        (* export [type] <<expression>>; *)
        | (Some(Expression(expr)), None) ->
          if not default then failwith (
            "Parser Error: Exporting an expression is only possible for " ^
            "`export default`!"
          );

          let expr_t = expression cx type_params_map expr in
          let reason =
            mk_reason (spf "%s <<expression>>" export_reason_start) loc
          in
          mark_exports_type cx reason ESModule;
          Flow_js.flow cx (
            exports cx cx._module,
            SetNamedExportsT(reason, SMap.singleton "default" expr_t, AnyT.t)
          )

        (* export [type] {foo, bar} [from ...]; *)
        | (None, Some(ExportSpecifiers(specifiers))) ->
          let export_specifier specifier = Specifier.(
            let (reason, local_name, remote_name) = (
              match specifier with
              | loc, {id = (_, {Ast.Identifier.name=id; _;}); name=None;} ->
                let reason = mk_reason (spf "export {%s}" id) loc in
                (reason, id, id)
              | loc, {id=(_, {Ast.Identifier.name=id; _;});
                      name=Some(_, {Ast.Identifier.name; _;})} ->
                let reason =
                  mk_reason (spf "export {%s as %s}" id name) loc
                in
                (reason, id, name)
            ) in

            (**
             * Determine if we're dealing with the `export {} from` form
             * (and if so, retrieve the ModuleNamespaceObject tvar for the
             *  source module)
             *)
            let source_module_tvar = (
              match source with
              | Some(src_loc, {
                  Ast.Literal.value = Ast.Literal.String(module_name);
                  _;
                }) ->
                  let reason =
                    mk_reason "ModuleNamespace for export {} from" src_loc
                  in
                  Some(import_ns cx reason module_name src_loc)
              | Some(_) -> failwith (
                  "Parser Error: `export ... from` must specify a string " ^
                  "literal for the source module name!"
                )
              | None -> None
            ) in

            let local_tvar = (
              match source_module_tvar with
              | Some(tvar) ->
                Flow_js.mk_tvar_where cx reason (fun t ->
                  Flow_js.flow cx (tvar, GetT(reason, (reason, local_name), t))
                )
              | None ->
                Env_js.var_ref ~for_type cx local_name reason
            ) in

            (**
             * NOTE: We do not use type-only exports as an indicator of an
             *       ES module in order to allow CommonJS modules to export
             *       types.
             *
             *       Note that this means that modules that consist only of
             *       type-only exports will be internally considered a
             *       CommonJS module, but this should have minimal observable
             *       effect to the user given CommonJS<->ESModule interop.
             *)
            if not for_type then mark_exports_type cx reason ESModule;

            Flow_js.flow cx (
              exports cx cx._module,
              SetNamedExportsT(reason, SMap.singleton remote_name local_tvar, AnyT.t)
            )
          ) in
          List.iter export_specifier specifiers

        (* export [type] * from "source"; *)
        | (None, Some(ExportBatchSpecifier(_))) ->
          let source_tvar = (
            match source with
            | Some(src_loc, {
                Ast.Literal.value = Ast.Literal.String(module_name);
                _;
              }) ->
                let reason_str =
                  spf "ModuleNamespaceObject for export * from \"%s\""
                    module_name
                in
                let reason = mk_reason reason_str src_loc in
                import_ns cx reason module_name src_loc
            | Some(_)
            | None
              -> failwith (
                "Parser Error: `export * from` must specify a string " ^
                "literal for the source module name!"
              )
          ) in

          let reason = mk_reason "export * from \"%s\"" loc in

          (**
           * TODO: Should probably make a specialized use type for this.
           *
           * Doing this as it is done now means that only the last
           * `export * from` statement in a module counts. So a scenario
           * like the following will not behave properly:
           *
           *   // ModuleA
           *   export * from "SourceModule1"; // These exports get dropped
           *   export * from "SourceModule2";
           *
           * TODO: Also, add a test for this scenario once it's fixed
           *)
          mark_exports_type cx reason (CommonJSModule(Some(loc)));
          set_module_exports cx reason source_tvar

        (* Parser vomit (these should never happen) *)
        | (Some _, Some _) -> failwith (
            "Parser Error: Export statement with a declaration/expression " ^
            "cannot also include a list of specifiers!"
          )
        | (None, None) -> failwith (
            "Parser Error: Export statement missing one of: Declaration, " ^
            "Expression, or Specifier list!"
          )
      )
    )
  | (loc, ImportDeclaration({
      ImportDeclaration.default;
      ImportDeclaration.importKind;
      ImportDeclaration.source;
      ImportDeclaration.specifier;
    })) ->
      let (source_loc, source_literal) = source in
      let module_name = (
        match source_literal.Ast.Literal.value with
        | Ast.Literal.String(value) -> value
        | _ -> failwith  (
            "Parser error: Invalid source type! Must be a string literal."
          )
      ) in
      let (import_str, isType) = (
        match importKind with
        | ImportDeclaration.ImportType -> "import type", true
        | ImportDeclaration.ImportTypeof -> "import typeof", true
        | ImportDeclaration.ImportValue -> "import", false
      ) in

      let import_reason = mk_reason
        (spf "exports of \"%s\"" module_name)
        source_loc
      in

      let module_ns_tvar = import_ns cx import_reason module_name source_loc in

      let get_imported_t get_reason set_reason remote_export_name =
        let remote_t = Flow_js.mk_tvar_where cx get_reason (fun t ->
          Flow_js.flow cx (
            module_ns_tvar,
            GetT(get_reason, (get_reason, remote_export_name), t)
          )
        ) in

        Flow_js.mk_tvar_where cx get_reason (fun t ->
          let import_use =
            match importKind with
            | ImportDeclaration.ImportType -> ImportTypeT(set_reason, t)
            | ImportDeclaration.ImportTypeof -> ImportTypeofT(set_reason, t)
            | ImportDeclaration.ImportValue -> t
          in
          Flow_js.flow cx (remote_t, import_use)
        )
      in

      let set_imported_binding reason local_name t =
        let t_generic =
          Env_js.get_var_declared_type ~for_type:isType cx local_name reason
        in
        Flow_js.unify cx t t_generic
      in

      (match default with
        | Some(local_ident_loc, local_ident) ->
          let local_name = local_ident.Ast.Identifier.name in

          let reason = mk_reason
            (spf "\"default\" export of \"%s\"" module_name)
            local_ident_loc
          in
          let imported_t = get_imported_t reason reason "default" in

          let reason = mk_reason
            (spf "%s %s from \"%s\"" import_str local_name module_name)
            loc
          in
          set_imported_binding reason local_name imported_t
        | None -> ()
      );

      (match specifier with
        | Some(ImportDeclaration.Named(_, named_specifiers)) ->
          let import_specifier (specifier_loc, specifier) = (
            let (remote_ident_loc, remote_ident) =
              specifier.ImportDeclaration.NamedSpecifier.id
            in
            let remote_name = remote_ident.Ast.Identifier.name in

            let get_reason_str =
              spf "\"%s\" export of \"%s\"" remote_name module_name
            in

            let (local_name, get_reason, set_reason) = (
              match specifier.ImportDeclaration.NamedSpecifier.name with
              | Some(local_ident_loc, { Ast.Identifier.name = local_name; _; }) ->
                let get_reason = mk_reason get_reason_str remote_ident_loc in
                let set_reason = mk_reason
                  (spf "%s { %s as %s }" import_str remote_name local_name)
                  specifier_loc
                in
                (local_name, get_reason, set_reason)
              | None ->
                let get_reason = mk_reason get_reason_str specifier_loc in
                let set_reason = mk_reason
                  (spf "%s { %s }" import_str remote_name)
                  specifier_loc
                in
                (remote_name, get_reason, set_reason)
            ) in
            let imported_t = get_imported_t get_reason set_reason remote_name in

            set_imported_binding get_reason local_name imported_t
          ) in
          List.iter import_specifier named_specifiers
        | Some(ImportDeclaration.NameSpace(_, (ident_loc, local_ident))) ->
          let local_name = local_ident.Ast.Identifier.name in
          let reason = mk_reason
            (spf "%s * as %s" import_str local_name)
            ident_loc
          in
          if isType then (
            (**
             * TODO: `import type * as` really doesn't make much sense with
             *        our current CommonJS interop table. Here we support
             *        this in the same way we treat import-default as a
             *        temporary means of transitioning our old interop table
             *        to the new one. Once the transition is finished, we
             *        should make `import type * as` a hard error.
             *)
            let module_ = Module_js.imported_module cx.file module_name in
            let module_type = require cx module_ module_name source_loc in
            set_imported_binding reason local_name module_type
          ) else (
            set_imported_binding reason local_name module_ns_tvar
          )
        | None -> ()
      )
)

and save_handler mark exn = mark := Some exn

and mark_exception_handler main exception_ =
  Abnormal.exception_handler main
    (save_handler exception_)

and ignore_exception_handler main =
  Abnormal.exception_handler main (fun exn -> ())

and has_return_exception_handler main =
  let has_return = ref false in
  Abnormal.exception_handler main (function
    | Abnormal.Return
    | Abnormal.Throw -> has_return := true; ()
    | exn -> Abnormal.raise_exn exn
  );
  !has_return

and ignore_break_exception_handler main l1 =
  Abnormal.exception_handler main (function
    | Abnormal.Break l2 when l1 = l2 -> ()
    | exn -> Abnormal.raise_exn exn
  )

and ignore_break_continue_exception_handler main l1 handler =
  Abnormal.exception_handler main (function
    | (Abnormal.Break l2 | Abnormal.Continue l2) when l1 = l2 -> ()
    | exn -> handler exn
  )

and raise_and_exception exn1 exn2 = match (exn1,exn2) with
  | (Some exn, Some _) when exn1 = exn2 -> Abnormal.raise_exn exn
  | _ -> ()

and raise_exception exn_ = match exn_ with
  | Some exn -> Abnormal.raise_exn exn
  | _ -> ()

and object_prop cx type_params_map map = Ast.Expression.Object.(function
  (* name = function expr *)
  | Property (loc, { Property.kind = Property.Init;
                     key = Property.Identifier (_, {
                       Ast.Identifier.name; typeAnnotation; _ });
                     value = (vloc, Ast.Expression.Function func);
                     _ }) ->
      Ast.Expression.Function.(
        let { params; defaults; rest; body;
              returnType; typeParameters; id; async; generator; _ } = func
        in
        let reason = mk_reason "function" vloc in
        let this = Flow_js.mk_tvar cx (replace_reason "this" reason) in
<<<<<<< HEAD
        let ft = mk_function id cx ~async ~generator reason typeParameters
=======
        let ft = mk_function id cx type_params_map ~async reason typeParameters
>>>>>>> ab657b77
          (params, defaults, rest) returnType body this
        in
        Hashtbl.replace cx.type_table vloc ft;
        SMap.add name ft map
      )

  (* name = non-function expr *)
  | Property (loc, { Property.kind = Property.Init;
      key =
        Property.Identifier (_, { Ast.Identifier.name; _ }) |
        Property.Literal (_, {
          Ast.Literal.value = Ast.Literal.String name;
          _;
        });
                   value = v;
                   _ }) ->
    let t = expression cx type_params_map v in
    SMap.add name t map

  (* literal LHS *)
  | Property (loc, { Property.key = Property.Literal _; _ }) ->
    let msg = "non-string literal property keys not supported" in
    Flow_js.add_error cx [mk_reason "" loc, msg];
    map


  (* With the enable_unsafe_getters_and_setters option set, we enable some
   * unsafe support for getters and setters. The main unsafe bit is that we
   * don't properly havok refinements when getter and setter methods are called.
   * When used in objects, they're a little strange. Technically the getter's
   * return type and the setter's param type don't have to be the same.
   *
   * To properly model this, we should keep track of which properties have
   * getters and setters. However, for now we'll be a little overly strict
   * and just enforce that any property that has had a getter and a setter
   * should just let the setter's param type flow to the getter's return type.
   *)

  (* unsafe getter property *)
  | Property (loc, {
      Property.kind = Property.Get;
      key = Property.Identifier (_, { Ast.Identifier.name; typeAnnotation; _ });
      value = (vloc, Ast.Expression.Function func);
      _ })
    when are_getters_and_setters_enabled () ->
    Ast.Expression.Function.(
      let { body; returnType; _ } = func in
      let reason = mk_reason "getter function" vloc in
      let this = Flow_js.mk_tvar cx (replace_reason "this" reason) in
<<<<<<< HEAD
      let function_type = mk_function None cx ~async:false ~generator:false reason None
=======
      let function_type = mk_function None cx type_params_map ~async:false reason None
>>>>>>> ab657b77
        ([], [], None) returnType body this
      in
      let return_t = extract_getter_type function_type in
      let map, prop_t = (match SMap.get name map with
      | Some prop_t -> map, prop_t
      | _ ->
        let prop_t =
          Flow_js.mk_tvar cx (mk_reason "getter/setter property" vloc) in
        SMap.add name prop_t map, prop_t) in
      Flow_js.unify cx prop_t return_t;
      map
    )

  (* unsafe setter property *)
  | Property (loc, {
    Property.kind = Property.Set;
      key = Property.Identifier (_, { Ast.Identifier.name; typeAnnotation; _ });
      value = (vloc, Ast.Expression.Function func);
      _ })
    when are_getters_and_setters_enabled () ->
    Ast.Expression.Function.(
      let { params; defaults; body; returnType; _ } = func in
      let reason = mk_reason "setter function" vloc in
      let this = Flow_js.mk_tvar cx (replace_reason "this" reason) in
<<<<<<< HEAD
      let function_type = mk_function None cx ~async:false ~generator:false reason None
=======
      let function_type = mk_function None cx type_params_map ~async:false reason None
>>>>>>> ab657b77
        (params, defaults, None) returnType body this
      in
      let param_t = extract_setter_type function_type in
      let map, prop_t = (match SMap.get name map with
      | Some prop_t -> map, prop_t
      | _ ->
        let prop_t =
          Flow_js.mk_tvar cx (mk_reason "getter/setter property" vloc) in
        SMap.add name prop_t map, prop_t) in
      Flow_js.unify cx prop_t param_t;
      map
    )

  | Property (loc, { Property.kind = Property.Get | Property.Set; _ }) ->
    let msg = "get/set properties not yet supported" in
    Flow_js.add_error cx [mk_reason "" loc, msg];
    map

  (* computed LHS *)
  | Property (loc, { Property.key = Property.Computed _; _ }) ->
    let msg = "computed property keys not supported" in
    Flow_js.add_error cx [mk_reason "" loc, msg];
    map

  (* spread prop *)
  | SpreadProperty (loc, { SpreadProperty.argument }) ->
    map
)

and prop_map_of_object cx type_params_map props =
  List.fold_left (object_prop cx type_params_map) SMap.empty props

and object_ cx type_params_map reason ?(allow_sealed=true) props = Ast.Expression.Object.(
  let map, spread = List.fold_left (fun (map, spreads) t -> match t with
    | SpreadProperty (loc, { SpreadProperty.argument }) ->
        let spread = expression cx type_params_map argument in
        object_prop cx type_params_map map t, spread::spreads
    | t -> object_prop cx type_params_map map t, spreads
  ) (SMap.empty, []) props in
  let sealed = allow_sealed && spread = [] && not (SMap.is_empty map) in
  let o =
    Flow_js.mk_object_with_map_proto cx reason ~sealed map (MixedT reason)
  in
  chain_objects cx reason o spread
)

and variable cx type_params_map (loc, vdecl) = Ast.(
  let { Statement.VariableDeclaration.Declarator.id; init } = vdecl in
  match id with
    | (loc, Pattern.Identifier (_, { Identifier.
          name; typeAnnotation; optional
        })) ->
        let reason = mk_reason (spf "var %s" name) loc in
        (match init with
        | Some expr ->
            Env_js.set_var cx name (expression cx type_params_map expr) reason
        | None ->
            if (not optional)
            then Env_js.set_var cx name (void_ loc) reason
        );
        (* Adjust state based on whether there is an annotation.

           This reveals an interesting tension between annotations and
           flow-sensitivity. Consider:

           var x:A = new B(); // B is a subclass of A
           // ^ should we have x:A or x:B after this initialization?
           x = new B();
           // ^ how about after this assignment?
           if (x instanceof B) {
           // ^ and how about after this dynamic check?
           }

           In general, it seems desirable to narrow down the type
           of a variable when possible (indeed, that's the whole point
           of flow-sensitivity) but it is unclear what to do when there
           are annotations. It might be argued that annotations override
           flow-sensitivity, but that is not very nice, because it would
           force patterns such as:

           var y = x;
           if (y instanceof B) {
           // ^ we have y:B after this dynamic check, yet x:A
           }

           Below, we do a compromise; we remain flow-sensitive in general
           but treat an annotation as if it were part of initialization.
           This seems to be a nice solution, because (e.g.) it would ban
           code such as:

           var y:string; // initialize with a string!

           as well as:

           function foo(x:B) { }
           var x:A = new B();
           foo(x);
        *)
        (match typeAnnotation with
          | None -> ()
          | Some _ ->
              let t = Env_js.get_var_declared_type cx name reason in
              Env_js.set_var cx name t reason
        )

    | loc, _ ->
        (match init with
          | Some expr ->
              let reason = mk_reason "var _" loc in
              let t_ = type_of_pattern id |> mk_type_annotation cx type_params_map reason in
              let t = expression cx type_params_map expr in
              Flow_js.flow cx (t, t_);
              destructuring_assignment cx t_ id
          | None ->
              ()
        )
)

and array_element cx type_params_map undef_loc el = Ast.Expression.(
  match el with
  | Some (Expression e) -> expression cx type_params_map e
  | Some (Spread (_, { SpreadElement.argument })) -> spread cx type_params_map argument
  | None -> UndefT.at undef_loc
)

and expression_or_spread cx type_params_map = Ast.Expression.(function
  | Expression e -> expression cx type_params_map e
  | Spread (_, { SpreadElement.argument }) -> spread cx type_params_map argument
)

and spread cx type_params_map (loc, e) =
  let arr = expression cx type_params_map (loc, e) in
  let reason = mk_reason "spread operand" loc in
  let tvar = Flow_js.mk_tvar cx reason in
  Flow_js.flow cx (arr, ArrT (reason, tvar, []));
  RestT tvar

(* NOTE: the is_cond flag is only used when checking the type of conditions in
   `predicates_of_condition`: see comments on function `condition`. *)
and expression ?(is_cond=false) cx type_params_map (loc, e) =
  let t = expression_ ~is_cond cx type_params_map loc e in
  Hashtbl.replace cx.type_table loc t;
  t

and this_ cx r = Ast.Expression.(
  match Refinement.get cx (loc_of_reason r, This) r with
  | Some t -> t
  | None -> Env_js.get_var cx (internal_name "this") r
)

and super_ cx reason =
  Env_js.get_var cx (internal_name "super") reason

(* Module exports are treated differently than `exports`. The latter is a
   variable that is implicitly set to the empty object at the top of a
   module. As such, properties can be added to it throughout the module,
   corresponding to the pattern exports.foo = ... for exporting foo. As it turns
   out, module.exports is the same object. A different pattern is to reset
   module.exports at the end of the module, like module.exports = { foo: ... }
   to export foo. This makes any properties added to the exports object
   redundant. Both these patterns are modeled by storing module.exports as an
   internal variable, initially set to the empty object, doing inference on a
   module, and then flowing module.exports to exports, so that whatever its
   final value is (initial object or otherwise) is checked against the type
   declared for exports or any other use of exports. *)
and get_module_exports cx reason =
  Env_js.get_var cx (internal_name "exports") reason

and set_module_exports cx reason t =
  Env_js.set_var cx (internal_name "exports") t reason

and void_ loc =
  VoidT.at loc

and null_ loc =
  NullT.at loc

and identifier ?(for_type=false) cx name loc =
  if Type_inference_hooks_js.dispatch_id_hook cx name loc
  then AnyT.at loc
  else (
    if name = "undefined"
    then void_ loc
    else (
      let reason = mk_reason (spf "identifier %s" name) loc in
      let t = Env_js.var_ref ~for_type cx name reason in
      t
    )
  )

and expression_ ~is_cond cx type_params_map loc e = Ast.Expression.(match e with

  | Literal lit ->
      literal cx loc lit

  | Identifier (_, { Ast.Identifier.name; _ }) -> identifier cx name loc

  | This ->
      this_ cx (mk_reason "this" loc)

  | Unary u ->
      unary cx type_params_map loc u

  | Update u ->
      update cx type_params_map loc u

  | Binary b ->
      binary cx type_params_map loc b

  | Logical l ->
      logical cx type_params_map loc l

  | TypeCast {
        TypeCast.expression = e;
        typeAnnotation } ->
      let r = mk_reason "typecast" loc in
      let t = mk_type_annotation cx type_params_map r (Some typeAnnotation) in
      Hashtbl.replace cx.type_table loc t;
      let infer_t = expression cx type_params_map e in
      Flow_js.flow cx (infer_t, t);
      t

  | Member {
      Member._object;
      property = Member.PropertyExpression index;
      _
    } ->
      let reason = mk_reason "access of computed property/element" loc in
      (match Refinement.get cx (loc, e) reason with
      | Some t -> t
      | None ->
        let tobj = expression cx type_params_map _object in
        let tind = expression cx type_params_map index in
        Flow_js.mk_tvar_where cx reason (fun t ->
          Flow_js.flow cx (tobj, GetElemT(reason, tind, t))
        )
      )

  | Member {
      Member._object = _, Identifier (_,
        { Ast.Identifier.name = "module"; _ });
      property = Member.PropertyIdentifier (_,
        { Ast.Identifier.name = "exports"; _ });
      _
    } ->
      let reason = mk_reason "module.exports" loc in
      get_module_exports cx reason

  | Member {
      Member._object = _, Identifier (_,
        { Ast.Identifier.name = "ReactGraphQL" | "ReactGraphQLLegacy"; _ });
      property = Member.PropertyIdentifier (_,
        { Ast.Identifier.name = "Mixin"; _ });
      _
    } ->
      let reason = mk_reason "ReactGraphQLMixin" loc in
      Flow_js.get_builtin cx "ReactGraphQLMixin" reason

  | Member {
      Member._object = _, Identifier (_,
        { Ast.Identifier.name = "super"; _ });
      property = Member.PropertyIdentifier (ploc,
        { Ast.Identifier.name; _ });
      _
    } ->
      let expr_reason = mk_reason (spf "property %s" name) loc in
      (match Refinement.get cx (loc, e) expr_reason with
      | Some t -> t
      | None ->
        let prop_reason = mk_reason (spf "property %s" name) ploc in

        (* TODO: shouldn't this be `mk_reason "super" super_loc`? *)
        let super = super_ cx expr_reason in

        if Type_inference_hooks_js.dispatch_member_hook cx name ploc super
        then AnyT.at ploc
        else (
          Flow_js.mk_tvar_where cx expr_reason (fun tvar ->
            Flow_js.flow cx (
              super, GetT(expr_reason, (prop_reason, name), tvar)
            )
          )
        )
      )

  | Member {
      Member._object;
      property = Member.PropertyIdentifier (ploc, { Ast.Identifier.name; _ });
      _
    } -> (
      let expr_reason = mk_reason (spf "property %s" name) loc in
      match Refinement.get cx (loc, e) expr_reason with
      | Some t -> t
      | None ->
        let prop_reason = mk_reason (spf "property %s" name) ploc in
        let tobj = expression cx type_params_map _object in
        if Type_inference_hooks_js.dispatch_member_hook cx name ploc tobj
        then AnyT.at ploc
        else get_prop ~is_cond cx expr_reason tobj (prop_reason, name)
    )

  | Object { Object.properties } ->
    let reason = mk_reason "object literal" loc in
    object_ cx type_params_map reason properties

  | Array { Array.elements } -> (
    let reason = mk_reason "array literal" loc in
    let element_reason = mk_reason "array element" loc in
    match elements with
    | [] ->
        (* empty array, analogous to object with implicit properties *)
        let elemt = Flow_js.mk_tvar cx element_reason in
        ArrT (prefix_reason "empty " reason, elemt, [])
    | elems ->
        (* tup is true if no spreads *)
        (* tset is set of distinct (mod reason) elem types *)
        (* tlist is reverse list of element types if tup, else [] *)
        let tup, tset, tlist = List.fold_left (fun (tup, tset, tlist) elem ->
          let tup, elemt = match elem with
          | Some (Expression e) ->
              tup, expression cx type_params_map e
          | Some (Spread (_, { SpreadElement.argument })) ->
              false, spread cx type_params_map argument
          | None ->
              tup, UndefT.at loc
          in
          let elemt = if tup then elemt else summarize cx elemt in
          tup,
          TypeExSet.add elemt tset,
          if tup then elemt :: tlist else []
        ) (true, TypeExSet.empty, []) elems
        in
        (* composite elem type is union *)
        let elemt = match TypeExSet.elements tset with
        | [t] -> t
        | list -> UnionT (element_reason, list)
        in
        ArrT (reason, elemt, List.rev tlist)
    )

  | Call {
      Call.callee = _, Identifier (_, {
        Ast.Identifier.name = "require";
        _
      });
      arguments
    } -> (
      match arguments with
      | [ Expression (_, Literal {
          Ast.Literal.value = Ast.Literal.String module_name; _;
        }) ] ->
        let m = Module_js.imported_module cx.file module_name in
        require cx m module_name loc
      | _ ->
        (*
        let msg = "require(...) supported only on strings" in
        Flow_js.add_error cx [mk_reason "" loc, msg];
        *)
        AnyT.at loc
    )

  | Call {
      Call.callee = _, Identifier (_, {
        Ast.Identifier.name = "requireLazy";
        _
      });
      arguments
    } -> (
      match arguments with
      | [Expression(_, Array({Array.elements;})); Expression(callback_expr);] ->
        (**
         * From a static perspective (and as long as side-effects aren't
         * considered in Flow), a requireLazy call can be viewed as an immediate
         * call to require() for each of the modules, and then an immediate call
         * to the requireLazy() callback with the results of each of the prior
         * calls to require().
         *
         * TODO: requireLazy() is FB-specific. Let's find a way to either
         *       generalize or toggle this only for the FB environment.
         *)

        let element_to_module_tvar tvars = (function
          | Some(Expression(_, Literal({
              Ast.Literal.value = Ast.Literal.String module_name;
              _;
            }))) ->
              let m = Module_js.imported_module cx.file module_name in
              let module_tvar = require cx m module_name loc in
              module_tvar::tvars
          | _ ->
              let msg =
                "The first arg to requireLazy() must be a literal array of " ^
                "string literals!"
              in
              Flow_js.add_error cx [mk_reason "" loc, msg];
              tvars
        ) in
        let module_tvars = List.fold_left element_to_module_tvar [] elements in
        let module_tvars = List.rev module_tvars in

        let callback_expr_t = expression cx type_params_map callback_expr in
        let reason = mk_reason "requireLazy() callback" loc in
        let _ = func_call cx reason callback_expr_t module_tvars in

        let null = null_ loc in
        let reason = reason_of_t null in
        UnionT(reason, [null; Flow_js.mk_tvar cx reason])

      | _ ->
        let msg =
          "The first arg to requireLazy() must be a literal array of " ^
          "string literals!"
        in
        Flow_js.add_error cx [mk_reason "" loc, msg];

        AnyT.at loc
    )

  | New {
      New.callee = _, Identifier (_, { Ast.Identifier.name = "Function"; _ });
      arguments
    } -> (
      let argts = List.map (expression_or_spread cx type_params_map) arguments in
      List.iter (fun t ->
        Flow_js.flow cx (t, StrT.at loc)
      ) argts;
      let reason = mk_reason "new Function(..)" loc in
      FunT (reason, Flow_js.dummy_static, Flow_js.dummy_prototype,
        Flow_js.mk_functiontype [] ~params_names:[] (MixedT reason))
    )

  | New {
      New.callee = _, Identifier (_, { Ast.Identifier.name = "Array"; _ });
      arguments
    } -> (
      let argts = List.map (expression_or_spread cx type_params_map) arguments in
      (match argts with
      | [argt] ->
        let reason = mk_reason "new Array(..)" loc in
        Flow_js.flow cx
          (argt, NumT (replace_reason "array length" reason, AnyLiteral));
        let element_reason = replace_reason "array element" reason in
        let t = Flow_js.mk_tvar cx element_reason in
        ArrT (reason, t, [])
      | _ ->
        let msg = "Use array literal instead of new Array(..)" in
        Flow_js.add_error cx [mk_reason "" loc, msg];
        UndefT.at loc
      )
    )

  | New { New.callee; arguments } ->
      let class_ = expression cx type_params_map callee in
      let argts = List.map (expression_or_spread cx type_params_map) arguments in
      new_call cx loc class_ argts

  | Call {
      Call.callee = _, Member {
        Member._object = _, Identifier (_,
          { Ast.Identifier.name = "Object"; _ });
        property = Member.PropertyIdentifier (_,
          { Ast.Identifier.name; _ });
        _
      };
      arguments
    } ->
      static_method_call_Object cx type_params_map loc name arguments

  | Call {
      Call.callee = _, Member {
        Member._object = _, Identifier (_,
          { Ast.Identifier.name = "React"; _ });
        property = Member.PropertyIdentifier (_,
          { Ast.Identifier.name = "createClass"; _ });
        _
      };
      arguments = [ Expression (_, Object { Object.properties = class_props }) ]
    } ->
      react_create_class cx type_params_map loc class_props

  | Call {
      Call.callee = _, Member {
        Member._object = _, Identifier (_,
          { Ast.Identifier.name = "super"; _ });
        property = Member.PropertyIdentifier (ploc,
          { Ast.Identifier.name; _ });
        _
      };
      arguments
    } ->
      let argts = List.map (expression_or_spread cx type_params_map) arguments in
      let reason = mk_reason (spf "super.%s(...)" name) loc in
      let super = super_ cx reason in
      Type_inference_hooks_js.dispatch_call_hook cx name ploc super;
      Flow_js.mk_tvar_where cx reason (fun t ->
        Flow_js.flow cx (super,
          MethodT (reason, name, Flow_js.mk_methodtype super argts t));
      )

  | Call {
      Call.callee = (_, Member {
        Member._object;
        property = Member.PropertyIdentifier (ploc,
          { Ast.Identifier.name; _ });
        _
      }) as callee;
      arguments
    } ->
      (* method call *)
      let argts = List.map (expression_or_spread cx type_params_map) arguments in
      let reason = mk_reason (spf "call of method %s" name) loc in
      let ot = expression cx type_params_map _object in
      Type_inference_hooks_js.dispatch_call_hook cx name ploc ot;
      (match Refinement.get cx callee reason with
      | Some f ->
          (* note: the current state of affairs is that we understand
             member expressions as having refined types, rather than
             understanding receiver objects as carrying refined properties.
             generalizing this properly is a todo, and will deliver goodness.
             meanwhile, here we must hijack the property selection normally
             performed by the flow algorithm itself. *)
          Env_js.havoc_heap_refinements ();
          Flow_js.mk_tvar_where cx reason (fun t ->
            let frame = Env_js.peek_frame () in
            let app = Flow_js.mk_methodtype2 ot argts t frame in
            Flow_js.flow cx (f, CallT (reason, app));
          )
      | None ->
          Env_js.havoc_heap_refinements ();
          Flow_js.mk_tvar_where cx reason (fun t ->
            let frame = Env_js.peek_frame () in
            let app = Flow_js.mk_methodtype2 ot argts t frame in
            Flow_js.flow cx (ot, MethodT(reason, name, app))
          )
      )

  | Call {
      Call.callee = _, Identifier (_, { Ast.Identifier.name = "super"; _ });
      arguments
    } ->
      let argts = List.map (expression_or_spread cx type_params_map) arguments in
      let reason = mk_reason "super(...)" loc in

      (* switch back env entries for this and super from undefined *)
      define_internal cx reason "this";
      define_internal cx reason "super";

      let super = super_ cx reason in
      Flow_js.mk_tvar_where cx reason (fun t ->
        Flow_js.flow cx (super,
          MethodT(reason, "constructor", Flow_js.mk_methodtype super argts t))
      )

  (******************************************)
  (* See ~/www/static_upstream/core/ *)

  | Call {
      Call.callee = _, Identifier (_,
        { Ast.Identifier.name = "invariant"; _ });
      arguments
    } ->
      (* TODO: require *)
      let reason = mk_reason "invariant" loc in
      (match arguments with
      | (Expression (_, Literal {
          Ast.Literal.value = Ast.Literal.Boolean false; _;
        }))::arguments ->
        (* invariant(false, ...) is treated like a throw *)
        ignore (List.map (expression_or_spread cx type_params_map) arguments);
        Env_js.clear_env reason;
        Abnormal.set Abnormal.Throw
      | (Expression cond)::arguments ->
        ignore (List.map (expression_or_spread cx type_params_map) arguments);
        let _, preds, not_preds, xtypes = predicates_of_condition cx type_params_map cond in
        Env_js.refine_with_preds cx reason preds xtypes
      | _ ->
        let msg = "unsupported arguments in call to invariant()" in
        Flow_js.add_error cx [mk_reason "" loc, msg]
      );
      void_ loc

  | Call {
      Call.callee = _, Identifier (_,
        { Ast.Identifier.name = "copyProperties"; _ });
      arguments
    } ->
      (* TODO: require *)
      let argts = List.map (expression_or_spread cx type_params_map) arguments in
      let reason = mk_reason "object extension" loc in
      chain_objects cx reason (List.hd argts) (List.tl argts)

  | Call {
      Call.callee = _, Identifier (_,
        { Ast.Identifier.name = "mergeInto"; _ });
      arguments
    } ->
      (* TODO: require *)
      let argts = List.map (expression_or_spread cx type_params_map) arguments in
      let reason = mk_reason "object extension" loc in
      ignore (chain_objects cx reason (List.hd argts) (List.tl argts));
      void_ loc

  | Call {
      Call.callee = _, Identifier (_,
        { Ast.Identifier.name = "mergeDeepInto"; _ });
      arguments
    } ->
      (* TODO: require *)
      let argts = List.map (expression_or_spread cx type_params_map) arguments in
      ignore argts; (* TODO *)
      void_ loc

  | Call {
      Call.callee = _, Identifier (_, { Ast.Identifier.name = "merge"; _ });
      arguments
    } ->
      (* TODO: require *)
      let argts = List.map (expression_or_spread cx type_params_map) arguments in
      let reason = mk_reason "object" loc in
      spread_objects cx reason argts

  | Call {
      Call.callee = _, Identifier (_, { Ast.Identifier.name = "mixin"; _ });
      arguments
    } ->
      (* TODO: require *)
      let argts = List.map (expression_or_spread cx type_params_map) arguments in
      let reason = mk_reason "object" loc in
      ClassT (spread_objects cx reason argts)

  | Call {
      Call.callee = _, Identifier (_,
        { Ast.Identifier.name = "classWithMixins"; _ });
      arguments
    } ->
      (* TODO: require *)
      (* TODO: This needs to be fixed. *)
      let argts = List.map (expression_or_spread cx type_params_map) arguments in
      Flow_js.mk_tvar_where cx (mk_reason "class" loc) (fun t ->
        List.iter (fun argt -> Flow_js.flow cx (argt, t)) argts
      )

  | Call { Call.callee; arguments } ->
      let f = expression cx type_params_map callee in
      let reason = mk_reason "function call" loc in
      let argts = List.map (expression_or_spread cx type_params_map) arguments in
      func_call cx reason f argts

  | Conditional { Conditional.test; consequent; alternate } ->
      let reason = mk_reason "conditional" loc in
      let _, preds, not_preds, xtypes = predicates_of_condition cx type_params_map test in
      let ctx =  Env_js.get_scopes () in
      let oldset = Env_js.clear_changeset () in

      let then_ctx = Env_js.clone_scopes ctx in
      Env_js.update_env cx then_ctx;
      Env_js.refine_with_preds cx reason preds xtypes;
      let t1 = expression cx type_params_map consequent in

      let else_ctx = Env_js.clone_scopes ctx in
      Env_js.update_env cx else_ctx;
      Env_js.refine_with_preds cx reason not_preds xtypes;
      let t2 = expression cx type_params_map alternate in

      let newset = Env_js.merge_changeset oldset in
      Env_js.merge_env cx reason (ctx, then_ctx, else_ctx) newset;
      Env_js.update_env cx ctx;
      (* TODO call loc_of_predicate on some pred? t1 is wrong but hopefully close *)
      Flow_js.mk_tvar_where cx reason (fun t ->
        Flow_js.flow cx (t1, t);
        Flow_js.flow cx (t2, t);
      )

  | Assignment { Assignment.operator; left; right } ->
      assignment cx type_params_map loc (left, operator, right)

  | Sequence { Sequence.expressions } ->
      List.fold_left (fun t e -> expression cx type_params_map e) (void_ loc) expressions

  | Function {
      Function.id;
      params; defaults; rest;
      body;
      async;
      generator;
      returnType;
      typeParameters;
      _
    } ->
      let desc = (if async then "async " else "") ^ "function" in
      let reason = mk_reason desc loc in
      let this = Flow_js.mk_tvar cx (replace_reason "this" reason) in
<<<<<<< HEAD
      mk_function id cx reason ~async ~generator
=======
      mk_function id cx type_params_map reason ~async
>>>>>>> ab657b77
        typeParameters (params, defaults, rest) returnType body this

  | ArrowFunction {
      ArrowFunction.id;
      params; defaults; rest;
      body;
      async;
      generator;
      returnType;
      typeParameters;
      _
    } ->
      let desc = (if async then "async " else "") ^ "arrow function" in
      let reason = mk_reason desc loc in
      let this = this_ cx reason in
      let super = super_ cx reason in
<<<<<<< HEAD
      mk_arrow id cx reason ~async ~generator typeParameters
        (params, defaults, rest) returnType body this super
=======
      mk_arrow id cx type_params_map reason ~async
        typeParameters (params, defaults, rest) returnType body this super
>>>>>>> ab657b77

  | TaggedTemplate {
      TaggedTemplate.tag = _, Identifier (_,
        { Ast.Identifier.name = "query"; _ });
      quasi = _, { TemplateLiteral.quasis; expressions }
    } ->
    List.iter (fun e -> ignore (expression cx type_params_map e)) expressions;
    (*parse_graphql cx encaps;*)
    void_ loc

  | TaggedTemplate {
      TaggedTemplate.tag;
      quasi = _, { TemplateLiteral.quasis; expressions }
    } ->
      List.iter (fun e -> ignore (expression cx type_params_map e)) expressions;
      let t = expression cx type_params_map tag in
      let reason = mk_reason "encaps tag" loc in
      let reason_array = replace_reason "array" reason in
      let ret = Flow_js.mk_tvar cx reason in
      let ft = Flow_js.mk_functiontype
        [ ArrT (reason_array, StrT.why reason, []);
          RestT (AnyT.why reason) ]
        ret
      in
      Flow_js.flow cx (t, CallT (reason, ft));
      ret

  | TemplateLiteral {
      TemplateLiteral.quasis;
      expressions
    } ->
      List.iter (fun e -> ignore (expression cx type_params_map e)) expressions;
      StrT.at loc

  | JSXElement e ->
      jsx cx type_params_map e

  | Class c ->
      let (name_loc, name) = extract_class_name loc c in
      let reason = mk_reason (spf "class expr %s" name) loc in
      (match c.Ast.Class.id with
      | Some id ->
          let tvar = Flow_js.mk_tvar cx reason in
          let scope = Scope.fresh () in
          Scope.add name
            (Scope.create_entry tvar tvar (Some name_loc))
            scope;
          Env_js.push_env cx scope;
          let class_t = mk_class cx type_params_map loc reason c in
          Env_js.pop_env ();
          Flow_js.flow cx (class_t, tvar);
          class_t;
      | None -> mk_class cx type_params_map loc reason c)

  | Yield { Yield.argument; delegate = false } ->
      let reason = mk_reason "yield" loc in
      let yield = Env_js.get_var cx (internal_name "yield") reason in
      let t = expression cx argument in
      Flow_js.flow cx (t, yield);
      let next = Env_js.get_var cx (internal_name "next") reason in
      OptionalT next

  | Yield { Yield.argument; delegate = true } ->
      let reason = mk_reason "yield* delegate" loc in
      let next = Env_js.get_var cx
        (internal_name "next")
        (prefix_reason "next of parent generator in " reason) in
      let yield = Env_js.get_var cx
        (internal_name "yield")
        (prefix_reason "yield of parent generator in " reason) in
      let t = expression cx argument in

      let ret = Flow_js.mk_tvar cx
        (prefix_reason "return of child generator in " reason) in

      (* widen yield with the element type of the delegated-to iterable *)
      let iterable = Flow_js.get_builtin_typeapp cx
        (mk_reason "iteration expected on Iterable" loc)
        "$Iterable"
        [yield; ret; next] in
      Flow_js.flow cx (t, iterable);

      ret

  (* TODO *)
  | Comprehension _
  | Generator _
  | Let _ ->
    Flow_js.add_error cx [mk_reason "" loc, "not (sup)ported"];
    UndefT.at loc
)

(* We assume that constructor functions return void
   and constructions return objects.
   TODO: This assumption does not always hold.
   If construction functions return non-void values (e.g., functions),
   then those values are returned by constructions.
*)
and new_call cx tok class_ argts =
  let reason = mk_reason "constructor call" tok in
  Flow_js.mk_tvar_where cx reason (fun t ->
    Flow_js.flow cx (class_, ConstructorT (reason, argts, t));
  )

and func_call cx reason func_t argts =
  Env_js.havoc_heap_refinements ();
  Flow_js.mk_tvar_where cx reason (fun t ->
    let frame = Env_js.peek_frame () in
    let app = Flow_js.mk_functiontype2 argts t frame in
    Flow_js.flow cx (func_t, CallT(reason, app))
  )

and reflective s =
  (* could be stricter *)
  List.mem s [
    "propertyIsEnumerable";
    "length";
    "isPrototypeOf";
    "hasOwnProperty";
    "constructor";
    "valueOf";
    "toString";
    "toLocaleString";
  ]

and non_identifier s =
  (* should be stricter *)
  Str.string_match (Str.regexp ".* ") s 0

(* traverse a literal expression, return result type *)
and literal cx loc lit = Ast.Literal.(match lit.value with
  | String s ->
    let lit =
      if reflective s || non_identifier s
      then AnyLiteral
      else Literal s
    in
      StrT (mk_reason "string" loc, lit)

  | Boolean b ->
      BoolT (mk_reason "boolean" loc, Some b)

  | Null ->
      let null = null_ loc in
      (* TODO: investigate returning just null instead of a union. *)
      let reason = reason_of_t null in
      UnionT (reason, [null; Flow_js.mk_tvar cx reason])

  | Number f ->
      NumT (mk_reason "number" loc, Literal (f, lit.raw))

  | RegExp rx ->
      Flow_js.get_builtin_type cx (mk_reason "regexp" loc) "RegExp"
)

(* traverse a unary expression, return result type *)
and unary cx type_params_map loc = Ast.Expression.Unary.(function
  | { operator = Not; argument; _ } ->
      ignore (expression cx type_params_map argument);
      BoolT.at loc

  | { operator = Plus; argument; _ } ->
      ignore (expression cx type_params_map argument);
      NumT.at loc

  | { operator = Minus; argument; _ }
  | { operator = BitNot; argument; _ } ->
      let t = NumT.at loc in
      Flow_js.flow cx (expression cx type_params_map argument, t);
      t

  | { operator = Typeof; argument; _ } ->
      ignore (expression cx type_params_map argument);
      StrT.at loc

  | { operator = Void; argument; _ } ->
      ignore (expression cx type_params_map argument);
      void_ loc

  | { operator = Delete; argument; _ } ->
      ignore (expression cx type_params_map argument);
      BoolT.at loc

  | { operator = Await; argument; _ } ->
    (** TODO: await should look up Promise in the environment instead of going
        directly to the core definition. Otherwise, the following won't work
        with a polyfilled Promise! **)
    (* see declaration of $await in core.js:
       if argument is a Promise<T>, then (await argument) returns T.
       otherwise it just returns the argument type.
       TODO update this comment when recursive unwrapping of
       Promise is done.
     *)
    let reason = mk_reason "await" loc in
    let await = Flow_js.get_builtin cx "$await" reason in
    let arg = expression cx type_params_map argument in
    func_call cx reason await [arg]
)

and update cx type_params_map loc = Ast.Expression.Update.(function
  | { operator; argument; _ } ->
      let t = NumT.at loc in
      Flow_js.flow cx (expression cx type_params_map argument, t);
      t
)

(* traverse a binary expression, return result type *)
and binary cx type_params_map loc = Ast.Expression.Binary.(function
  | { operator = Equal; left; right }
  | { operator = NotEqual; left; right } ->
      let reason = mk_reason "non-strict equality comparison" loc in
      let t1 = expression cx type_params_map left in
      let t2 = expression cx type_params_map right in
      Flow_js.flow cx (t1, EqT (reason,t2));
      BoolT.at loc

  | { operator = StrictEqual; left; right }
  | { operator = StrictNotEqual; left; right }
  | { operator = In; left; right }
  | { operator = Instanceof; left; right } ->
      ignore (expression cx type_params_map left);
      ignore (expression cx type_params_map right);
      BoolT.at loc

  | { operator = LessThan; left; right }
  | { operator = LessThanEqual; left; right }
  | { operator = GreaterThan; left; right }
  | { operator = GreaterThanEqual; left; right } ->
      let reason = mk_reason "relational comparison" loc in
      let t1 = expression cx type_params_map left in
      let t2 = expression cx type_params_map right in
      Flow_js.flow cx (t1, ComparatorT (reason,t2));
      BoolT.at loc

  | { operator = LShift; left; right }
  | { operator = RShift; left; right }
  | { operator = RShift3; left; right }
  | { operator = Minus; left; right }
  | { operator = Mult; left; right }
  | { operator = Div; left; right }
  | { operator = Mod; left; right }
  | { operator = BitOr; left; right }
  | { operator = Xor; left; right }
  | { operator = BitAnd; left; right } ->
      let t = NumT.at loc in
      Flow_js.flow cx (expression cx type_params_map left, t);
      Flow_js.flow cx (expression cx type_params_map right, t);
      t

  | { operator = Plus; left; right } ->
      let reason = mk_reason "+" loc in
      let t1 = expression cx type_params_map left in
      let t2 = expression cx type_params_map right in
      Flow_js.mk_tvar_where cx reason (fun t ->
        Flow_js.flow cx (t1, AdderT (reason, t2, t));
      )
)

and logical cx type_params_map loc = Ast.Expression.Logical.(function
  | { operator = Or; left; right } ->
      let t1, _, not_map, xtypes = predicates_of_condition cx type_params_map left in
      let reason = mk_reason "||" loc in
      let t2 = Env_js.refine_env cx reason not_map xtypes
        (fun () -> expression cx type_params_map right)
      in
      Flow_js.mk_tvar_where cx reason (fun t ->
        Flow_js.flow cx (t1, OrT (reason, t2, t));
      )

  | { operator = And; left; right } ->
      let t1, map, _, xtypes = predicates_of_condition cx type_params_map left in
      let reason = mk_reason "&&" loc in
      let t2 = Env_js.refine_env cx reason map xtypes
        (fun () -> expression cx type_params_map right)
      in
      Flow_js.mk_tvar_where cx reason (fun t ->
        Flow_js.flow cx (t1, AndT (reason, t2, t));
      )
)

and assignment_lhs cx type_params_map = Ast.Pattern.(function
  | loc, Object _
  | loc, Array _ ->
      error_destructuring cx loc;
      AnyT.at loc

  | loc, Identifier i ->
      expression cx type_params_map (loc, Ast.Expression.Identifier i)

  | _, Expression ((_, Ast.Expression.Member _) as m) ->
      expression cx type_params_map m

  (* parser will error before we get here *)
  | _ -> assert false
)

(* traverse assignment expressions *)
and assignment cx type_params_map loc = Ast.Expression.(function

  (* r = e *)
  | (r, Assignment.Assign, e) ->

      (* compute the type of the RHS. this is what we return *)
      let t = expression cx type_params_map e in

      (* update env, add constraints arising from LHS structure,
         handle special cases, etc. *)
      (match r with

        (* module.exports = e *)
        | _, Ast.Pattern.Expression (_, Member {
            Member._object = _, Ast.Expression.Identifier (_,
              { Ast.Identifier.name = "module"; _ });
            property = Member.PropertyIdentifier (_,
              { Ast.Identifier.name = "exports"; _ });
            _
          }) ->
            let reason = mk_reason "assignment of module.exports" loc in
            mark_exports_type cx reason (CommonJSModule(Some(loc)));
            set_module_exports cx reason t

        (* super.name = e *)
        | _, Ast.Pattern.Expression (_, Member {
            Member._object = _, Identifier (_,
              { Ast.Identifier.name = "super"; _ });
            property = Member.PropertyIdentifier (ploc,
              { Ast.Identifier.name; _ });
            _
          }) ->
            let reason = mk_reason (spf "assignment of property %s" name) loc in
            let prop_reason = mk_reason (spf "property %s" name) ploc in
            let super = super_ cx reason in
            Flow_js.flow cx (super, SetT(reason, (prop_reason, name), t))

        (* _object.name = e *)
        | _, Ast.Pattern.Expression ((_, Member {
            Member._object;
            property = Member.PropertyIdentifier (ploc,
              { Ast.Identifier.name; _ });
            _
          }) as expr) ->
            let o = expression cx type_params_map _object in
            (* if we fire this hook, it means the assignment is a sham. *)
            if not (Type_inference_hooks_js.dispatch_member_hook cx name ploc o)
            then (
              let reason = mk_reason
                (spf "assignment of property %s" name) loc in
              let prop_reason = mk_reason (spf "property %s" name) ploc in

              (* flow type to object property itself *)
              Flow_js.flow cx (o, SetT (reason, (prop_reason, name), t));

              (* types involved in the assignment itself are computed
                 in pre-havoc environment. it's the assignment itself
                 which clears refis *)
              (* TODO: havoc refinements for this prop name only *)
              Env_js.havoc_heap_refinements ();

              (* add type refinement if LHS is a pattern we handle *)
              match Refinement.key expr with
              | Some key ->
                (* NOTE: currently, we allow property refinements to propagate
                   even if they may turn out to be invalid w.r.t. the
                   underlying object type. If invalid, of course, they produce
                   errors, but in the future we may want to prevent the
                   invalid types from flowing downstream as well.
                   Doing so would require that we defer any subseuqnt flow
                   call that are sensitive to the refined type until the
                   object and refinement types - `o` and `t` here - are
                   fully resolved.
                 *)
                Env_js.add_direct_refinement cx key reason t
              | None ->
                ()
            )

        (* _object[index] = e *)
        | _, Ast.Pattern.Expression (_, Member {
            Member._object;
            property = Member.PropertyExpression index;
            _
          }) ->
            let reason = mk_reason "assignment of computed property/element" loc in
            let a = expression cx type_params_map _object in
            let i = expression cx type_params_map index in
            Flow_js.flow cx (a, SetElemT (reason, i, t));

            (* types involved in the assignment itself are computed
               in pre-havoc environment. it's the assignment itself
               which clears refis *)
            Env_js.havoc_heap_refinements ();

        (* other r structures are handled as destructuring assignments *)
        | _ ->
            destructuring_assignment cx t r
      );
      t

  | (r, Assignment.PlusAssign, e) ->
      (* r += e *)
      let reason = mk_reason "+=" loc in
      let rt = assignment_lhs cx type_params_map r in
      let et = expression cx type_params_map e in
      let t = Flow_js.mk_tvar cx reason in
      Flow_js.flow cx (rt, AdderT (reason, et, t));
      Flow_js.flow cx (et, AdderT (reason, rt, t));
      Flow_js.flow cx (t, rt);
      rt

  | (r, Assignment.MinusAssign, e)
  | (r, Assignment.MultAssign, e)
  | (r, Assignment.DivAssign, e)
  | (r, Assignment.ModAssign, e)
  | (r, Assignment.LShiftAssign, e)
  | (r, Assignment.RShiftAssign, e)
  | (r, Assignment.RShift3Assign, e)
  | (r, Assignment.BitOrAssign, e)
  | (r, Assignment.BitXorAssign, e)
  | (r, Assignment.BitAndAssign, e)
    ->
      (* r (numop)= e *)
      let t = NumT.at loc in
      let rt = assignment_lhs cx type_params_map r in
      let et = expression cx type_params_map e in
      Flow_js.flow cx (rt, t);
      Flow_js.flow cx (et, t);
      Flow_js.flow cx (t, rt);
      rt
)

(* Object assignment patterns. In the `copyProperties` model (chain_objects), an
   existing object receives properties from other objects. This pattern suffers
   from "races" in the type checker, since the object supposed to receive
   properties is available even when the other objects supplying the properties
   are not yet available. In the `mergeProperties` model (spread_objects), a new
   object receives properties from other objects and is returned, but the new
   object is made available only when the properties have actually been
   received. Similarly, clone_object makes the receiving object available only
   when the properties have actually been received. These patterns are useful
   when merging properties across modules, e.g., and should eventually replace
   other patterns wherever they are potentially racy. *)

and spread_objects cx reason those =
  chain_objects cx reason (mk_object cx reason) those

and clone_object_with_excludes cx reason this that excludes =
  Flow_js.mk_tvar_where cx reason (fun tvar ->
    Flow_js.flow cx (
      this,
      ObjAssignT(reason, that, ObjRestT(reason, excludes, tvar), [], true)
    )
  )

and clone_object cx reason this that =
  clone_object_with_excludes cx reason this that []

and chain_objects cx reason this those =
  List.fold_left (fun result that ->
    Flow_js.mk_tvar_where cx reason (fun t ->
      Flow_js.flow cx (result, ObjAssignT(reason, that, t, [], true));
    )
  ) this those

and react_ignored_attributes = [ "key"; "ref"; ]

and react_ignore_attribute aname =
  List.mem aname react_ignored_attributes

and jsx cx type_params_map = Ast.JSX.(function { openingElement; closingElement; children } ->
  jsx_title cx type_params_map openingElement (List.map (jsx_body cx type_params_map) children)
)

and jsx_title cx type_params_map openingElement children = Ast.JSX.(
  let eloc, { Opening.name; attributes; _ } = openingElement in
  match name with

  | Identifier (_, { Identifier.name }) when name = String.capitalize name ->
      let reason = mk_reason (spf "React element: %s" name) eloc in
      let c = Env_js.get_var cx name reason in
      let map = ref SMap.empty in
      let spread = ref None in
      attributes |> List.iter (function
        | Opening.Attribute (aloc, { Attribute.
              name = Attribute.Identifier (_, { Identifier.name = aname });
              value
            }) ->
            let atype = (match value with
              | Some (Attribute.Literal (loc, lit)) ->
                  literal cx loc lit
              | Some (Attribute.ExpressionContainer (_, {
                  ExpressionContainer.expression = Some (loc, e)
                })) ->
                  expression cx type_params_map (loc, e)
              | _ ->
                  (* empty or nonexistent attribute values *)
                  UndefT.at aloc
            ) in

            if not (react_ignore_attribute aname)
            then map := !map |> SMap.add aname atype

        | Opening.Attribute _ ->
            () (* TODO: attributes with namespaced names *)

        | Opening.SpreadAttribute (aloc, { SpreadAttribute.argument }) ->
            let ex_t = expression cx type_params_map argument in
            spread := Some (ex_t)
      );

      let reason_props = prefix_reason "props of " reason in
      let o = Flow_js.mk_object_with_map_proto cx reason_props
        !map (MixedT reason_props)
      in
      let o = match !spread with
        | None -> o
        | Some ex_t ->
            let reason_prop = prefix_reason "spread of " (reason_of_t ex_t) in
            clone_object_with_excludes cx reason_prop o ex_t react_ignored_attributes
      in
      (* TODO: children *)
      let react = require cx "react" "react" eloc in
      Flow_js.mk_tvar_where cx reason (fun tvar ->
        Flow_js.flow cx (
          react,
          MethodT(reason, "createElement", Flow_js.mk_methodtype react [c;o] tvar)
        );
      )

  | Identifier (_, { Identifier.name }) ->
      attributes |> List.iter (function
        | Opening.Attribute (aloc, { Attribute.
              name = Attribute.Identifier (_, { Identifier.name = aname });
              value
            }) ->
            ignore (match value with
              | Some (Attribute.Literal (loc, lit)) ->
                  literal cx loc lit
              | Some (Attribute.ExpressionContainer (_, {
                  ExpressionContainer.expression = Some (loc, e)
                })) ->
                  expression cx type_params_map (loc, e)
              | _ ->
                  (* empty or nonexistent attribute values *)
                  UndefT.at aloc
            )

        | Opening.Attribute _ ->
            () (* TODO: attributes with namespaced names *)

        | Opening.SpreadAttribute (aloc, { SpreadAttribute.argument }) ->
            () (* TODO: spread attributes *)
      );

      AnyT.t

  | _ ->
      (* TODO? covers namespaced names, member expressions as element names *)
      AnyT.at eloc
)

and jsx_body cx type_params_map = Ast.JSX.(function
  | loc, Element e -> jsx cx type_params_map e
  | loc, ExpressionContainer ec -> (
      let { ExpressionContainer.expression = ex } = ec in
      match ex with
        | Some (loc, e) -> expression cx type_params_map (loc, e)
        | None -> UndefT (mk_reason "empty jsx body" loc)
    )
  | loc, Text s -> StrT.at loc
)

(* Native support for React.PropTypes validation functions, which are
   interpreted as type annotations for React props. This strategy is reasonable
   because the validation functions enforce types at run time (during
   development), and we can always insist on them because they are turned off in
   production. *)

and mk_proptype cx type_params_map = Ast.Expression.(function
  | vloc, Member { Member.
      property = Member.PropertyIdentifier
        (_, {Ast.Identifier.name = "isRequired"; _ });
      _object = e;
      _
    } ->
      mk_proptype cx type_params_map e

  | vloc, Member { Member.
      property = Member.PropertyIdentifier
        (_, {Ast.Identifier.name = "number"; _ });
      _
    } ->
      NumT.at vloc

  | vloc, Member { Member.
      property = Member.PropertyIdentifier
        (_, {Ast.Identifier.name = "string"; _ });
      _
    } ->
      StrT.at vloc

  | vloc, Member { Member.
      property = Member.PropertyIdentifier
        (_, {Ast.Identifier.name = "bool"; _ });
      _
    } ->
      BoolT.at vloc

  | vloc, Member { Member.
      property = Member.PropertyIdentifier
        (_, {Ast.Identifier.name = "array"; _ });
      _
    } ->
      ArrT (mk_reason "array" vloc, AnyT.at vloc, [])

  | vloc, Member { Member.
      property = Member.PropertyIdentifier
        (_, {Ast.Identifier.name = "func"; _ });
      _
    } ->
      AnyFunT (mk_reason "func" vloc)

  | vloc, Member { Member.
      property = Member.PropertyIdentifier
        (_, {Ast.Identifier.name = "object"; _ });
      _
    } ->
      AnyObjT (mk_reason "object" vloc)

  | vloc, Member { Member.
      property = Member.PropertyIdentifier
        (_, {Ast.Identifier.name = "node"; _ });
      _
    } ->
      AnyT.at vloc (* TODO *)

  | vloc, Member { Member.
      property = Member.PropertyIdentifier
        (_, {Ast.Identifier.name = "element"; _ });
      _
    } ->
      AnyT.at vloc (* TODO *)

  | vloc, Call { Call.
      callee = _, Member { Member.
         property = Member.PropertyIdentifier
          (_, {Ast.Identifier.name = "arrayOf"; _ });
         _
      };
      arguments = [Expression e];
    } ->
      ArrT (mk_reason "arrayOf" vloc, mk_proptype cx type_params_map e, [])

  | vloc, Call { Call.
      callee = _, Member { Member.
         property = Member.PropertyIdentifier
          (_, {Ast.Identifier.name = "instanceOf"; _ });
         _
      };
      arguments = [Expression e];
    } ->
      Flow_js.mk_instance cx (mk_reason "instanceOf" vloc)
        (expression cx type_params_map e)

  | vloc, Call { Call.
      callee = _, Member { Member.
         property = Member.PropertyIdentifier
          (_, {Ast.Identifier.name = "objectOf"; _ });
         _
      };
      arguments = [Expression e];
    } ->
      let flags = {
        frozen = false;
        sealed = false;
        exact = true
      } in
      let dict = Some {
        dict_name = None;
        key = AnyT.t;
        value = mk_proptype cx type_params_map e
      } in
      let pmap = Flow_js.mk_propmap cx SMap.empty in
      let proto = MixedT (reason_of_string "Object") in
      ObjT (mk_reason "objectOf" vloc, Flow_js.mk_objecttype ~flags dict pmap proto)

  | vloc, Call { Call.
      callee = _, Member { Member.
         property = Member.PropertyIdentifier
          (_, {Ast.Identifier.name = "oneOf"; _ });
         _
      };
      arguments = [Expression (_, Array { Array.elements })]
    } ->
      let rec string_literals lits es = match (es) with
        | Some (Expression (loc, Literal { Ast.Literal.
            value = Ast.Literal.String lit; _
          })) :: tl ->
            string_literals (lit :: lits) tl
        | [] -> Some lits
        | _  -> None in
      (match string_literals [] elements with
        | Some lits ->
            let reason = mk_reason "oneOf" vloc in
            mk_keys_type reason lits
        | None -> AnyT.at vloc)

  | vloc, Call { Call.
      callee = _, Member { Member.
         property = Member.PropertyIdentifier
          (_, {Ast.Identifier.name = "oneOfType"; _ });
         _
      };
      arguments = [Expression (_, Array { Array.elements })]
    } ->
      let rec proptype_elements ts es = match es with
        | Some (Expression e) :: tl ->
            proptype_elements (mk_proptype cx type_params_map e :: ts) tl
        | [] -> Some ts
        | _ -> None in
      let reason = mk_reason "oneOfType" vloc in
      (match proptype_elements [] elements with
        | Some ts -> UnionT (reason, ts)
        | None -> AnyT.at vloc)

  | vloc, Call { Call.
      callee = _, Member { Member.
         property = Member.PropertyIdentifier
          (_, {Ast.Identifier.name = "shape"; _ });
         _
      };
      arguments = [Expression (_, Object { Object.properties })];
    } ->
      let reason = mk_reason "shape" vloc in
      let amap, omap, dict = mk_proptypes cx type_params_map properties in
      let map = SMap.union amap (SMap.map (fun t -> OptionalT t) omap) in
      Flow_js.mk_object_with_map_proto cx reason ?dict map (MixedT reason)

  | vloc, _ -> AnyT.at vloc
)

and mk_proptypes cx type_params_map props = Ast.Expression.Object.(
  List.fold_left (fun (amap, omap, dict) -> function

    (* required prop *)
    | Property (loc, { Property.
        kind = Property.Init;
        key = Property.Identifier (_, {
          Ast.Identifier.name; _ });
        value = (vloc, Ast.Expression.Member {
          Ast.Expression.Member.
          property = Ast.Expression.Member.PropertyIdentifier (_, {
            Ast.Identifier.name = "isRequired"; _ });
          _object = e;
          _
        });
        _ }) ->
        let tvar = mk_proptype cx type_params_map e in
        SMap.add name tvar amap,
        omap,
        dict

    (* other prop *)
    | Property (loc, { Property.kind = Property.Init;
        key =
          Property.Identifier (_, { Ast.Identifier.name; _ }) |
          Property.Literal (_, {
            Ast.Literal.value = Ast.Literal.String name;
            _;
          });
        value = v;
        _ }) ->
        let tvar = mk_proptype cx type_params_map v in
        amap,
        SMap.add name tvar omap,
        dict

    (* spread prop *)
    | SpreadProperty (loc, { SpreadProperty.argument }) ->
      (* Instead of modeling the spread precisely, we instead make the propTypes
         extensible. This has the effect of loosening the check for properties
         added by the spread, while leaving the checking of other properties as
         is. FWIW we use a similar approximation for mixins. It would be nice to
         be more precise here, but given that this only affects legacy React
         classes, and that reconstructing props is already fairly delicate in
         that world, it may not be worth it to spend time on this right now. *)
      amap, omap, Some { dict_name=None; key=StrT.t; value=AnyT.t; }

    (* literal LHS *)
    | Property (loc, { Property.key = Property.Literal _; _ }) ->
      let msg =
        "non-string literal property keys not supported for React propTypes" in
      Flow_js.add_error cx [mk_reason "" loc, msg];
      amap, omap, dict

    (* get/set kind *)
    | Property (loc, { Property.kind = Property.Get | Property.Set; _ }) ->
      let msg = "get/set properties not supported for React propTypes" in
      Flow_js.add_error cx [mk_reason "" loc, msg];
      amap, omap, dict

    (* computed LHS *)
    | Property (loc, { Property.key = Property.Computed _; _ }) ->
      let msg = "computed property keys not supported for React propTypes" in
      Flow_js.add_error cx [mk_reason "" loc, msg];
      amap, omap, dict

  ) (SMap.empty, SMap.empty, None) props
)

(* Legacy: generate React class from specification object. *)
and react_create_class cx type_params_map loc class_props = Ast.Expression.(
  let reason_class = mk_reason "React class" loc in
  let reason_component = mk_reason "React component" loc in
  let this = Flow_js.mk_tvar cx reason_component in
  let mixins = ref [] in
  let static_reason = prefix_reason "statics of " reason_class in
  let static = ref (mk_object cx static_reason) in
  let default_reason = prefix_reason "default props of " reason_component in
  let default = ref (mk_object cx default_reason) in
  let reason_state = prefix_reason "state of " reason_component in
  let state = mk_object cx reason_state in

  let props_reason = prefix_reason "props of " reason_component in
  let props = ref (mk_object cx props_reason) in

  let (fmap, mmap) =
    List.fold_left Ast.Expression.Object.(fun (fmap, mmap) -> function

      (* mixins *)
      | Property (loc, { Property.kind = Property.Init;
          key =
            Property.Identifier (_, { Ast.Identifier.name = "mixins"; _ });
          value = aloc, Array { Array.elements };
          _ }) ->
        mixins := List.map (array_element cx type_params_map aloc) elements;
        fmap, mmap

      (* statics *)
      | Property (loc, { Property.kind = Property.Init;
            key = Property.Identifier (nloc, {
            Ast.Identifier.name = "statics"; _ });
          value = _, Object { Object.properties };
          _ }) ->
        let reason = mk_reason "statics" nloc in
        static := object_ cx type_params_map reason ~allow_sealed:false properties;
        fmap, mmap

      (* propTypes *)
      | Property (loc, { Property.kind = Property.Init;
          key = Property.Identifier (nloc, {
            Ast.Identifier.name = "propTypes"; _ });
          value = _, Object { Object.properties } as value;
          _ }) ->
        ignore (expression cx type_params_map value);
        let reason = mk_reason "propTypes" nloc in
        let amap, omap, dict = mk_proptypes cx type_params_map properties in
        let map = SMap.fold (fun k v map ->
          SMap.add k (OptionalT v) map
        ) omap amap in
        props :=
          Flow_js.mk_object_with_map_proto cx reason ?dict map (MixedT reason);
        fmap, mmap

      (* getDefaultProps *)
      | Property (loc, { Property.kind = Property.Init;
          key = Property.Identifier (_, {
            Ast.Identifier.name = "getDefaultProps"; _ });
          value = (vloc, Ast.Expression.Function func);
          _ }) ->
        Ast.Expression.Function.(
          let { params; defaults; rest; body;
            returnType; typeParameters; _ } = func
          in
          let reason = mk_reason "defaultProps" vloc in
<<<<<<< HEAD
          let t = mk_method cx reason ~async:false ~generator:false (params, defaults, rest)
=======
          let t = mk_method cx type_params_map reason ~async:false (params, defaults, rest)
>>>>>>> ab657b77
            returnType body this (MixedT reason)
          in
          (match t with
          | FunT (_, _, _, { params_tlist = []; return_t; _ }) ->
              default := return_t
          | _ -> ());
          fmap, mmap
        )

      (* getInitialState *)
      | Property (loc, { Property.kind = Property.Init;
          key = Property.Identifier (_, {
            Ast.Identifier.name = "getInitialState"; _ });
          value = (vloc, Ast.Expression.Function func);
          _ }) ->
        Ast.Expression.Function.(
          let { params; defaults; rest; body;
            returnType; typeParameters; _ } = func
          in
          let reason = mk_reason "initialState" vloc in
<<<<<<< HEAD
          let t = mk_method cx reason ~async:false ~generator:false (params, defaults, rest)
=======
          let t = mk_method cx type_params_map reason ~async:false (params, defaults, rest)
>>>>>>> ab657b77
            returnType body this (MixedT reason)
          in
          let override_state =
            ObjAssignT(reason_state, state, AnyT.t, [], false)
          in
          Flow_js.flow cx (t,
            CallT (reason,
              Flow_js.mk_functiontype [] override_state));
          fmap, mmap
        )

      (* name = function expr *)
      | Property (loc, { Property.kind = Property.Init;
          key = Property.Identifier (_, {
            Ast.Identifier.name; _ });
          value = (vloc, Ast.Expression.Function func);
          _ }) ->
        Ast.Expression.Function.(
          let { params; defaults; rest; body;
            returnType; typeParameters; async; generator; _ } = func
          in
          let reason = mk_reason "function" vloc in
<<<<<<< HEAD
          let t = mk_method cx reason ~async ~generator (params, defaults, rest)
=======
          let t = mk_method cx type_params_map reason ~async (params, defaults, rest)
>>>>>>> ab657b77
            returnType body this (MixedT reason)
          in
          fmap, SMap.add name t mmap
        )

      (* name = non-function expr *)
      | Property (loc, { Property.kind = Property.Init;
          key =
            Property.Identifier (_, { Ast.Identifier.name; _ }) |
            Property.Literal (_, {
              Ast.Literal.value = Ast.Literal.String name; _;
            });
          value = v;
          _ }) ->
        let t = expression cx type_params_map v in
        SMap.add name t fmap, mmap

      | _ ->
        let msg = "unsupported property specification in createClass" in
        Flow_js.add_error cx [mk_reason "" loc, msg];
        fmap, mmap

    ) (SMap.empty, SMap.empty) class_props in

  let type_args = [!default; !props; state] in
  let super_reason = prefix_reason "super of " reason_component in
  let super =
    Flow_js.get_builtin_typeapp cx super_reason
      "ReactComponent" type_args
  in

  let extract_map (from_map,to_map) name =
    match SMap.get name from_map with
    | Some t -> SMap.remove name from_map, SMap.add name t to_map
    | None -> from_map, to_map
  in
  let fmap, smap =
    List.fold_left extract_map (fmap, SMap.empty)
      ["contextTypes";"childContextTypes";"displayName"]
  in
  let override_statics =
    Flow_js.mk_object_with_map_proto cx
      static_reason smap (MixedT static_reason)
  in
  let super_static = Flow_js.mk_tvar_where cx static_reason (fun t ->
    Flow_js.flow cx (super, GetT(static_reason, (static_reason, "statics"), t));
  ) in
  Flow_js.flow cx (super_static, override_statics);
  static := clone_object cx static_reason !static super_static;

  let id = Flow_js.mk_nominal cx in
  let itype = {
    class_id = id;
    type_args = SMap.empty;
    arg_polarities = SMap.empty;
    fields_tmap = Flow_js.mk_propmap cx fmap;
    methods_tmap = Flow_js.mk_propmap cx mmap;
    mixins = !mixins <> [];
    structural = false;
  } in
  Flow_js.flow cx (super, SuperT (super_reason, itype));

  (* TODO: Mixins are handled quite superficially. *)
  (* mixins' statics are copied into static to inherit static properties *)
  (* mixins must be consistent with instance properties *)
  !mixins |> List.iter (fun mixin ->
    static := clone_object cx static_reason !static mixin;
    Flow_js.flow cx (mixin, SuperT (super_reason, itype))
  );

  let instance = InstanceT (reason_component,!static,super,itype) in
  Flow_js.flow cx (instance, this);

  ClassT(instance)
)

(* given an expression found in a test position, notices certain
   type refinements which follow from the test's success or failure,
   and returns a quad:
   - result type of the test (not always bool)
   - map (lookup key -> type) of refinements which hold if
   the test is true
   - map of refinements which hold if the test is false
   - map of unrefined types for lvalues found in refinement maps
 *)
and predicates_of_condition cx type_params_map e = Ast.(Expression.(

  (* refinement key if expr is eligible, along with unrefined type *)
  let refinable_lvalue e =
    Refinement.key e, condition cx type_params_map e
  in

  (* package result quad from test type, refi key, unrefined type,
     predicate, and predicate's truth sense *)
  let result test_t key unrefined_t pred sense =
    let p, notp = if sense
      then pred, NotP pred
      else NotP pred, pred
    in
    (test_t,
      SMap.singleton key p,
      SMap.singleton key notp,
      SMap.singleton key unrefined_t)
  in

  (* package empty result (no refinements derived) from test type *)
  let empty_result test_t =
    (test_t, SMap.empty, SMap.empty, SMap.empty)
  in

  (* inspect a null equality test *)
  let null_test loc op e =
    let refinement = match refinable_lvalue e with
    | None, t -> None
    | Some name, t ->
        match op with
        | Binary.Equal | Binary.NotEqual ->
            Some (name, t, IsP "null or undefined", op = Binary.Equal)
        | Binary.StrictEqual | Binary.StrictNotEqual ->
            Some (name, t, IsP "null", op = Binary.StrictEqual)
        | _ -> None
    in
    match refinement with
    | Some (name, t, p, sense) -> result (BoolT.at loc) name t p sense
    | None -> empty_result (BoolT.at loc)
  in

  (* inspect an undefined equality test *)
  let undef_test loc op e =
    let refinement = match refinable_lvalue e with
    | None, t -> None
    | Some name, t ->
        match op with
        | Binary.Equal | Binary.NotEqual ->
            Some (name, t, IsP "null or undefined", op = Binary.Equal)
        | Binary.StrictEqual | Binary.StrictNotEqual ->
            Some (name, t, IsP "undefined", op = Binary.StrictEqual)
        | _ -> None
    in
    match refinement with
    | Some (name, t, p, sense) -> result (BoolT.at loc) name t p sense
    | None -> empty_result (BoolT.at loc)
  in

  let bool_test loc op e right =
    let refinement = match refinable_lvalue e with
    | None, t -> None
    | Some name, t ->
        match op with
        (* TODO support == *)
        | Binary.StrictEqual | Binary.StrictNotEqual ->
            let pred = string_of_bool right in
            Some (name, t, IsP pred, op = Binary.StrictEqual)
        | _ -> None
    in
    match refinement with
    | Some (name, t, p, sense) -> result (BoolT.at loc) name t p sense
    | None -> empty_result (BoolT.at loc)
  in

  (* inspect a sentinel property test *)
  let sentinel_prop_test loc op e key value =
    let refinement = match refinable_lvalue e with
    | None, t -> None
    | Some name, t ->
        match op with
        | Binary.StrictEqual | Binary.StrictNotEqual ->
            let pred = LeftP (SentinelProp key, expression cx type_params_map value) in
            Some (name, t, pred, op = Binary.StrictEqual)
        | _ -> None
    in
    match refinement with
    | Some (name, t, p, sense) -> result (BoolT.at loc) name t p sense
    | None -> empty_result (BoolT.at loc)
  in

  (* inspect a typeof equality test *)
  let typeof_test sense arg typename =
    match refinable_lvalue arg with
    | Some name, t -> result BoolT.t name t (IsP typename) sense
    | None, t -> empty_result BoolT.t
  in

  let mk_and map1 map2 = SMap.merge
    (fun x -> fun p1 p2 -> match (p1,p2) with
      | (None, None) -> None
      | (Some p, None)
      | (None, Some p) -> Some p
      | (Some p1, Some p2) -> Some (AndP(p1,p2))
    )
    map1 map2
  in

  let mk_or map1 map2 = SMap.merge
    (fun x -> fun p1 p2 -> match (p1,p2) with
      | (None, None) -> None
      | (Some p, None)
      | (None, Some p) -> None
      | (Some p1, Some p2) -> Some (OrP(p1,p2))
    )
    map1 map2
  in

  (* main *)
  match e with

  (* ids, member expressions *)
  | _, This
  | _, Identifier _
  | _, Member _ -> (
      match refinable_lvalue e with
      | Some name, t -> result t name t ExistsP true
      | None, t -> empty_result t
    )

  (* assignments *)
  | _, Assignment { Assignment.left = loc, Ast.Pattern.Identifier id; _ } -> (
      let expr = expression cx type_params_map e in
      match refinable_lvalue (loc, Ast.Expression.Identifier id) with
      | Some name, _ -> result expr name expr ExistsP true
      | None, _ -> empty_result expr
    )

  (* expr instanceof t *)
  | _, Binary { Binary.operator = Binary.Instanceof; left; right } -> (
      match refinable_lvalue left with
      | Some name, t ->
          let pred = LeftP (Instanceof, expression cx type_params_map right) in
          result BoolT.t name t pred true
      | None, t ->
          empty_result BoolT.t
    )

  (* expr op null *)
  | loc, Binary { Binary.
      operator = (Binary.Equal | Binary.StrictEqual |
                  Binary.NotEqual | Binary.StrictNotEqual) as op;
      left;
      right = _, Literal { Literal.value = Literal.Null; _ }
    } ->
      null_test loc op left

  (* null op expr *)
  | loc, Binary { Binary.
      operator = (Binary.Equal | Binary.StrictEqual |
                  Binary.NotEqual | Binary.StrictNotEqual) as op;
      left = _, Literal { Literal.value = Literal.Null; _ };
      right
    } ->
      null_test loc op right

  (* expr op undefined *)
  | loc, Binary { Binary.
      operator = (Binary.Equal | Binary.StrictEqual |
                  Binary.NotEqual | Binary.StrictNotEqual) as op;
      left;
      right = _, Identifier (_, { Identifier.name = "undefined"; _ })
    } ->
      undef_test loc op left

  (* undefined op expr *)
  | loc, Binary { Binary.
      operator = (Binary.Equal | Binary.StrictEqual |
                  Binary.NotEqual | Binary.StrictNotEqual) as op;
      left = _, Identifier (_, { Identifier.name = "undefined"; _ });
      right
    } ->
      undef_test loc op right

  (* expr op void(...) *)
  | loc, Binary { Binary.
      operator = (Binary.Equal | Binary.StrictEqual |
                  Binary.NotEqual | Binary.StrictNotEqual) as op;
      left;
      right = _, Unary ({ Unary.operator = Unary.Void; _ }) as void_arg
    } ->
      ignore (expression cx type_params_map void_arg);
      undef_test loc op left

  (* void(...) op expr *)
  | loc, Binary { Binary.
      operator = (Binary.Equal | Binary.StrictEqual |
                  Binary.NotEqual | Binary.StrictNotEqual) as op;
      left = _, Unary ({ Unary.operator = Unary.Void; _ }) as void_arg;
      right
    } ->
      ignore (expression cx type_params_map void_arg);
      undef_test loc op right

  (* expr op true; expr op false *)
  | loc, Binary { Binary.
      operator = (Binary.Equal | Binary.StrictEqual |
                  Binary.NotEqual | Binary.StrictNotEqual) as op;
      left;
      right = _, Literal { Literal.value = Literal.Boolean value; _ }
    } ->
      bool_test loc op left value

  (* true op expr; false op expr *)
  | loc, Binary { Binary.
      operator = (Binary.Equal | Binary.StrictEqual |
                  Binary.NotEqual | Binary.StrictNotEqual) as op;
      left = _, Literal { Literal.value = Literal.Boolean value; _ };
      right
    } ->
      bool_test loc op right value

  (* typeof expr ==/=== string *)
  | _, Binary { Binary.operator = Binary.Equal | Binary.StrictEqual;
      left = _, Unary { Unary.operator = Unary.Typeof; argument; _ };
      right = _, Literal { Literal.value = Literal.String s; _ }
    } ->
      typeof_test true argument s

  (* typeof expr !=/!== string *)
  | _, Binary { Binary.operator = Binary.NotEqual | Binary.StrictNotEqual;
      left = _, Unary { Unary.operator = Unary.Typeof; argument; _ };
      right = _, Literal { Literal.value = Literal.String s; _ }
    } ->
      typeof_test false argument s

  (* string ==/=== typeof expr *)
  | _, Binary { Binary.operator = Binary.Equal | Binary.StrictEqual;
      left = _, Literal { Literal.value = Literal.String s; _ };
      right = _, Unary { Unary.operator = Unary.Typeof; argument; _ }
    } ->
      typeof_test true argument s

  (* string !=/!== typeof expr *)
  | _, Binary { Binary.operator = Binary.NotEqual | Binary.StrictNotEqual;
      left = _, Literal { Literal.value = Literal.String s; _ };
      right = _, Unary { Unary.operator = Unary.Typeof; argument; _ }
    } ->
      typeof_test false argument s

  (* expr.name ===/!== value *)
  | loc, Binary { Binary.
      operator = (Binary.StrictEqual | Binary.StrictNotEqual) as op;
      left = _, Member {
        Member._object;
        property = Member.PropertyIdentifier (_,
          { Identifier.name; _ });
        _ };
      right;
    } ->
      sentinel_prop_test loc op _object name right

  (* value ===/!== expr.name *)
  | loc, Binary { Binary.
      operator = (Binary.StrictEqual | Binary.StrictNotEqual) as op;
      left;
      right = _, Member {
        Member._object;
        property = Member.PropertyIdentifier (_,
          { Identifier.name; _ });
        _ }
    } ->
      sentinel_prop_test loc op _object name left

  (* Array.isArray(expr) *)
  | _, Call {
      Call.callee = _, Member {
        Member._object = _, Identifier (_,
          { Identifier.name = "Array"; _ });
        property = Member.PropertyIdentifier (_,
          { Identifier.name = "isArray"; _ });
        _ };
      arguments = [Expression arg]
    } -> (
      match refinable_lvalue arg with
      | Some name, t ->
          result BoolT.t name t (IsP "array") true
      | None, t ->
          empty_result BoolT.t
    )

  (* obj.hasOwnProperty('x') *)
  | loc, Call {
      Call.callee = callee_loc, Member {
        Member._object;
        property = Member.PropertyIdentifier (_,
          { Identifier.name = "hasOwnProperty"; _});
        _ };
      arguments = [Expression (_, Literal
        { Ast.Literal.value = Ast.Literal.String x; _ }
      )]
    } -> (
      (* obj.x *)
      let fake_ast = callee_loc, Ast.Expression.Member {
        Member._object;
        property = Member.PropertyIdentifier (
          Loc.none, {
            Identifier.name = x;
            typeAnnotation = None;
            optional = false;
          }
        );
        computed = false;
      } in
      match refinable_lvalue fake_ast with
      | Some name, t ->
          result (BoolT.at loc) name t (IsP "undefined") false
      | None, t ->
          empty_result (BoolT.at loc)
    )

  (* test1 && test2 *)
  | loc, Logical { Logical.operator = Logical.And; left; right } ->
      let reason = mk_reason "&&" loc in
      let t1, map1, not_map1, xts1 = predicates_of_condition cx type_params_map left in
      let t2, map2, not_map2, xts2 = Env_js.refine_env cx reason map1 xts1
        (fun () -> predicates_of_condition cx type_params_map right)
      in
      (
        Flow_js.mk_tvar_where cx reason (fun t ->
          Flow_js.flow cx (t1, AndT (reason, t2, t));
        ),
        mk_and map1 map2,
        mk_or not_map1 not_map2,
        SMap.union xts1 xts2
      )

  (* test1 || test2 *)
  | loc, Logical { Logical.operator = Logical.Or; left; right } ->
      let reason = mk_reason "||" loc in
      let t1, map1, not_map1, xts1 = predicates_of_condition cx type_params_map left in
      let t2, map2, not_map2, xts2 = Env_js.refine_env cx reason not_map1 xts1
        (fun () -> predicates_of_condition cx type_params_map right)
      in
      (
        Flow_js.mk_tvar_where cx reason (fun t ->
          Flow_js.flow cx (t1, OrT (reason, t2, t));
        ),
        mk_or map1 map2,
        mk_and not_map1 not_map2,
        SMap.union xts1 xts2
      )

  (* !test *)
  | loc, Unary { Unary.operator = Unary.Not; argument; _ } ->
      let (t, map, not_map, xts) = predicates_of_condition cx type_params_map argument in
      (BoolT.at loc, not_map, map, xts)

  (* fallthrough case: evaluate test expr, no refinements *)
  | e ->
      empty_result (expression cx type_params_map e)
))

(* Conditional expressions are checked like expressions, except that property
   accesses are allowed even when such properties do not exist. This
   accommodates the common JavaScript idiom of testing for the existence of a
   property before using that property. *)
and condition cx type_params_map e =
  expression ~is_cond:true cx type_params_map e

(* Property lookups become non-strict when processing conditional expressions
   (see above).

   TODO: It should be possible to factor the processing of LHS / reference
   expressions out of `expression`, somewhat like what assignment_lhs does. That
   would make everything involving Refinement be in the same place.
*)
and get_prop ~is_cond cx reason tobj (prop_reason, name) =
  Flow_js.mk_tvar_where cx reason (fun t ->
    let get_prop_u =
      if is_cond
      then LookupT (reason, None, name, LowerBoundT t)
      else GetT (reason, (prop_reason, name), t)
    in
    Flow_js.flow cx (tobj, get_prop_u)
  )

(* TODO: switch to TypeScript specification of Object *)
and static_method_call_Object cx type_params_map loc m args_ = Ast.Expression.(
  let reason = mk_reason (spf "Object.%s" m) loc in
  match (m, args_) with
  | ("create", [ Expression e ]) ->
    let proto = expression cx type_params_map e in
    Flow_js.mk_object_with_proto cx reason proto

  | ("create", [ Expression e;
                 Expression (_, Object { Object.properties }) ]) ->
    let proto = expression cx type_params_map e in
    let pmap = prop_map_of_object cx type_params_map properties in
    let map = pmap |> SMap.mapi (fun x spec ->
      let reason = prefix_reason (spf ".%s of " x) reason in
      Flow_js.mk_tvar_where cx reason (fun tvar ->
        Flow_js.flow cx (spec, GetT(reason, (reason, "value"), tvar));
      )
    ) in
    Flow_js.mk_object_with_map_proto cx reason map proto

  | ("getPrototypeOf", [ Expression e ]) ->
    let o = expression cx type_params_map e in
    Flow_js.mk_tvar_where cx reason (fun tvar ->
      Flow_js.flow cx (o, GetT(reason, (reason, "__proto__"), tvar));
    )

  | (("getOwnPropertyNames" | "keys"), [ Expression e ]) ->
    let o = expression cx type_params_map e in
    ArrT (reason,
      Flow_js.mk_tvar_where cx reason (fun tvar ->
        let reason = prefix_reason "element of " reason in
        Flow_js.flow cx (o, GetKeysT(reason, tvar));
      ),
          [])

  | ("defineProperty", [ Expression e;
                         Expression (ploc, Literal
                           { Ast.Literal.value = Ast.Literal.String x; _ });
                         Expression config ]) ->
    let o = expression cx type_params_map e in
    let spec = expression cx type_params_map config in
    let tvar = Flow_js.mk_tvar cx reason in
    let prop_reason = mk_reason (spf "property %s" x) ploc in
    Flow_js.flow cx (spec, GetT(reason, (reason, "value"), tvar));
    Flow_js.flow cx (o, SetT (reason, (prop_reason, x), tvar));
    o

  | ("defineProperties", [ Expression e;
                         Expression (_, Object { Object.properties }) ]) ->
    let o = expression cx type_params_map e in
    let pmap = prop_map_of_object cx type_params_map properties in
    pmap |> SMap.iter (fun x spec ->
      let reason = prefix_reason (spf ".%s of " x) reason in
      let tvar = Flow_js.mk_tvar cx reason in
      Flow_js.flow cx (spec, GetT(reason, (reason, "value"), tvar));
      Flow_js.flow cx (o, SetT (reason, (reason, x), tvar));
    );
    o

  | ("assign", (Expression e)::others) ->
    let this = expression cx type_params_map e in
    let those = List.map (expression_or_spread cx type_params_map) others in
    chain_objects cx reason this those

  (* Freezing an object literal is supported since there's no way it could
     have been mutated elsewhere *)
  | ("freeze", [Expression ((_, Object _) as e)]) ->
    let t = Flow_js.mk_tvar_where cx reason (fun tvar ->
      Flow_js.flow cx (expression cx type_params_map e, ObjFreezeT (reason, tvar));
    ) in
    Flow_js.static_method_call cx "Object" reason m [t]

  (* TODO *)
  | (("seal" | "preventExtensions"), args)
  | ("freeze", args)

  | (_, args) ->
      let argts = List.map (expression_or_spread cx type_params_map) args in
      Flow_js.static_method_call cx "Object" reason m argts
)

and static_method_call cx name tok m argts =
  let reason = mk_reason (spf "%s.%s" name m) tok in
  let cls = Flow_js.get_builtin cx name reason in
  Flow_js.mk_tvar_where cx reason (fun tvar ->
    Flow_js.flow cx (cls, MethodT(reason, m, Flow_js.mk_methodtype cls argts tvar));
  )

and mk_extends cx type_params_map = function
  | (None, None) ->
      let root = MixedT (reason_of_string "Object") in
      root
  | (None, _) ->
      assert false (* type args with no head expr *)
  | (Some c, targs) ->
      let params = match targs with
      | None -> None
      | Some (_, { Ast.Type.ParameterInstantiation.params; }) -> Some params in
      mk_nominal_type ~for_type:false cx (reason_of_t c) type_params_map (c, params)

(* Given the type of expression C and type arguments T1...Tn, return the type of
   values described by C<T1,...,Tn>, or C when there are no type arguments. *)
(** See comment on Flow_js.mk_instance for what the for_type flag means. **)
and mk_nominal_type ?(for_type=true) cx reason type_params_map (c, targs) =
  match targs with
  | Some ts ->
      let tparams = List.map (convert cx type_params_map) ts in
      TypeAppT (c, tparams)
  | None ->
      Flow_js.mk_instance cx reason ~for_type c

and body_loc = Ast.Statement.FunctionDeclaration.(function
  | BodyBlock (loc, _) -> loc
  | BodyExpression (loc, _) -> loc
)

(* Makes signatures for fields and methods in a class. *)
and mk_signature cx reason_c type_params_map superClass body = Ast.Class.(
  let _, { Body.body = elements } = body in

  (* In case there is no constructor, pick up a default one. *)
  let default_methods = match superClass with
    | None ->
        (* Parent class constructors simply return new instances, which is
           indicated by the VoidT return type *)
        SMap.singleton "constructor"
          (replace_reason "default constructor" reason_c, [], SMap.empty,
           ([], [], VoidT.t, SMap.empty, SMap.empty))
    | Some _ ->
        (* Subclass default constructors are technically of the form
           (...args) => { super(...args) }, but we can approximate that using
           flow's existing inheritance machinery. *)
        (* TODO: Does this distinction matter for the type checker? *)
        SMap.empty
  in
  (* NOTE: We used to mine field declarations from field assignments in a
     constructor as a convenience, but it was not worth it: often, all that did
     was exchange a complaint about a missing field for a complaint about a
     missing annotation. Moreover, it caused fields declared in the super class
     to be redeclared if they were assigned in the constructor. So we don't do
     it. In the future, we could do it again, but only for private fields. *)

  List.fold_left (fun (
    sfields,
    smethods,
    sgetters,
    ssetters,
    fields,
    methods,
    getters,
    setters
  ) -> function

    (* instance and static methods *)
    | Body.Method (loc, {
        Method.key = Ast.Expression.Object.Property.Identifier (_,
          { Ast.Identifier.name; _ });
        value = _, { Ast.Expression.Function.params; defaults; rest;
          returnType; typeParameters; body; _ };
        kind;
        static;
      }) ->

      (match kind with
      | Method.Get | Method.Set when not (are_getters_and_setters_enabled ()) ->
        let msg = "get/set properties not yet supported" in
        Flow_js.add_error cx [mk_reason "" loc, msg]
      | _ -> ());

      let typeparams, type_params_map =
        mk_type_param_declarations cx type_params_map typeParameters in

      let params_ret = mk_params_ret cx type_params_map
        (params, defaults, rest) (body_loc body, returnType) in
      let reason_desc = (match kind with
      | Method.Method -> spf "method %s" name
      | Method.Constructor -> "constructor"
      | Method.Get -> spf "getter for %s" name
      | Method.Set -> spf "setter for %s" name) in
      let reason_m = mk_reason reason_desc loc in
      let method_sig = reason_m, typeparams, type_params_map, params_ret in

      (match kind, static with
      | (Method.Constructor | Method.Method), true ->
        sfields,
        SMap.add name method_sig smethods,
        SMap.remove name sgetters,
        SMap.remove name ssetters,
        fields,
        methods,
        getters,
        setters
      | Method.Get, true ->
        sfields,
        SMap.remove name smethods,
        SMap.add name method_sig sgetters,
        ssetters,
        fields,
        methods,
        getters,
        setters
      | Method.Set, true ->
        sfields,
        SMap.remove name smethods,
        sgetters,
        SMap.add name method_sig ssetters,
        fields,
        methods,
        getters,
        setters
      | (Method.Constructor | Method.Method), false ->
        sfields,
        smethods,
        sgetters,
        ssetters,
        fields,
        SMap.add name method_sig methods,
        SMap.remove name getters,
        SMap.remove name setters
      | Method.Get, false ->
        sfields,
        smethods,
        sgetters,
        ssetters,
        fields,
        SMap.remove name methods,
        SMap.add name method_sig getters,
        setters
      | Method.Set, false ->
        sfields,
        smethods,
        sgetters,
        ssetters,
        fields,
        SMap.remove name methods,
        getters,
        SMap.add name method_sig setters)

    (* fields *)
    | Body.Property (loc, {
        Property.key = Ast.Expression.Object.Property.Identifier
          (_, { Ast.Identifier.name; _ });
        typeAnnotation;
        value;
        static;
      }) ->
        if value <> None
        then begin
          let msg = "class property initializers are not yet supported" in
          Flow_js.add_error cx [mk_reason "" loc, msg]
        end;
        let r = mk_reason (spf "class property %s" name) loc in
        let t = mk_type_annotation cx type_params_map r typeAnnotation in
        if static
        then
          SMap.add name t sfields,
          smethods,
          SMap.remove name sgetters,
          SMap.remove name ssetters,
          fields,
          methods,
          getters,
          setters
        else
          sfields,
          smethods,
          getters,
          setters,
          SMap.add name t fields,
          methods,
          SMap.remove name getters,
          SMap.remove name setters

    (* literal LHS *)
    | Body.Method (loc, {
        Method.key = Ast.Expression.Object.Property.Literal _;
        _
      })
    | Body.Property (loc, {
        Property.key = Ast.Expression.Object.Property.Literal _;
        _
      }) ->
        let msg = "literal properties not yet supported" in
        Flow_js.add_error cx [mk_reason "" loc, msg];
        sfields, smethods, sgetters, ssetters, fields, methods, getters, setters

    (* computed LHS *)
    | Body.Method (loc, {
        Method.key = Ast.Expression.Object.Property.Computed _;
        _
      })
    | Body.Property (loc, {
        Property.key = Ast.Expression.Object.Property.Computed _;
        _
      }) ->
        let msg = "computed property keys not supported" in
        Flow_js.add_error cx [mk_reason "" loc, msg];
        sfields, smethods, sgetters, ssetters, fields, methods, getters, setters
  ) (
    SMap.empty,      (* sfields *)
    SMap.empty,      (* smethods *)
    SMap.empty,      (* sgetters *)
    SMap.empty,      (* ssetters *)
    SMap.empty,      (* fields *)
    default_methods, (* methods *)
    SMap.empty,      (* getters *)
    SMap.empty       (* setters *)
  ) elements
)

(* Processes the bodies of instance and static methods. *)
and mk_class_elements cx instance_info static_info body = Ast.Class.(
  let _, { Body.body = elements } = body in
  List.iter (function

    | Body.Method (loc, {
        Method.key = Ast.Expression.Object.Property.Identifier (_,
          { Ast.Identifier.name; _ });
        value = _, { Ast.Expression.Function.params; defaults; rest;
          returnType; typeParameters; body; async; _ };
        static;
        kind;
      }) ->
      let this, super, method_sigs, getter_sigs, setter_sigs =
        if static then static_info else instance_info
      in
      let yield = MixedT (mk_reason "no yield" loc) in
      let next = MixedT (mk_reason "no next" loc) in

      let sigs_to_use = match kind with
      | Method.Constructor
      | Method.Method -> method_sigs
      | Method.Get -> getter_sigs
      | Method.Set -> setter_sigs in

      let reason, typeparams, type_params_map,
           (_, _, ret, param_types_map, param_loc_map) =
        SMap.find_unsafe name sigs_to_use in

      let save_return_exn = Abnormal.swap Abnormal.Return false in
      let save_throw_exn = Abnormal.swap Abnormal.Throw false in
      Flow_js.generate_tests cx reason typeparams (fun map_ ->
        let type_params_map =
          type_params_map |> SMap.map (Flow_js.subst cx map_) in
        let param_types_map =
          param_types_map |> SMap.map (Flow_js.subst cx map_) in
        let ret = Flow_js.subst cx map_ ret in
<<<<<<< HEAD

        mk_body None cx ~async
          param_types_map param_loc_map ret body this super yield next;
=======
        (* determine if we are in a derived constructor *)
        let derived_ctor = match super with
          | MixedT _ -> false
          | _ -> name = "constructor"
        in
        mk_body None cx type_params_map ~async ~derived_ctor
          param_types_map param_loc_map ret body this super;
>>>>>>> ab657b77
      );
      ignore (Abnormal.swap Abnormal.Return save_return_exn);
      ignore (Abnormal.swap Abnormal.Throw save_throw_exn)

    | _ -> ()
  ) elements
)

and mk_methodtype (reason_m, typeparams,_,(params,params_names,ret,_,_)) =
  let ft = FunT (
    reason_m, Flow_js.dummy_static, Flow_js.dummy_prototype,
    Flow_js.mk_functiontype params ?params_names ret
  ) in
  if (typeparams = [])
  then ft
  else PolyT (typeparams, ft)

and extract_setter_type = function
  | FunT (_, _, _, { params_tlist = [param_t]; _; }) -> param_t
  | _ ->  failwith "Setter property with unexpected type"

and extract_getter_type = function
  | FunT (_, _, _, { return_t; _; }) -> return_t
  | _ -> failwith "Getter property with unexpected type"

and extract_class_name class_loc  = Ast.Class.(function {id; _;} ->
  match id with
  | Some(name_loc, {Ast.Identifier.name; _;}) -> (name_loc, name)
  | None -> (class_loc, "<<anonymous class>>")
)

(* Process a class definition, returning a (polymorphic) class type. A class
   type is a wrapper around an instance type, which contains types of instance
   members, a pointer to the super instance type, and a container for types of
   static members. The static members can be thought of as instance members of a
   "metaclass": thus, the static type is itself implemented as an instance
   type. *)
and mk_class = Ast.Class.(
  let merge_getters_and_setters cx getters setters =
    SMap.fold
      (fun name setter_type getters_and_setters ->
        match SMap.get name getters_and_setters with
        | Some prop_t ->
          Flow_js.unify cx setter_type prop_t;
          getters_and_setters
        | None ->
          SMap.add name setter_type getters_and_setters
      )
      (SMap.map extract_setter_type setters)
      (SMap.map extract_getter_type getters)

  in fun cx type_params_map loc reason_c {
    id=_;
    body;
    superClass;
    typeParameters;
    superTypeParameters;
    implements;
  } ->

  (* As a running example, let's say the class declaration is:
     class C<X> extends D<X> { f: X; m<Y: X>(x: Y): X { ... } }
  *)

  (* TODO *)
  if implements <> [] then
    let msg = "implements not supported" in
    Flow_js.add_error cx [mk_reason "" loc, msg]
  else ();

  (* type parameters: <X> *)
  let typeparams, type_params_map =
    mk_type_param_declarations cx type_params_map typeParameters in

  let arg_polarities = List.fold_left (fun acc tp ->
    SMap.add tp.name tp.polarity acc
  ) SMap.empty typeparams in

  (* fields: { f: X }, methods_: { m<Y: X>(x: Y): X } *)
  let
    sfields,
    smethods_,
    sgetters_,
    ssetters_,
    fields,
    methods_,
    getters_,
    setters_ =
    mk_signature cx reason_c type_params_map superClass body
  in

  let id = Flow_js.mk_nominal cx in

  (* super: D<X> *)
  let extends = opt_map (expression cx type_params_map) superClass, superTypeParameters in
  let super = mk_extends cx type_params_map extends in
  let super_static = ClassT (super) in

  let static_reason = prefix_reason "statics of " reason_c in

  Flow_js.generate_tests cx reason_c typeparams (fun map_ ->
    (* map_: [X := T] where T = mixed, _|_ *)

    (* super: D<T> *)
    let super_reason = prefix_reason "super of " reason_c in
    let super = Flow_js.subst cx map_ super in
    let super_static = Flow_js.subst cx map_ super_static in

    (* fields: { f: T } *)
    let fields = fields |> SMap.map (Flow_js.subst cx map_) in
    let sfields = sfields |> SMap.map (Flow_js.subst cx map_) in

    (* methods: { m<Y: X>(x: Y): T } *)
    let subst_method_sig cx map_
        (reason_m, typeparams,type_params_map,
         (params,pnames,ret,param_types_map,param_loc_map)) =

      (* typeparams = <Y: X> *)
      let typeparams = List.map (fun typeparam ->
        { typeparam with bound = Flow_js.subst cx map_ typeparam.bound }
      ) typeparams in
      let type_params_map = SMap.map (Flow_js.subst cx map_) type_params_map in

      (* params = (x: Y), ret = T *)
      let params = List.map (Flow_js.subst cx map_) params in
      let ret = Flow_js.subst cx map_ ret in
      let param_types_map =
        SMap.map (Flow_js.subst cx map_) param_types_map in

      (reason_m, typeparams,type_params_map,
       (params, Some pnames, ret, param_types_map, param_loc_map))
    in

    let methods_ = methods_ |> SMap.map (subst_method_sig cx map_) in
    let methods = methods_ |> SMap.map mk_methodtype in
    let smethods_ = smethods_ |> SMap.map (subst_method_sig cx map_) in
    let smethods = smethods_ |> SMap.map mk_methodtype in
    let getters_ = getters_ |> SMap.map (subst_method_sig cx map_) in
    let getters = getters_ |> SMap.map mk_methodtype in
    let sgetters_ = sgetters_ |> SMap.map (subst_method_sig cx map_) in
    let sgetters = sgetters_ |> SMap.map mk_methodtype in
    let setters_ = setters_ |> SMap.map (subst_method_sig cx map_) in
    let setters = setters_ |> SMap.map mk_methodtype in
    let ssetters_ = ssetters_ |> SMap.map (subst_method_sig cx map_) in
    let ssetters = ssetters_ |> SMap.map mk_methodtype in

    (* If there is a both a getter and a setter, then flow the setter type to
     * the getter. Otherwise just use the getter type or the setter type *)
    let sgetters_and_setters = merge_getters_and_setters cx sgetters ssetters in
    let getters_and_setters = merge_getters_and_setters cx getters setters in

    (* Treat getters and setters as fields *)
    let sfields = SMap.fold SMap.add sgetters_and_setters sfields in
    let fields = SMap.fold SMap.add getters_and_setters fields in

    let static_instance = {
      class_id = 0;
      type_args = type_params_map |> SMap.map (Flow_js.subst cx map_);
      arg_polarities;
      fields_tmap = Flow_js.mk_propmap cx sfields;
      methods_tmap = Flow_js.mk_propmap cx smethods;
      mixins = false;
      structural = false;
    } in
    Flow_js.flow cx (super_static, SuperT(super_reason, static_instance));
    let static = InstanceT (
      static_reason,
      MixedT.t,
      super_static,
      static_instance
    ) in

    let instance = {
      class_id = id;
      type_args = type_params_map |> SMap.map (Flow_js.subst cx map_);
      arg_polarities;
      fields_tmap = Flow_js.mk_propmap cx fields;
      methods_tmap = Flow_js.mk_propmap cx methods;
      mixins = false;
      structural = false;
    } in
    Flow_js.flow cx (super, SuperT(super_reason, instance));
    let this = InstanceT (reason_c,static,super,instance) in

    mk_class_elements cx
      (this, super, methods_, getters_, setters_)
      (static, super_static, smethods_, sgetters_, ssetters_)
      body;
  );

  let enforce_void_return
      (reason_m, typeparams, type_params_map,
       (params,pnames,ret,params_map,params_loc)) =
    let ret =
      if (is_void cx ret)
      then (VoidT.at (loc_of_t ret))
      else ret
    in
    mk_methodtype
      (reason_m, typeparams, type_params_map,
       (params,Some pnames,ret,params_map,params_loc))
  in

  let methods = methods_ |> SMap.map enforce_void_return in
  let smethods = smethods_ |> SMap.map enforce_void_return in
  let getters = getters_ |> SMap.map enforce_void_return in
  let sgetters = sgetters_ |> SMap.map enforce_void_return in
  let setters = setters_ |> SMap.map enforce_void_return in
  let ssetters = ssetters_ |> SMap.map enforce_void_return in

  (* If there is a both a getter and a setter, then flow the setter type to
    * the getter. Otherwise just use the getter type or the setter type *)
  let sgetters_and_setters = merge_getters_and_setters cx sgetters ssetters in
  let getters_and_setters = merge_getters_and_setters cx getters setters in

  (* Treat getters and setters as fields *)
  let sfields = SMap.fold SMap.add sgetters_and_setters sfields in
  let fields = SMap.fold SMap.add getters_and_setters fields in

  let static_instance = {
    class_id = 0;
    type_args = type_params_map;
    arg_polarities;
    fields_tmap = Flow_js.mk_propmap cx sfields;
    methods_tmap = Flow_js.mk_propmap cx smethods;
    mixins = false;
    structural = false;
  } in
  let static = InstanceT (
    static_reason,
    MixedT.t,
    super_static,
    static_instance
  ) in

  let instance = {
    class_id = id;
    type_args = type_params_map;
    arg_polarities;
    fields_tmap = Flow_js.mk_propmap cx fields;
    methods_tmap = Flow_js.mk_propmap cx methods;
    mixins = false;
    structural = false;
  } in
  let this = InstanceT (reason_c, static, super, instance) in

  if (typeparams = [])
  then
    ClassT this
  else
    PolyT(typeparams, ClassT this)
)

(* Processes a declare class. The fact that we process an interface the same way
   as a declare class is legacy, and might change when we have proper support
   for interfaces. One difference between declare class and interfaces is that
   the the A ~> B check is structural if B is an interface and nominal if B is
   a declare class. If you set the structural flag to true, then this interface
   will be checked structurally *)
(* TODO: this function shares a lot of code with mk_class. Sometimes that causes
   bad divergence; e.g., bugs around the handling of generics were fixed in
   mk_class but not in mk_interface. This code should be consolidated soon,
   ideally when we provide full support for interfaces. *)
and mk_interface cx reason_i typeparams type_params_map
    (sfmap, smmap, fmap, mmap) extends structural =
  let id = Flow_js.mk_nominal cx in
  let extends =
    match extends with
    | [] -> (None,None)
    | (loc, {Ast.Type.Generic.id = qualification; typeParameters})::_ ->
        (* TODO: multiple extends *)
        let c = convert_qualification ~for_type:false cx
          "extends" qualification in
        Some c, typeParameters
  in
  let super = mk_extends cx type_params_map extends in
  let super_static = ClassT(super) in

  let static_reason = prefix_reason "statics of " reason_i in

  let arg_polarities = type_params_map |> SMap.map (fun t -> match t with
  | BoundT { polarity; _ } -> polarity
  | _ -> assert_false (spf "Expected BoundT but found %s" (string_of_ctor t))
  ) in

  Flow_js.generate_tests cx reason_i typeparams (fun map_ ->
    let super_reason = prefix_reason "super of " reason_i in
    let super = Flow_js.subst cx map_ super in
    let super_static = Flow_js.subst cx map_ super_static in

    let fmap = fmap |> SMap.map (Flow_js.subst cx map_) in
    let sfmap = sfmap |> SMap.map (Flow_js.subst cx map_) in
    let mmap = mmap |> SMap.map (Flow_js.subst cx map_) in
    let smmap = smmap |> SMap.map (Flow_js.subst cx map_) in

    let static_instance = {
      class_id = 0;
      type_args = type_params_map |> SMap.map (Flow_js.subst cx map_);
      arg_polarities;
      fields_tmap = Flow_js.mk_propmap cx sfmap;
      methods_tmap = Flow_js.mk_propmap cx smmap;
      mixins = false;
      structural;
    } in
    Flow_js.flow cx (super_static, SuperT(super_reason, static_instance));
    let instance = {
      class_id = id;
      type_args = type_params_map |> SMap.map (Flow_js.subst cx map_);
      arg_polarities;
      fields_tmap = Flow_js.mk_propmap cx fmap;
      methods_tmap = Flow_js.mk_propmap cx mmap;
      mixins = false;
      structural;
    } in
    Flow_js.flow cx (super, SuperT(super_reason, instance));
  );

  let static_instance = {
    class_id = 0;
    type_args = type_params_map;
    arg_polarities;
    fields_tmap = Flow_js.mk_propmap cx sfmap;
    methods_tmap = Flow_js.mk_propmap cx smmap;
    mixins = false;
    structural;
  } in
  let static = InstanceT (
    static_reason,
    MixedT.t,
    super_static,
    static_instance
  ) in
  let instance = {
    class_id = id;
    type_args = type_params_map;
    arg_polarities;
    fields_tmap = Flow_js.mk_propmap cx fmap;
    methods_tmap = Flow_js.mk_propmap cx mmap;
    mixins = false;
    structural;
  } in
  let this = InstanceT (reason_i, static, super, instance) in

  if typeparams = []
  then ClassT(this)
  else PolyT (typeparams, ClassT(this))

(* Given a function declaration and types for `this` and `super`, extract a
   signature consisting of type parameters, parameter types, parameter names,
   and return type, check the body against that signature by adding `this` and
   `super` to the environment, and return the signature. *)
<<<<<<< HEAD
and function_decl id cx (reason:reason) ~async ~generator
=======
and function_decl id cx type_params_map (reason:reason) ~async
>>>>>>> ab657b77
  type_params params ret body this super =

  let typeparams, type_params_map =
    mk_type_param_declarations cx type_params_map type_params in

  let (params, pnames, ret, param_types_map, param_types_loc) =
    mk_params_ret cx type_params_map params (body_loc body, ret) in

  (* If this is a generator function, the return type annotation can be an
     application of the Generator type. We don't want to flow the explicit or
     phantom return type into the Generator typeapp, but we still want to be
     able to flow the Generator type constructed below into the annotation, so
     we store off the converted annotation in _ret until then and proceed with a
     tvar in its place. *)
  let _ret = ret in
  let (yield,ret,next) = if generator then (
    Flow_js.mk_tvar cx (prefix_reason "yield of " reason),
    Flow_js.mk_tvar cx (prefix_reason "return of " reason),
    Flow_js.mk_tvar cx (prefix_reason "next of " reason)
  ) else (
    MixedT (replace_reason "no yield" reason),
    ret,
    MixedT (replace_reason "no next" reason)
  ) in

  let save_return_exn = Abnormal.swap Abnormal.Return false in
  let save_throw_exn = Abnormal.swap Abnormal.Throw false in
  Flow_js.generate_tests cx reason typeparams (fun map_ ->
    let type_params_map =
      type_params_map |> SMap.map (Flow_js.subst cx map_) in
    let param_types_map =
      param_types_map |> SMap.map (Flow_js.subst cx map_) in
    let ret = Flow_js.subst cx map_ ret in

<<<<<<< HEAD
    mk_body id cx ~async param_types_map param_types_loc ret body this super yield next;
=======
    mk_body id cx type_params_map ~async param_types_map param_types_loc ret body this super;
>>>>>>> ab657b77
  );

  ignore (Abnormal.swap Abnormal.Return save_return_exn);
  ignore (Abnormal.swap Abnormal.Throw save_throw_exn);

  let ret =
    if (is_void cx ret)
    then (VoidT.at (loc_of_t ret))
    else ret
  in

  (* If this is a generator function, we don't want to use the type from the
     return statement as the return type of the function. Instead, we want to
     return a Generator typeapp where the inferred return type flows into the
     Generator's R type param. Since generator functions can have explicit type
     annotations, flow the inferred type into the annotation as well. *)
  let ret =
    if generator then
      let t = Flow_js.get_builtin_typeapp
        cx
        reason
        "Generator"
        [yield; ret; next] in
      Flow_js.flow cx (t, _ret);
      t
    else ret
  in

  (typeparams,params,pnames,ret)

and is_void cx = function
  | OpenT(_,id) ->
      Flow_js.check_types cx id (function | VoidT _ -> true | _ -> false)
  | _ -> false

and mk_upper_bound cx locs name t =
  Scope.create_entry t t (SMap.get name locs)

<<<<<<< HEAD
and mk_body id cx ~async param_types_map param_locs_map ret body this super yield next =
=======
(* When in a derived constructor, initialize this and super to undefined. *)
and initialize_this_super derived_ctor this super scope = Scope.(
  if derived_ctor then (
    let undefined =
      let msg = "uninitialized this (expected super constructor call)" in
        VoidT (replace_reason msg (reason_of_t this))
    in
      undefine_internal "this" undefined this scope;
      undefine_internal "super" undefined super scope
  )
  else (
      add (internal_name "this") (create_entry this this None) scope;
      add (internal_name "super") (create_entry super super None) scope
  )
)

(* For internal names, we can afford to initialize with undefined and fatten the
   declared type to allow undefined. This works because we always look up the
   flow-sensitive type of internals, and don't havoc them. However, the same
   trick wouldn't work for normal uninitialized locals, e.g., so it cannot be
   used in general to track definite assignments. *)
and undefine_internal x undefined t scope = Scope.(
  add (internal_name x) (create_entry undefined (OptionalT(t)) None) scope
)

(* Switch back to the declared type for an internal name. *)
and define_internal cx reason x =
  let ix = internal_name x in
  let opt = Env_js.get_var_declared_type cx ix reason in
  Env_js.set_var cx ix (Flow_js.filter_optional cx reason opt) reason

and mk_body id cx type_params_map ~async ?(derived_ctor=false)
    param_types_map param_locs_map ret body this super =
>>>>>>> ab657b77
  let ctx =  Env_js.get_scopes () in
  let new_ctx = Env_js.clone_scopes ctx in
  Env_js.update_env cx new_ctx;
  Env_js.havoc_all();

  (* create and prepopulate function scope *)
  let function_scope = Scope.(
    let scope = (if async then fresh_async else fresh) () in
    (* add param bindings *)
    param_types_map |> SMap.iter (fun name t ->
      let entry = create_entry t t (SMap.get name param_locs_map) in
      add name entry scope);
    (* early-add our own name binding for recursive calls *)
    (match id with
    | None -> ()
    | Some (loc, { Ast.Identifier.name; _ }) ->
      let entry = create_entry (AnyT.at loc) (AnyT.at loc) None in
      add name entry scope);
<<<<<<< HEAD
    (* special bindings for super, this, return value slot *)
    add (internal_name "super") (create_entry super super None) scope;
    add (internal_name "this") (create_entry this this None) scope;
    add (internal_name "yield") (create_entry yield yield None) scope;
    add (internal_name "next") (create_entry next next None) scope;
=======
    (* special bindings for this, super, and return value slot *)
    initialize_this_super derived_ctor this super scope;
>>>>>>> ab657b77
    add (internal_name "return") (create_entry ret ret None) scope;
    scope
  ) in

  Env_js.push_env cx function_scope;

  let stmts = Ast.Statement.(match body with
    | FunctionDeclaration.BodyBlock (_, { Block.body }) ->
        body
    | FunctionDeclaration.BodyExpression expr ->
        [ fst expr, Return { Return.argument = Some expr } ]
  ) in

  List.iter (statement_decl cx type_params_map) stmts;

  if not (has_return_exception_handler (fun () -> toplevels cx type_params_map stmts))
  then (
    let loc = loc_of_t ret in
    let void_t = if async then
      let reason = mk_reason "return Promise<Unit>" loc in
      let promise = Env_js.get_var ~for_type:true cx "Promise" reason in
      TypeAppT (promise, [VoidT.at loc])
    else
      VoidT (mk_reason "return undefined" loc)
    in
    Flow_js.flow cx (void_t, ret)
  );

  Env_js.pop_env();

  Env_js.update_env cx ctx

and before_pos loc =
  Loc.(
    let line = loc.start.line in
    let column = loc.start.column in
    let offset = loc.start.offset in
    { loc with
        start = { line = line; column = column - 1; offset = offset - 1; };
        _end = { line = line; column = column; offset = offset; }
    }
  )

and mk_params_ret cx type_params_map params (body_loc, ret_type_opt) =

  let (params, defaults, rest) = params in
  let defaults = if defaults = [] && params <> []
    then List.map (fun _ -> None) params
    else defaults
  in

  let rev_param_types_list,
      rev_param_names,
      param_types_map,
      param_types_loc =
    List.fold_left2 (fun (tlist, pnames, tmap, lmap) param default ->
      Ast.Pattern.(match param with
        | loc, Identifier (_, {
            Ast.Identifier.name; typeAnnotation; optional
          }) ->
            let reason = mk_reason (spf "parameter %s" name) loc in
            let t = mk_type_annotation cx type_params_map reason typeAnnotation in
            (match default with
              | None ->
                  let t =
                    if optional
                    then OptionalT t
                    else t
                  in
                  t :: tlist,
                  name :: pnames,
                  SMap.add name t tmap,
                  SMap.add name loc lmap
              | Some expr ->
                  (* TODO: assert (not optional) *)
                  let te = expression cx type_params_map expr in
                  Flow_js.flow cx (te, t);
                  (OptionalT t) :: tlist,
                  name :: pnames,
                  SMap.add name t tmap,
                  SMap.add name loc lmap
            )
        | loc, _ ->
            let reason = mk_reason "destructuring" loc in
            let t = type_of_pattern param |> mk_type_annotation cx type_params_map reason in
            let (des_tmap, des_lmap) = destructuring_map cx t param in
            t :: tlist, "_" :: pnames,
            SMap.union tmap des_tmap,
            SMap.union lmap des_lmap
        )
    ) ([], [], SMap.empty, SMap.empty) params defaults
  in

  let rev_param_types_list,
      rev_param_names,
      param_types_map,
      param_types_loc =
    match rest with
      | None -> rev_param_types_list,
                rev_param_names,
                param_types_map,
                param_types_loc
      | Some (loc, { Ast.Identifier.name; typeAnnotation; _ }) ->
          let reason = mk_reason (spf "rest parameter %s" name) loc in
          let t = mk_type_annotation cx type_params_map reason typeAnnotation in
          ((mk_rest cx t) :: rev_param_types_list,
            name :: rev_param_names,
            SMap.add name t param_types_map,
            SMap.add name loc param_types_loc)
  in

  let phantom_return_loc = before_pos body_loc in
  let return_type = mk_type_annotation cx type_params_map
    (mk_reason "return" phantom_return_loc) ret_type_opt in

  (List.rev rev_param_types_list,
   List.rev rev_param_names,
   return_type,
   param_types_map,
   param_types_loc)

(* take a list of AST type param declarations,
   do semantic checking and create types for them. *)
(* note: polarities arg is temporary -
   full support will put them in the typeParameter AST *)
and mk_type_param_declarations cx type_params_map
  ?(polarities=[]) typeParameters
  =
  let add_type_param (typeparams, smap) (loc, t) polarity =
    let name = t.Ast.Identifier.name in
    let reason = mk_reason name loc in
    let bound = match t.Ast.Identifier.typeAnnotation with
      | None -> MixedT reason
      | Some (_, u) -> mk_type cx (SMap.union smap type_params_map) reason (Some u)
    in
    (* leaving in this deliberately cumbersome backdoor until
       we have proper annotations, in case of emergency :) *)
    let polarity =
      if polarity != Neutral then polarity
      else if str_starts_with name "$Covariant$" then Positive
      else if str_starts_with name "$Contravariant$" then Negative
      else Neutral
    in
    let typeparam = { reason; name; bound; polarity } in
    (typeparam :: typeparams,
     SMap.add name (BoundT typeparam) smap)
  in
  let (types:Ast.Identifier.t list) =
    extract_type_param_declarations typeParameters
  in
  let polarities = if polarities != [] then polarities
    else make_list (fun () -> Neutral) (List.length types)
  in
  let typeparams, smap =
    List.fold_left2 add_type_param ([], SMap.empty) types polarities
  in
  List.rev typeparams, SMap.union smap type_params_map

and extract_type_param_declarations = function
  | None -> []
  | Some (_, typeParameters) -> typeParameters.Ast.Type.ParameterDeclaration.params

and extract_type_param_instantiations = function
  | None -> []
  | Some (_, typeParameters) -> typeParameters.Ast.Type.ParameterInstantiation.params

(* Process a function definition, returning a (polymorphic) function type. *)
<<<<<<< HEAD
and mk_function id cx reason ~async ~generator type_params params ret body this =
  (* Normally, functions do not have access to super. *)
  let super = MixedT (replace_reason "empty super object" reason) in
  let signature =
    function_decl id cx reason ~async ~generator type_params params ret body this super
=======
and mk_function id cx type_params_map reason ~async type_params params ret body this =
  (* Normally, functions do not have access to super. *)
  let super = MixedT (replace_reason "empty super object" reason) in
  let signature =
    function_decl id cx type_params_map reason ~async type_params params ret body this super
>>>>>>> ab657b77
  in
  mk_function_type cx reason this signature

(* Process an arrow function, returning a (polymorphic) function type. *)
<<<<<<< HEAD
and mk_arrow id cx reason ~async ~generator type_params params ret body this super =
  let signature =
    function_decl id cx reason ~async ~generator type_params params ret body this super
=======
and mk_arrow id cx type_params_map reason ~async type_params params ret body this super =
  let signature =
    function_decl id cx type_params_map reason ~async type_params params ret body this super
>>>>>>> ab657b77
  in
  (* Do not expose the type of `this` in the function's type. The call to
     function_decl above has already done the necessary checking of `this` in
     the body of the function. Now we want to avoid re-binding `this` to
     objects through which the function may be called. *)
  mk_function_type cx reason Flow_js.dummy_this signature

(* Make a function type given the receiver type and the signature extracted from
   a function declaration. *)
and mk_function_type cx reason this signature =
  let typeparams, params, pnames, ret = signature in

  (* prepare type *)
  let proto_reason = replace_reason "prototype" reason in
  let prototype = mk_object cx proto_reason in
  let static = mk_object cx (prefix_reason "statics of " reason) in

  let funtype = {
    this_t = this;
    params_tlist = params;
    params_names = Some pnames;
    return_t = ret;
    closure_t = Env_js.peek_frame ()
  } in
  if (typeparams = [])
  then
    FunT (reason, static, prototype, funtype)
  else
    PolyT (typeparams, FunT(reason, static, prototype, funtype))

(* This function is around for the sole purpose of modeling some method-like
   behaviors of non-ES6 React classes. It is otherwise deprecated. *)
<<<<<<< HEAD
and mk_method cx reason ~async ~generator params ret body this super =
  let (_,params,pnames,ret) =
    function_decl None cx ~async ~generator reason None params ret body this super
=======
and mk_method cx type_params_map reason ~async params ret body this super =
  let (_,params,pnames,ret) =
    function_decl None cx type_params_map ~async reason None params ret body this super
>>>>>>> ab657b77
  in
  FunT (reason, Flow_js.dummy_static, Flow_js.dummy_prototype,
        Flow_js.mk_functiontype2
          params ~params_names:pnames ret (Env_js.peek_frame ()))

(* scrape top-level, unconditional field assignments from constructor code *)
(** TODO: use a visitor **)
(** NOTE: dead code **)
and mine_fields cx type_params_map body fields =

  let scrape_field_assign_expr map = Ast.Expression.(function
    | _, Assignment {
        Assignment.left = _, Ast.Pattern.Expression (_, Member {
          Member._object = _, This;
          property = Member.PropertyIdentifier (
            loc, { Ast.Identifier.name = name; _ }
          );
          _
        });
        _
      } ->
        if (SMap.mem name map)
        then map
        else
          let desc = (spf "field %s constructor init" name) in
          let t = mk_type cx type_params_map (mk_reason desc loc) None in
          SMap.add name t map
    | _ ->
        map
  ) in

  Ast.Statement.FunctionDeclaration.(match body with
    | BodyExpression expr ->
        scrape_field_assign_expr fields expr

    | BodyBlock (_, { Ast.Statement.Block.body }) ->
        List.fold_left Ast.Statement.(fun acc -> function
          | _, Expression { Expression.expression } ->
              scrape_field_assign_expr acc expression
          | _ -> acc
        ) fields body
  )


(**********)
(* Driver *)
(**********)

(* cross-module GC toggle *)
let xmgc_enabled = ref true

(**************************************)

let cross_module_gc =
  let require_set = ref SSet.empty in
  fun cx ms reqs ->
    if !xmgc_enabled then (
      reqs |> SSet.iter (fun r -> require_set := SSet.add r !require_set);
      ms |> SSet.iter (fun m -> require_set := SSet.remove m !require_set);

      let ins = SSet.elements !require_set in
      Flow_js.do_gc cx ins
    )

let force_annotations cx =
  let tvar = Flow_js.lookup_module cx cx._module in
  let reason, id = open_tvar tvar in
  let constraints = Flow_js.find_graph cx id in
  let before = Errors_js.ErrorSet.cardinal cx.errors in
  Flow_js.enforce_strict cx id constraints;
  let after = Errors_js.ErrorSet.cardinal cx.errors in
  if (after > before)
  then cx.graph <- cx.graph |>
    IMap.add id (Root { rank = 0; constraints = Resolved AnyT.t })

(* core inference, assuming setup and teardown happens elsewhere *)
let infer_core cx type_params_map statements =
  try
    statements |> List.iter (statement_decl cx type_params_map);
    statements |> toplevels cx type_params_map;
  with
    | Abnormal.Exn _ ->
        let msg = "abnormal control flow" in
        Flow_js.add_warning cx [mk_reason "" Loc.({
          none with source = Some cx.file
        }), msg]
    | exc ->
        let msg = fmt_exc exc in
        Flow_js.add_warning cx [mk_reason "" Loc.({
          none with source = Some cx.file
        }), msg]

(* There's a .flowconfig option to specify suppress_comments regexes. Any
 * comments that match those regexes will suppress any errors on the next line
 *)
let scan_for_suppressions =
  let should_suppress suppress_comments comment =
    List.exists (fun r -> Str.string_match r comment 0) suppress_comments

  in fun cx comments ->
    let config = FlowConfig.get_unsafe () in
    let suppress_comments = FlowConfig.(config.options.suppress_comments) in
    let should_suppress = should_suppress suppress_comments in

    (* Bail immediately if we're not using error suppressing comments *)
    if suppress_comments <> []
    then List.iter (function
      | loc, Ast.Comment.Block comment
      | loc, Ast.Comment.Line comment when should_suppress comment ->
          cx.error_suppressions <-
            Errors_js.ErrorSuppressions.add loc cx.error_suppressions
      | _ -> ()) comments

(* build module graph *)
let infer_ast ast file ?module_name force_check =
  Flow_js.Cache.clear();

  let loc, statements, comments = ast in

  let checked, weak = Module_js.(match parse_flow comments with
  | ModuleMode_Checked ->
    true, modes.weak_by_default
  | ModuleMode_Weak ->
    true, true
  | ModuleMode_Unchecked ->
    force_check, modes.weak_by_default) in

  let _module = match module_name with
    | Some _module -> _module
    | None -> "-" (* some dummy string *) in
  let cx = Flow_js.fresh_context ~file ~_module ~checked ~weak in

  let reason_exports_module =
    reason_of_string (spf "exports of module %s" _module) in

  let local_exports_var = Flow_js.mk_tvar cx reason_exports_module in

  let module_scope = (
    let scope = Scope.fresh () in

    Scope.add "exports"
      (Scope.create_entry local_exports_var local_exports_var None)
      scope;

    Scope.add (internal_name "exports")
      (Scope.create_entry
        (UndefT (reason_of_string "undefined exports"))
        (AnyT reason_exports_module)
        None
      )
      scope;

    scope
  ) in

  Env_js.init_env cx module_scope;

  let reason = mk_reason "exports" Loc.({ none with source = Some cx.file }) in

  if checked then (
    let init_exports = mk_object cx reason in
    set_module_exports cx reason init_exports;

    let type_params_map = SMap.empty in

    (* infer *)
    Flow_js.flow cx (init_exports, local_exports_var);
    infer_core cx type_params_map statements;

    scan_for_suppressions cx comments;
  );

  let module_t = mk_module_t cx reason_exports_module in
  let module_t = (
    match cx.module_exports_type with
    (* CommonJS with a clobbered module.exports *)
    | CommonJSModule(Some(loc)) ->
      let module_exports_t = get_module_exports cx reason in
      let reason = mk_reason "exports" loc in
      merge_commonjs_export cx reason module_t module_exports_t

    (* CommonJS with a mutated 'exports' object *)
    | CommonJSModule(None) ->
      merge_commonjs_export cx reason module_t local_exports_var

    (* Uses standard ES module exports *)
    | ESModule -> module_t
  ) in
  Flow_js.flow cx (module_t, exports cx _module);

  (* insist that whatever type flows into exports is fully annotated *)
  (if modes.strict then force_annotations cx);

  let ins = SSet.elements cx.required in
  let out = _module in
  cx.strict_required <- Flow_js.analyze_dependencies cx ins out;
  if module_name <> None then Flow_js.do_gc cx (out::ins);

  cx

(* return all comments preceding the first executable statement *)
let get_comment_header (_, stmts, comments) =
  match stmts with
  | [] -> comments
  | stmt :: _ ->
    let stmtloc = fst stmt in
    let rec loop acc comments =
      match comments with
      | c :: cs when fst c < stmtloc ->
        loop (c :: acc) cs
      | _ -> acc
    in
    List.rev (loop [] comments)

(* Given a filename, retrieve the parsed AST, derive a module name,
   and invoke the local (infer) pass. This will build and return a
   fresh context object for the module. *)
let infer_module file =
  let ast = Parsing_service_js.get_ast_unsafe file in
  let comments = get_comment_header ast in
  let module_name = Module_js.exported_module file comments in
  infer_ast ast file ~module_name modes.all

(* Map.union: which is faster, union M N or union N M when M > N?
   union X Y = fold add X Y which means iterate over X, adding to Y
   So running time is roughly X * log Y.

   Now, when M > N, we have M * log N > N * log M.
   So do union N M as long as N may override M for overlapping keys.
*)

(* aggregate module context data with other module context data *)
let aggregate_context_data cx cx_other =
  cx.closures <-
    IMap.union cx_other.closures cx.closures;
  cx.property_maps <-
    IMap.union cx_other.property_maps cx.property_maps;
  cx.globals <-
    SSet.union cx_other.globals cx.globals

(* update module graph with other module graph *)
let update_graph cx cx_other =
  let _, builtin_id = open_tvar (Flow_js.builtins ()) in
  let master_node = IMap.find_unsafe builtin_id cx.graph in
  let master_bounds = bounds_of_unresolved_root master_node in
  cx_other.graph |> IMap.iter (fun id module_node ->
    if (id = builtin_id) then (
      let module_bounds = bounds_of_unresolved_root module_node in
      master_bounds.uppertvars <- IMap.union
        module_bounds.uppertvars
        master_bounds.uppertvars;
      master_bounds.upper <- TypeMap.union
        module_bounds.upper
        master_bounds.upper
    )
    else
      cx.graph <- cx.graph |> IMap.add id module_node
  )

type direction = Out | In

(* make sure a module typed in the given context also has a type
 * in the master context, and create a flow between the two types
 * in the direction specified *)
let link_module_types dir cx m =
  let master_cx = Flow_js.master_cx () in
  let glo = exports master_cx m in
  let loc = Flow_js.lookup_module cx m in
  let edge = match dir with Out -> (glo, loc) | In -> (loc, glo) in
  Flow_js.flow master_cx edge

(* map an exported module type from context to master *)
let export_to_master cx m =
  link_module_types In cx m

(* map a required module type from master to context *)
let require_from_master cx m =
  link_module_types Out cx m

(* Copy context from cx_other to cx *)
let copy_context cx cx_other =
  aggregate_context_data cx cx_other;
  update_graph cx cx_other

let copy_context_master cx =
  copy_context (Flow_js.master_cx ()) cx

(* Connect the builtins object in master_cx to the builtins reference in some
   arbitrary cx. *)
let implicit_require_strict cx master_cx =
  let builtins = Flow_js.builtins () in
  let _, builtin_id = open_tvar builtins in
  let types = Flow_js.possible_types master_cx builtin_id in
  types |> List.iter (fun t ->
    Flow_js.flow cx (t, builtins)
  )

(* Connect the export of cx_from to its import in cx_to. This happens in some
   arbitrary cx, so cx_from and cx_to should have already been copied to cx. *)
let explicit_impl_require_strict cx (cx_from, cx_to) =
  let m = cx_from._module in
  let from_t = Flow_js.lookup_module cx_from m in
  let to_t =
    try Flow_js.lookup_module cx_to m
    with _ ->
      (* The module exported by cx_from may be imported by path in cx_to *)
      Flow_js.lookup_module cx_to cx_from.file
  in
  Flow_js.flow cx (from_t, to_t)

(* Connect a export of a declared module to its imports in cxs_to. This happens
   in some arbitrary cx, so all cxs_to should have already been copied to cx. *)
let explicit_decl_require_strict cx m cxs_to =
  let reason = reason_of_string m in
  let from_t = Flow_js.mk_tvar cx reason in
  Flow_js.lookup_builtin cx (internal_module_name m) reason None from_t;
  cxs_to |> List.iter (fun cx_to ->
    let to_t = Flow_js.lookup_module cx_to m in
    Flow_js.flow cx (from_t, to_t)
  )

(* Merge context of module with contexts of its implicit requires and explicit
   requires. The implicit requires are those defined in lib.js (master_cx). For
   the explicit requires, we need to merge the entire dependency graph: this
   includes "nodes" (cxs) and edges (implementations and
   declarations). Intuitively, the operation we really need is "substitution" of
   known types for unknown type variables. This operation is simulated by the
   more general procedure of copying and linking graphs. *)
let merge_module_strict cx cxs implementations declarations master_cx =
  Flow_js.Cache.clear();

  (* First, copy cxs and master_cx to the host cx. *)
  cxs |> List.iter (copy_context cx);
  copy_context cx master_cx;

  (* Connect links between implementations and requires. Since the host contains
     copies of all graphs, the links should already be available. *)
  implementations |> List.iter (explicit_impl_require_strict cx);

  (* Connect links between declarations and requires. Since the host contains
     copies of all graphs, the links should already be available *)
  declarations |> SMap.iter (explicit_decl_require_strict cx);

  (* Connect the builtins object to the builtins reference. Since the builtins
     reference is shared, this connects the definitions of builtins to their
     uses in all contexts. *)
  implicit_require_strict cx master_cx

(* variation of infer + merge for lib definitions *)
let init_lib_file file statements comments save_errors save_suppressions =
  Flow_js.Cache.clear();

  let cx = Flow_js.fresh_context file Files_js.lib_module in

  let module_scope = Scope.fresh () in
  Env_js.init_env cx module_scope;

  let type_params_map = SMap.empty in

  infer_core cx type_params_map statements;
  scan_for_suppressions cx comments;

  module_scope |> Scope.(iter (fun x {specific=t;_} ->
    Flow_js.set_builtin cx x t
  ));

  copy_context_master cx;

  let errs = cx.errors in
  cx.errors <- Errors_js.ErrorSet.empty;
  save_errors errs;
  save_suppressions cx.error_suppressions

(* Legacy functions for managing non-strict merges. *)
(* !!!!!!!!!!! TODO: out of date !!!!!!!!!!!!!!! *)

(* merge module context into master context *)
let merge_module cx =
  copy_context_master cx;
  (* link local and global types for our export and our required's *)
  export_to_master cx cx._module;
  SSet.iter (require_from_master cx) cx.required;
  ()

(* merge all modules at a dependency level, then do xmgc *)
let merge_module_list cx_list =
  List.iter merge_module cx_list;
  let (modules,requires) = cx_list |> ((SSet.empty,SSet.empty) |>
      List.fold_left (fun (modules,requires) cx ->
        (SSet.add cx._module modules,
         SSet.union cx.required requires)
      )
  ) in
  (* cross-module garbage collection *)
  cross_module_gc (Flow_js.master_cx ()) modules requires;
  ()<|MERGE_RESOLUTION|>--- conflicted
+++ resolved
@@ -2041,11 +2041,7 @@
     }) ->
       let reason = mk_reason "function" loc in
       let this = Flow_js.mk_tvar cx (replace_reason "this" reason) in
-<<<<<<< HEAD
-      let fn_type = mk_function None cx reason ~async ~generator
-=======
-      let fn_type = mk_function None cx type_params_map reason  ~async
->>>>>>> ab657b77
+      let fn_type = mk_function None cx type_params_map reason  ~async ~generator
         typeParameters (params, defaults, rest) returnType body this
       in
       Hashtbl.replace cx.type_table loc fn_type;
@@ -2615,11 +2611,7 @@
         in
         let reason = mk_reason "function" vloc in
         let this = Flow_js.mk_tvar cx (replace_reason "this" reason) in
-<<<<<<< HEAD
-        let ft = mk_function id cx ~async ~generator reason typeParameters
-=======
-        let ft = mk_function id cx type_params_map ~async reason typeParameters
->>>>>>> ab657b77
+        let ft = mk_function id cx type_params_map ~async ~generator reason typeParameters
           (params, defaults, rest) returnType body this
         in
         Hashtbl.replace cx.type_table vloc ft;
@@ -2669,11 +2661,7 @@
       let { body; returnType; _ } = func in
       let reason = mk_reason "getter function" vloc in
       let this = Flow_js.mk_tvar cx (replace_reason "this" reason) in
-<<<<<<< HEAD
-      let function_type = mk_function None cx ~async:false ~generator:false reason None
-=======
-      let function_type = mk_function None cx type_params_map ~async:false reason None
->>>>>>> ab657b77
+      let function_type = mk_function None cx type_params_map ~async:false ~generator:false reason None
         ([], [], None) returnType body this
       in
       let return_t = extract_getter_type function_type in
@@ -2698,11 +2686,7 @@
       let { params; defaults; body; returnType; _ } = func in
       let reason = mk_reason "setter function" vloc in
       let this = Flow_js.mk_tvar cx (replace_reason "this" reason) in
-<<<<<<< HEAD
-      let function_type = mk_function None cx ~async:false ~generator:false reason None
-=======
-      let function_type = mk_function None cx type_params_map ~async:false reason None
->>>>>>> ab657b77
+      let function_type = mk_function None cx type_params_map ~async:false ~generator:false reason None
         (params, defaults, None) returnType body this
       in
       let param_t = extract_setter_type function_type in
@@ -3395,11 +3379,7 @@
       let desc = (if async then "async " else "") ^ "function" in
       let reason = mk_reason desc loc in
       let this = Flow_js.mk_tvar cx (replace_reason "this" reason) in
-<<<<<<< HEAD
-      mk_function id cx reason ~async ~generator
-=======
-      mk_function id cx type_params_map reason ~async
->>>>>>> ab657b77
+      mk_function id cx type_params_map reason ~async ~generator
         typeParameters (params, defaults, rest) returnType body this
 
   | ArrowFunction {
@@ -3416,13 +3396,8 @@
       let reason = mk_reason desc loc in
       let this = this_ cx reason in
       let super = super_ cx reason in
-<<<<<<< HEAD
-      mk_arrow id cx reason ~async ~generator typeParameters
-        (params, defaults, rest) returnType body this super
-=======
-      mk_arrow id cx type_params_map reason ~async
+      mk_arrow id cx type_params_map reason ~async ~generator
         typeParameters (params, defaults, rest) returnType body this super
->>>>>>> ab657b77
 
   | TaggedTemplate {
       TaggedTemplate.tag = _, Identifier (_,
@@ -3480,7 +3455,7 @@
   | Yield { Yield.argument; delegate = false } ->
       let reason = mk_reason "yield" loc in
       let yield = Env_js.get_var cx (internal_name "yield") reason in
-      let t = expression cx argument in
+      let t = expression cx type_params_map argument in
       Flow_js.flow cx (t, yield);
       let next = Env_js.get_var cx (internal_name "next") reason in
       OptionalT next
@@ -3493,7 +3468,7 @@
       let yield = Env_js.get_var cx
         (internal_name "yield")
         (prefix_reason "yield of parent generator in " reason) in
-      let t = expression cx argument in
+      let t = expression cx type_params_map argument in
 
       let ret = Flow_js.mk_tvar cx
         (prefix_reason "return of child generator in " reason) in
@@ -4297,11 +4272,7 @@
             returnType; typeParameters; _ } = func
           in
           let reason = mk_reason "defaultProps" vloc in
-<<<<<<< HEAD
-          let t = mk_method cx reason ~async:false ~generator:false (params, defaults, rest)
-=======
-          let t = mk_method cx type_params_map reason ~async:false (params, defaults, rest)
->>>>>>> ab657b77
+          let t = mk_method cx type_params_map reason ~async:false ~generator:false (params, defaults, rest)
             returnType body this (MixedT reason)
           in
           (match t with
@@ -4322,11 +4293,7 @@
             returnType; typeParameters; _ } = func
           in
           let reason = mk_reason "initialState" vloc in
-<<<<<<< HEAD
-          let t = mk_method cx reason ~async:false ~generator:false (params, defaults, rest)
-=======
-          let t = mk_method cx type_params_map reason ~async:false (params, defaults, rest)
->>>>>>> ab657b77
+          let t = mk_method cx type_params_map reason ~async:false ~generator:false (params, defaults, rest)
             returnType body this (MixedT reason)
           in
           let override_state =
@@ -4349,11 +4316,7 @@
             returnType; typeParameters; async; generator; _ } = func
           in
           let reason = mk_reason "function" vloc in
-<<<<<<< HEAD
-          let t = mk_method cx reason ~async ~generator (params, defaults, rest)
-=======
-          let t = mk_method cx type_params_map reason ~async (params, defaults, rest)
->>>>>>> ab657b77
+          let t = mk_method cx type_params_map reason ~async ~generator (params, defaults, rest)
             returnType body this (MixedT reason)
           in
           fmap, SMap.add name t mmap
@@ -5173,19 +5136,13 @@
         let param_types_map =
           param_types_map |> SMap.map (Flow_js.subst cx map_) in
         let ret = Flow_js.subst cx map_ ret in
-<<<<<<< HEAD
-
-        mk_body None cx ~async
-          param_types_map param_loc_map ret body this super yield next;
-=======
         (* determine if we are in a derived constructor *)
         let derived_ctor = match super with
           | MixedT _ -> false
           | _ -> name = "constructor"
         in
         mk_body None cx type_params_map ~async ~derived_ctor
-          param_types_map param_loc_map ret body this super;
->>>>>>> ab657b77
+          param_types_map param_loc_map ret body this super yield next;
       );
       ignore (Abnormal.swap Abnormal.Return save_return_exn);
       ignore (Abnormal.swap Abnormal.Throw save_throw_exn)
@@ -5537,11 +5494,7 @@
    signature consisting of type parameters, parameter types, parameter names,
    and return type, check the body against that signature by adding `this` and
    `super` to the environment, and return the signature. *)
-<<<<<<< HEAD
-and function_decl id cx (reason:reason) ~async ~generator
-=======
-and function_decl id cx type_params_map (reason:reason) ~async
->>>>>>> ab657b77
+and function_decl id cx type_params_map (reason:reason) ~async ~generator
   type_params params ret body this super =
 
   let typeparams, type_params_map =
@@ -5576,11 +5529,7 @@
       param_types_map |> SMap.map (Flow_js.subst cx map_) in
     let ret = Flow_js.subst cx map_ ret in
 
-<<<<<<< HEAD
-    mk_body id cx ~async param_types_map param_types_loc ret body this super yield next;
-=======
-    mk_body id cx type_params_map ~async param_types_map param_types_loc ret body this super;
->>>>>>> ab657b77
+    mk_body id cx type_params_map ~async param_types_map param_types_loc ret body this super yield next;
   );
 
   ignore (Abnormal.swap Abnormal.Return save_return_exn);
@@ -5619,9 +5568,6 @@
 and mk_upper_bound cx locs name t =
   Scope.create_entry t t (SMap.get name locs)
 
-<<<<<<< HEAD
-and mk_body id cx ~async param_types_map param_locs_map ret body this super yield next =
-=======
 (* When in a derived constructor, initialize this and super to undefined. *)
 and initialize_this_super derived_ctor this super scope = Scope.(
   if derived_ctor then (
@@ -5654,8 +5600,7 @@
   Env_js.set_var cx ix (Flow_js.filter_optional cx reason opt) reason
 
 and mk_body id cx type_params_map ~async ?(derived_ctor=false)
-    param_types_map param_locs_map ret body this super =
->>>>>>> ab657b77
+    param_types_map param_locs_map ret body this super yield next =
   let ctx =  Env_js.get_scopes () in
   let new_ctx = Env_js.clone_scopes ctx in
   Env_js.update_env cx new_ctx;
@@ -5674,16 +5619,10 @@
     | Some (loc, { Ast.Identifier.name; _ }) ->
       let entry = create_entry (AnyT.at loc) (AnyT.at loc) None in
       add name entry scope);
-<<<<<<< HEAD
-    (* special bindings for super, this, return value slot *)
-    add (internal_name "super") (create_entry super super None) scope;
-    add (internal_name "this") (create_entry this this None) scope;
+    (* special bindings for this, super, and return value slot *)
+    initialize_this_super derived_ctor this super scope;
     add (internal_name "yield") (create_entry yield yield None) scope;
     add (internal_name "next") (create_entry next next None) scope;
-=======
-    (* special bindings for this, super, and return value slot *)
-    initialize_this_super derived_ctor this super scope;
->>>>>>> ab657b77
     add (internal_name "return") (create_entry ret ret None) scope;
     scope
   ) in
@@ -5851,32 +5790,18 @@
   | Some (_, typeParameters) -> typeParameters.Ast.Type.ParameterInstantiation.params
 
 (* Process a function definition, returning a (polymorphic) function type. *)
-<<<<<<< HEAD
-and mk_function id cx reason ~async ~generator type_params params ret body this =
+and mk_function id cx type_params_map reason ~async ~generator type_params params ret body this =
   (* Normally, functions do not have access to super. *)
   let super = MixedT (replace_reason "empty super object" reason) in
   let signature =
-    function_decl id cx reason ~async ~generator type_params params ret body this super
-=======
-and mk_function id cx type_params_map reason ~async type_params params ret body this =
-  (* Normally, functions do not have access to super. *)
-  let super = MixedT (replace_reason "empty super object" reason) in
-  let signature =
-    function_decl id cx type_params_map reason ~async type_params params ret body this super
->>>>>>> ab657b77
+    function_decl id cx type_params_map reason ~async ~generator type_params params ret body this super
   in
   mk_function_type cx reason this signature
 
 (* Process an arrow function, returning a (polymorphic) function type. *)
-<<<<<<< HEAD
-and mk_arrow id cx reason ~async ~generator type_params params ret body this super =
+and mk_arrow id cx type_params_map reason ~async ~generator type_params params ret body this super =
   let signature =
-    function_decl id cx reason ~async ~generator type_params params ret body this super
-=======
-and mk_arrow id cx type_params_map reason ~async type_params params ret body this super =
-  let signature =
-    function_decl id cx type_params_map reason ~async type_params params ret body this super
->>>>>>> ab657b77
+    function_decl id cx type_params_map reason ~async ~generator type_params params ret body this super
   in
   (* Do not expose the type of `this` in the function's type. The call to
      function_decl above has already done the necessary checking of `this` in
@@ -5909,15 +5834,9 @@
 
 (* This function is around for the sole purpose of modeling some method-like
    behaviors of non-ES6 React classes. It is otherwise deprecated. *)
-<<<<<<< HEAD
-and mk_method cx reason ~async ~generator params ret body this super =
+and mk_method cx type_params_map reason ~async ~generator params ret body this super =
   let (_,params,pnames,ret) =
-    function_decl None cx ~async ~generator reason None params ret body this super
-=======
-and mk_method cx type_params_map reason ~async params ret body this super =
-  let (_,params,pnames,ret) =
-    function_decl None cx type_params_map ~async reason None params ret body this super
->>>>>>> ab657b77
+    function_decl None cx type_params_map ~async ~generator reason None params ret body this super
   in
   FunT (reason, Flow_js.dummy_static, Flow_js.dummy_prototype,
         Flow_js.mk_functiontype2
