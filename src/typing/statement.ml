(**
 * Copyright (c) 2013-present, Facebook, Inc.
 *
 * This source code is licensed under the MIT license found in the
 * LICENSE file in the root directory of this source tree.
 *)

(* This module contains the traversal functions which set up subtyping
   constraints for every expression, statement, and declaration form in a
   JavaScript AST; the subtyping constraints are themselves solved in module
   Flow_js. It also manages environments, including not only the maintenance of
   scope information for every function (pushing/popping scopes, looking up
   variables) but also flow-sensitive information about local variables at every
   point inside a function (and when to narrow or widen their types). *)

module Anno = Type_annotation
module Flow = Flow_js
module Iface_sig = Class_sig (* same thing, mo'less *)

open Utils_js
open Reason
open Type
open Env.LookupMode

open Destructuring
open Import_export

(*************)
(* Utilities *)
(*************)

let ident_name (_, name) = name

(************)
(* Visitors *)
(************)

(********************************************************************
 * local inference preliminary pass: traverse AST, collecting
 * declarations and populating variable environment (scope stack)
 * in prep for main pass
 ********************************************************************)

let rec variable_decl cx entry = Ast.Statement.(
  let value_kind, bind = match entry.VariableDeclaration.kind with
    | VariableDeclaration.Const ->
      Scope.Entry.(Const ConstVarBinding), Env.bind_const
    | VariableDeclaration.Let ->
      Scope.Entry.(Let LetVarBinding), Env.bind_let
    | VariableDeclaration.Var ->
      Scope.Entry.(Var VarBinding), Env.bind_var
  in

  let str_of_kind = Scope.Entry.string_of_value_kind value_kind in

  let declarator = Ast.(function
    | (loc, Pattern.Identifier { Pattern.Identifier.name=(id_loc, name); _ }) ->
      let desc = RIdentifier name in
      let r = mk_reason desc id_loc in
      (* A variable declaration may have a type annotation, but trying to
         resolve the type annotation now may lead to errors, since in general it
         may contain types that will be declared later in this scope. So for
         now, we create a tvar that will serve as the declared type. Later, we
         will resolve the type annotation and unify it with this tvar. *)
      let t = Tvar.mk cx r in
      Env.add_type_table cx loc t;
      bind cx name t id_loc
    | (loc, _) as p ->
      let pattern_name = internal_pattern_name loc in
      let desc = RCustom (spf "%s _" str_of_kind) in
      let r = mk_reason desc loc in
      let annot = type_of_pattern p in
      (* TODO: delay resolution of type annotation like above? *)
      let t = Anno.mk_type_annotation cx SMap.empty r annot in
      bind cx pattern_name t loc;
      let expr _ _ = EmptyT.at loc in (* don't eval computed property keys *)
      destructuring cx ~expr t None None p ~f:(fun ~use_op:_ loc name _default t ->
        let t = match annot with
        | None -> t
        | Some _ ->
          let r = mk_reason (RIdentifier name) loc in
          EvalT (t, DestructuringT (r, Become), mk_id())
        in
        Env.add_type_table cx loc t;
        bind cx name t loc
      )
  ) in

  VariableDeclaration.(entry.declarations |> List.iter (function
    | (_, { Declarator.id; _; }) -> declarator id
  ));
)

and toplevel_decls cx =
  List.iter (statement_decl cx)

(* TODO: detect structural misuses abnormal control flow constructs *)
and statement_decl cx = Ast.Statement.(

  let block_body cx { Block.body } =
    Env.in_lex_scope cx (fun () ->
      toplevel_decls cx body
    )
  in

  let catch_clause cx { Try.CatchClause.body = (_, b); _ } =
    block_body cx b
  in

  function

  | (_, Empty) -> ()

  | (_, Block b) ->
      block_body cx b

  | (_, Expression _) -> ()

  | (_, If { If.consequent; alternate; _ }) ->
      statement_decl cx consequent;
      (match alternate with
        | None -> ()
        | Some st -> statement_decl cx st
      )

  | (_, Labeled { Labeled.body; _ }) ->
      statement_decl cx body

  | (_, Break _) -> ()

  | (_, Continue _) -> ()

  | (_, With _) ->
      (* TODO disallow or push vars into env? *)
      ()

  | (_, DeclareTypeAlias { TypeAlias.id = (name_loc, name); _ } )
  | (_, TypeAlias { TypeAlias.id = (name_loc, name); _ } ) ->
      let r = DescFormat.type_reason name name_loc in
      let tvar = Tvar.mk cx r in
      Env.bind_type cx name tvar name_loc

  | (_, DeclareOpaqueType { OpaqueType.id = (name_loc, name); _ } )
  | (_, OpaqueType { OpaqueType.id = (name_loc, name); _ } ) ->
      let r = DescFormat.type_reason name name_loc in
      let tvar = Tvar.mk cx r in
      Env.bind_type cx name tvar name_loc

  | (_, Switch { Switch.cases; _ }) ->
      Env.in_lex_scope cx (fun () ->
        cases |> List.iter (fun (_, { Switch.Case.consequent; _ }) ->
          toplevel_decls cx consequent
        )
      )

  | (_, Return _) -> ()

  | (_, Throw _) -> ()

  | (_, Try { Try.block = (_, b); handler; finalizer }) ->
      block_body cx b;

      (match handler with
        | None -> ()
        | Some (_, h) -> catch_clause cx h
      );

      (match finalizer with
        | None -> ()
        | Some (_, b) -> block_body cx b
      )

  | (_, While { While.body; _ }) ->
      statement_decl cx body

  | (_, DoWhile { DoWhile.body; _ }) ->
      statement_decl cx body

  | (_, For { For.init; body; _ }) ->
      Env.in_lex_scope cx (fun () ->
        (match init with
          | Some (For.InitDeclaration (_, decl)) ->
              variable_decl cx decl
          | _ -> ()
        );
        statement_decl cx body
      )

  | (_, ForIn { ForIn.left; body; _ }) ->
      Env.in_lex_scope cx (fun () ->
        (match left with
          | ForIn.LeftDeclaration (_, decl) ->
              variable_decl cx decl
          | _ -> ()
        );
        statement_decl cx body
      )

  | (_, ForOf { ForOf.left; body; _ }) ->
      Env.in_lex_scope cx (fun () ->
        (match left with
          | ForOf.LeftDeclaration (_, decl) ->
              variable_decl cx decl
          | _ -> ()
        );
        statement_decl cx body
      )

  | (_, Debugger) -> ()

  | (loc, FunctionDeclaration func) ->
      (match func.Ast.Function.id with
      | Some (_, name) ->
        let r = func_reason func loc in
        let tvar = Tvar.mk cx r in
        Env.bind_fun cx name tvar loc
      | None ->
        failwith (
          "Flow Error: Nameless function declarations should always be given " ^
          "an implicit name before they get hoisted!"
        )
      )

  | (loc, DeclareVariable { DeclareVariable.id = (id_loc, name); _ }) ->
      let r = mk_reason (RCustom (spf "declare %s" name)) loc in
      let t = Tvar.mk cx r in
      Env.add_type_table cx id_loc t;
      Env.bind_declare_var cx name t id_loc

  | (loc, DeclareFunction { DeclareFunction.
      id = (id_loc, name) as id;
      annot;
      predicate}) ->
      (match declare_function_to_function_declaration
        cx id annot predicate with
      | None ->
          let r = mk_reason (RCustom (spf "declare %s" name)) loc in
          let t =
            Anno.mk_type_annotation cx SMap.empty r (Some annot) in
          Env.add_type_table cx id_loc t;
          let id_info = name, t, Type_table.Other in
          Env.add_type_table_info cx id_loc id_info;
          Env.bind_declare_fun cx name t id_loc
      | Some func_decl ->
          statement_decl cx (loc, func_decl)
      )

  | (_, VariableDeclaration decl) ->
      variable_decl cx decl

  | (_, ClassDeclaration { Ast.Class.id; _ }) -> (
      match id with
      | Some (name_loc, name) ->
        let r = mk_reason (RType name) name_loc in
        let tvar = Tvar.mk cx r in
        Env.bind_implicit_let Scope.Entry.ClassNameBinding cx name tvar name_loc
      | None -> ()
    )

  | (_, DeclareClass { DeclareClass.id = (name_loc, name); _ })
  | (_, DeclareInterface { Interface.id = (name_loc, name); _ })
  | (_, InterfaceDeclaration { Interface.id = (name_loc, name); _ }) as stmt ->
      let is_interface = match stmt with
      | (_, DeclareInterface _) -> true
      | (_, InterfaceDeclaration _) -> true
      | _ -> false in
      let r = mk_reason (RType name) name_loc in
      let tvar = Tvar.mk cx r in
      (* interface is a type alias, declare class is a var *)
      if is_interface
      then Env.bind_type cx name tvar name_loc
      else Env.bind_declare_var cx name tvar name_loc

  | (loc, DeclareModule { DeclareModule.id; _ }) ->
      let name = match id with
      | DeclareModule.Identifier (_, value)
      | DeclareModule.Literal (_, { Ast.StringLiteral.value; _ }) -> value
      in
      let r = mk_reason (RModule name) loc in
      let t = Tvar.mk cx r in
      Env.add_type_table cx loc t;
      Env.bind_declare_var cx (internal_module_name name) t loc

  | _,
    DeclareExportDeclaration {
      DeclareExportDeclaration.default; declaration; _
    } ->
        DeclareExportDeclaration.(match declaration with
        | Some (Variable (loc, v)) ->
            statement_decl cx (loc, DeclareVariable v)
        | Some (Function (loc, f)) ->
            statement_decl cx (loc, DeclareFunction f)
        | Some (Class (loc, c)) ->
            statement_decl cx (loc, DeclareClass c)
        | Some (DefaultType _) -> ()
        | Some (NamedType (loc, t)) ->
            statement_decl cx (loc, TypeAlias t)
        | Some (NamedOpaqueType (loc, t)) ->
            statement_decl cx (loc, OpaqueType t)
        | Some (Interface (loc, i)) ->
            statement_decl cx (loc, InterfaceDeclaration i)
        | None ->
            if Option.is_none default
            then ()
            else failwith (
              "Parser Error: declare export default must always have an " ^
              "associated declaration or type!"
            )
        )

  | (_, DeclareModuleExports _) -> ()

  | (_, ExportNamedDeclaration { ExportNamedDeclaration.declaration; _ }) -> (
      match declaration with
      | Some stmt -> statement_decl cx stmt
      | None -> ()
    )
  | _, ExportDefaultDeclaration { ExportDefaultDeclaration.declaration; _ } -> (
      match declaration with
      | ExportDefaultDeclaration.Declaration stmt ->
        statement_decl cx (nameify_default_export_decl stmt)
      | ExportDefaultDeclaration.Expression _ -> ()
    )
  | (_, ImportDeclaration { ImportDeclaration.importKind; specifiers; default; source = _ }) ->
      let isType =
        match importKind with
        | ImportDeclaration.ImportType -> true
        | ImportDeclaration.ImportTypeof -> true
        | ImportDeclaration.ImportValue -> false
      in

      let bind_import local_name loc isType =
        let reason = if isType
          then DescFormat.type_reason local_name loc
          else mk_reason (RIdentifier local_name) loc in
        let tvar = Tvar.mk cx reason in
        if isType
        then Env.bind_import_type cx local_name tvar loc
        else Env.bind_import cx local_name tvar loc
      in

      Option.iter ~f:(fun local ->
        bind_import (ident_name local) (fst local) isType
      ) default;

      Option.iter ~f:(function
        | ImportDeclaration.ImportNamespaceSpecifier (_, local) ->
          bind_import (ident_name local) (fst local) isType

        | ImportDeclaration.ImportNamedSpecifiers named_specifiers ->
          List.iter (fun { ImportDeclaration.local; remote; kind;} ->
            let remote_name = ident_name remote in
            let (local_name, loc) = (
              match local with
              | Some local ->
                (ident_name local, Loc.btwn (fst remote) (fst local))
              | None ->
                (remote_name, fst remote)
            ) in
            let isType = isType || (
              match kind with
              | None -> isType
              | Some kind ->
                kind = ImportDeclaration.ImportType
              || kind = ImportDeclaration.ImportTypeof
            ) in
            bind_import local_name loc isType
          ) named_specifiers
      ) specifiers
)

(***************************************************************
 * local inference main pass: visit AST statement list, calling
 * flow to check types/create graphs for merge-time checking
 ***************************************************************)

and toplevels cx stmts =
  let stmts = List.filter Ast.Statement.(function
    | (_, Empty) -> false
    | _ -> true
  ) stmts
  in
  let n = ref 0 in
  match Abnormal.catch_control_flow_exception (fun () ->
    stmts |> List.iter (fun stmt ->
      statement cx stmt;
      incr n (* n is bumped whenever stmt doesn't exit abnormally *)
    )
  ) with
  | Some exn ->
    (* control flow exit out of a flat list:
       check for unreachable code and rethrow *)
    (* !n is the index of the statement that exits abnormally, so !n+1 is the
       index of possibly unreachable code. *)
    let uc = !n+1 in
    if uc < List.length stmts
    then (
      let warn_unreachable loc =
        Flow.add_output cx (Flow_error.EUnreachable loc) in
      let rec drop n lst = match (n, lst) with
        | (_, []) -> []
        | (0, l) -> l
        | (x, _ :: t) -> drop (pred x) t
      in
      let trailing = drop uc stmts in
      trailing |> List.iter Ast.Statement.(fun stmt ->
        match stmt with
        (* function declarations are hoisted, so not unreachable *)
        | (_, FunctionDeclaration _ ) -> statement cx stmt;
        (* variable declarations are hoisted, but associated assignments are
           not, so skip variable declarations with no assignments.
           Note: this does not seem like a practice anyone would use *)
        | (_, VariableDeclaration d) -> VariableDeclaration.(d.declarations |>
            List.iter Declarator.(function
            | (_, { init = Some (loc, _); _ } ) -> warn_unreachable loc
            | _ -> ()
          ))
        | (loc, _) -> warn_unreachable loc
      )
    );
    Abnormal.throw_control_flow_exception exn
  | None -> ()

and statement cx = Ast.Statement.(

  let variables cx { VariableDeclaration.declarations; kind } =
    List.iter (variable cx kind) declarations
  in

  let interface_helper cx loc (iface_sig, self) =
    let def_reason = mk_reason (desc_of_t self) loc in
    iface_sig |> Iface_sig.generate_tests cx (fun iface_sig ->
      Iface_sig.check_super cx def_reason iface_sig;
      Iface_sig.check_implements cx def_reason iface_sig
    );
    let t = Iface_sig.classtype ~check_polarity:false cx iface_sig in
    Flow.unify cx self t;
    Env.add_type_table cx loc t;
    t
  in

  let interface cx loc decl =
    let { Interface.id = (name_loc, name); _ } = decl in
    let reason = DescFormat.instance_reason name name_loc in
    let iface_sig = Iface_sig.of_interface cx reason decl in
    let t = interface_helper cx loc iface_sig in
    Env.init_type cx name t loc
  in

  let declare_class cx loc decl =
    let { DeclareClass.id = (name_loc, name); _ } = decl in
    let reason = DescFormat.instance_reason name name_loc in
    let class_sig = Iface_sig.of_declare_class cx reason decl in
    let t = interface_helper cx loc class_sig in
    let use_op = Op (AssignVar {
      var = Some (mk_reason (RIdentifier name) loc);
      init = reason_of_t t;
    }) in
    Env.init_var ~has_anno:false cx ~use_op name t loc
  in

  let catch_clause cx { Try.CatchClause.param; body = (_, b) } =
    Ast.Pattern.(match param with
      | loc, Identifier {
          Identifier.name = (_, name); annot = None; _;
        } ->
          let r = mk_reason (RCustom "catch") loc in
          let t = Tvar.mk cx r in

          Env.add_type_table cx loc t;

          (match Env.in_lex_scope cx (fun () ->
            Scope.(Env.bind_implicit_let
              ~state:State.Initialized Entry.CatchParamBinding cx name t loc);

            Abnormal.catch_control_flow_exception (fun () ->
              toplevel_decls cx b.Block.body;
              toplevels cx b.Block.body
            )
          ) with
          | Some exn -> Abnormal.throw_control_flow_exception exn
          | None -> ()
          )

      | loc, Identifier _ ->
          Flow.add_output cx
            Flow_error.(EUnsupportedSyntax (loc, CatchParameterAnnotation))

      | loc, _ ->
          Flow.add_output cx
            Flow_error.(EUnsupportedSyntax (loc, CatchParameterDeclaration))
    )
  in

  function

  | (_, Empty) -> ()

  | (_, Block { Block.body }) ->
      Env.in_lex_scope cx (fun () ->
        toplevel_decls cx body;
        toplevels cx body
      )

  | (_, Expression { Expression.expression = e; directive = _ }) ->
      ignore (expression cx e)

  (* Refinements for `if` are derived by the following Hoare logic rule:

     [Pre & c] S1 [Post1]
     [Pre & ~c] S2 [Post2]
     Post = Post1 | Post2
     ----------------------------
     [Pre] if c S1 else S2 [Post]
  *)
  | (loc, If { If.test; consequent; alternate }) ->
      let loc_test, _ = test in
      let _, preds, not_preds, xts =
        predicates_of_condition cx test in

      (* grab a reference to the incoming env -
         we'll restore it and merge branched envs later *)
      let start_env =  Env.peek_env () in
      let oldset = Changeset.clear () in

      (* swap in a refined clone of initial env for then *)
      Env.(
        update_env cx loc (clone_env start_env);
        ignore (refine_with_preds cx loc_test preds xts)
      );

      let exception_then = Abnormal.catch_control_flow_exception
        (fun () -> statement cx consequent)
      in

      (* grab a reference to env after then branch *)
      let then_env = Env.peek_env () in

      (* then swap in a refined clone of initial env for else *)
      Env.(
        update_env cx loc (clone_env start_env);
        ignore (refine_with_preds cx loc_test not_preds xts)
      );

      let exception_else = match alternate with
        | None -> None
        | Some st ->
          Abnormal.catch_control_flow_exception
            (fun () -> statement cx st)
      in

      (* grab a reference to env after else branch *)
      let else_env = Env.peek_env () in

      (* snapshot if-else changes and merge old changes back into state *)
      let newset = Changeset.merge oldset in

      (* adjust post-if environment. if we've returned from one arm,
         swap in the env generated by the other, otherwise merge *)
      let end_env = match exception_then, exception_else with
      | Some Abnormal.Return, None
      | Some Abnormal.Throw, None ->
        else_env

      | None, Some Abnormal.Return
      | None, Some Abnormal.Throw ->
        then_env

      | None, Some _
      | Some _, None
      | Some _, Some _ ->
        Env.merge_env cx loc (start_env, then_env, else_env) newset;
        start_env

      | None, None ->
        (* if neither branch has abnormal flow, then refinements that happen in
           the branches should be forgotten since the original type covers
           all of the options. *)
        Env.merge_env cx loc
          (start_env, then_env, else_env)
          (Changeset.exclude_refines newset);
        start_env
      in
      Env.update_env cx loc end_env;

      (* handle control flow in cases where we've thrown from both sides *)
      begin match exception_then, exception_else with
      | Some Abnormal.Throw, Some Abnormal.Return
      | Some Abnormal.Return, Some Abnormal.Throw ->
        Abnormal.throw_control_flow_exception Abnormal.Return;

      | Some then_exn, Some else_exn when then_exn = else_exn ->
        Abnormal.throw_control_flow_exception then_exn

      | _ -> ()
      end

  | (_, Labeled { Labeled.label = _, name; body }) ->
      (match body with
      | (loc, While _)
      | (loc, DoWhile _)
      | (loc, For _)
      | (loc, ForIn _)
        ->
        let oldset = Changeset.clear () in
        let label = Some name in
        let save_break = Abnormal.clear_saved (Abnormal.Break label) in
        let save_continue = Abnormal.clear_saved (Abnormal.Continue label) in

        let env = Env.peek_env () in
        Env.widen_env cx loc;

        let loop_env = Env.clone_env env in
        Env.update_env cx loc loop_env;

        Abnormal.(
          check_control_flow_exception (
            ignore_break_or_continue_to_label label (
              fun () -> statement cx body)));

        let newset = Changeset.merge oldset in

        if Abnormal.swap_saved (Abnormal.Continue label) save_continue <> None
        then Env.havoc_vars newset;

        Env.copy_env cx loc (env,loop_env) newset;

        if Abnormal.swap_saved (Abnormal.Break label) save_break <> None
        then Env.havoc_vars newset

      | _ ->
        let oldset = Changeset.clear () in
        let label = Some name in
        let save_break = Abnormal.clear_saved (Abnormal.Break label) in

        Abnormal.(
          check_control_flow_exception (
            ignore_break_to_label label (
              fun () -> statement cx body)));

        let newset = Changeset.merge oldset in
        if Abnormal.swap_saved (Abnormal.Break label) save_break <> None
        then Env.havoc_vars newset
      )

  | (loc, Break { Break.label }) ->
      (* save environment at unlabeled breaks, prior to activation clearing *)
      let label_opt, env = match label with
        | None -> None, Env.(clone_env (peek_env ()))
        | Some (_, name) -> Some name, []
      in
      Env.reset_current_activation loc;
      Abnormal.save_and_throw (Abnormal.Break label_opt) ~env

  | (loc, Continue { Continue.label }) ->
      let label_opt = match label with
        | None -> None
        | Some (_, name) -> Some name
      in
      Env.reset_current_activation loc;
      Abnormal.save_and_throw (Abnormal.Continue label_opt)

  | (_, With _) ->
      (* TODO or disallow? *)
      ()

  | (loc, DeclareTypeAlias {TypeAlias.id=(name_loc, name); tparams; right;})
  | (loc, TypeAlias {TypeAlias.id=(name_loc, name); tparams; right;}) ->
      let r = DescFormat.type_reason name name_loc in
      let typeparams, typeparams_map =
        Anno.mk_type_param_declarations cx tparams in
      let t = Anno.convert cx typeparams_map right in
      let t =
        let mod_reason = replace_reason ~keep_def_loc:true (fun desc -> RTypeAlias (name, desc)) in
        let rec loop = function
        | ExactT (r, t) -> ExactT (mod_reason r, loop t)
        | DefT (r, MaybeT t) -> DefT (mod_reason r, MaybeT (loop t))
        | t -> mod_reason_of_t mod_reason t
        in
        loop t
      in
      let type_ = poly_type (Context.make_nominal cx) typeparams (DefT (r, TypeT t)) in
      Flow.check_polarity cx Positive t;
      Env.add_type_table cx loc type_;
      let id_info = name, type_, Type_table.Other in
      Env.add_type_table_info cx name_loc id_info;
      Env.init_type cx name type_ name_loc

  | (loc, DeclareOpaqueType
    {OpaqueType.id=(name_loc, name); tparams; impltype; supertype})
  | (loc, OpaqueType {OpaqueType.id=(name_loc, name); tparams; impltype; supertype}) ->
      let r = DescFormat.type_reason name name_loc in
      let typeparams, typeparams_map =
        Anno.mk_type_param_declarations cx tparams in
      let underlying_t = Option.map ~f:(Anno.convert cx typeparams_map) impltype in
      let opaque_arg_polarities = List.fold_left (fun acc tparam ->
        SMap.add tparam.name tparam.polarity acc) SMap.empty typeparams in
      let super_t = Option.map supertype (Anno.convert cx typeparams_map) in
      let opaquetype = { underlying_t;
                         super_t;
                         opaque_id = Context.make_nominal cx;
                         opaque_arg_polarities;
                         opaque_type_args = SMap.map (fun t -> (reason_of_t t, t)) typeparams_map;
                         opaque_name = name} in
      let t = OpaqueT (mk_reason (ROpaqueType name) loc, opaquetype) in
      Flow.check_polarity cx Positive t;
      let type_ = poly_type (Context.make_nominal cx) typeparams (DefT (r, TypeT t)) in
      let open Flow in
      let () = match underlying_t, super_t with
      | Some l, Some u ->
        generate_tests cx typeparams (fun map_ ->
          flow_t cx (subst cx map_ l, subst cx map_ u)
        )
      | _ -> ()
      in
      Env.add_type_table cx loc type_;
      let id_info = name, type_, Type_table.Other in
      Env.add_type_table_info cx name_loc id_info;
      Env.init_type cx name type_ name_loc

  (*******************************************************)

  | (switch_loc, Switch { Switch.discriminant; cases; _ }) ->

    (* add default if absent *)
    let cases = Switch.Case.(
      if List.exists (fun (_, { test; _ }) -> test = None) cases
      then cases
      else cases @ [switch_loc, { test = None; consequent = [] }]
    ) in

    (* typecheck discriminant *)
    ignore (expression cx discriminant);

    (* switch body is a single lexical scope *)
    Env.in_lex_scope cx (fun () ->

      (* save incoming env state, clear changeset *)
      let incoming_changes = Changeset.clear () in
      let incoming_env = Env.peek_env () in
      let incoming_depth = List.length incoming_env in

      (* set up all bindings *)
      cases |> List.iter (fun (_, { Switch.Case.consequent; _ }) ->
        toplevel_decls cx consequent
      );

      (** each case starts with this env - begins as clone of incoming_env
          plus bindings, also accumulates negative refis from case tests *)
      let case_start_env = Env.clone_env incoming_env in

      (* Some (env, writes, refis, reason) when a case falls through *)
      let fallthrough_case = ref None in

      (* switch_state tracks case effects and is used to create outgoing env *)
      let switch_state = ref None in
      let update_switch_state (case_env, case_writes, _test_refis, loc) =
        let case_env = ListUtils.last_n incoming_depth case_env in
        let state = match !switch_state with
        | None ->
          case_env, Changeset.empty, case_writes
        | Some (env, partial_writes, total_writes) ->
          let case_diff = Changeset.comp case_writes total_writes in
          let partial_writes = Changeset.union partial_writes case_diff in
          let total_writes = Changeset.inter case_writes total_writes in
          (* merge new case into switch env *)
          Env.merge_env cx loc (env, env, case_env) case_writes;
          env, partial_writes, total_writes
        in switch_state := Some state
      in

      (* traverse case list, get list of control flow exits *)
      let exits = cases |> List.map (
        fun (loc, { Switch.Case.test; consequent }) ->

        (* compute predicates implied by case expr or default *)
        let _, preds, not_preds, xtypes = match test with
        | None ->
          EmptyT.at loc, Key_map.empty, Key_map.empty, Key_map.empty
        | Some expr ->
          let fake_ast = loc, Ast.Expression.(Binary {
            Binary.operator = Binary.StrictEqual;
            left = discriminant; right = expr
          }) in
          predicates_of_condition cx fake_ast
        in

        (* swap in case's starting env and clear changeset *)
        let case_env = Env.clone_env case_start_env in
        Env.update_env cx loc case_env;
        let save_changes = Changeset.clear () in

        (* add test refinements - save changelist for later *)
        let test_refis = Env.refine_with_preds cx loc preds xtypes in

        (* merge env changes from fallthrough case, if present *)
        Option.iter !fallthrough_case ~f:(fun (env, writes, refis, _) ->
          let chg = Changeset.union writes refis in
          Env.merge_env cx loc (case_env, case_env, env) chg
        );

        (** process statements, track control flow exits: exit will be an
            unconditional exit, break_opt will be any break *)
        let save_break = Abnormal.clear_saved (Abnormal.Break None) in
        let exit = Abnormal.catch_control_flow_exception (
          fun () -> toplevels cx consequent
        ) in
        let break_opt = Abnormal.swap_saved (Abnormal.Break None) save_break in

        (* restore ambient changes and save case writes *)
        let case_writes =
          let case_changes = Changeset.merge save_changes in
          Changeset.include_writes case_changes
        in

        (* track fallthrough to next case and/or break to switch end *)
        let falls_through, breaks_to_end = match exit with
          | Some Abnormal.Throw
          | Some Abnormal.Return
          | Some Abnormal.Break (Some _)
          | Some Abnormal.Continue _ ->
            false, false
          | Some Abnormal.Break None ->
            false, true
          | None ->
            true, Option.is_some break_opt
        in

        (* save state for fallthrough *)
        fallthrough_case := if falls_through
          then Some (case_env, case_writes, test_refis, loc)
          else None;

        (* if we break to end, add effects to terminal state *)
        if breaks_to_end then begin match break_opt with
          | None ->
            Flow.add_output cx
              Flow_error.(EInternal (loc, BreakEnvMissingForCase))
          | Some break_env ->
            update_switch_state (break_env, case_writes, test_refis, loc)
        end;

        (* add negative refis of this case's test to common start env *)
        (* TODO add API to do this without having to swap in env *)
        Env.update_env cx loc case_start_env;
        let _ = Env.refine_with_preds cx loc not_preds xtypes in

        exit
      ) in

    (* if last case fell out, update terminal switch state with it *)
    Option.iter !fallthrough_case ~f:update_switch_state;

    (** env in switch_state has accumulated switch effects. now merge in
        original types for partially written values, and swap env in *)
    Option.iter !switch_state ~f:(fun (env, partial_writes, _) ->
      Env.merge_env cx switch_loc (env, env, incoming_env) partial_writes;
      Env.update_env cx switch_loc env);

    (* merge original changeset back in *)
    let _ = Changeset.merge incoming_changes in

    (** abnormal exit: if every case exits abnormally the same way (or falls
        through to a case that does), then the switch as a whole exits that way.
       (as with if/else, we merge `throw` into `return` when both appear) *)
    let uniform_switch_exit case_exits =
      let rec loop = function
      | acc, fallthrough, [] ->
        (* end of cases: if nothing is falling through, we made it *)
        if fallthrough then None else acc
      | _, _, Some (Abnormal.Break _) :: _ ->
        (* break wrecks everything *)
        None
      | acc, _, None :: exits ->
        (* begin or continue to fall through *)
        loop (acc, true, exits)
      | acc, _, exit :: exits when exit = acc ->
        (* current case exits the same way as prior cases *)
        loop (acc, acc = None, exits)
      | Some Abnormal.Throw, _, Some Abnormal.Return :: exits
      | Some Abnormal.Return, _, Some Abnormal.Throw :: exits ->
        (* fuzz throw into return *)
        loop (Some Abnormal.Return, false, exits)
      | None, _, exit :: exits ->
        (* terminate an initial sequence of fall-thruugh cases *)
        (* (later sequences will have acc = Some _ ) *)
        loop (exit, false, exits)
      | _, _, _ ->
        (* the new case exits differently from previous ones - fail *)
        None
      in loop (None, false, case_exits)
    in
    begin match uniform_switch_exit exits with
    | None -> ()
    | Some exn -> Abnormal.throw_control_flow_exception exn
    end
  )

  (*******************************************************)

  | (loc, Return { Return.argument }) ->
      let reason = mk_reason (RCustom "return") loc in
      let ret = Env.get_internal_var cx "return" loc in
      let t = match argument with
        | None -> VoidT.at loc
        | Some expr ->
          if Env.in_predicate_scope () then
            let (t, p_map, n_map, _) = predicates_of_condition cx expr in
            let pred_reason = replace_reason (fun desc ->
              RPredicateOf desc
            ) reason in
            OpenPredT (pred_reason, t, p_map, n_map)
          else
            expression cx expr
      in
      let t = match Env.var_scope_kind () with
      | Scope.Async ->
        (* Convert the return expression's type T to Promise<T>. If the
         * expression type is itself a Promise<T>, ensure we still return
         * a Promise<T> via Promise.resolve. *)
        let reason = mk_reason (RCustom "async return") loc in
        let t' = Flow.get_builtin_typeapp cx reason "Promise" [
          Tvar.mk_derivable_where cx reason (fun tvar ->
            let funt = Flow.get_builtin cx "$await" reason in
            let callt = mk_functioncalltype reason [Arg t] tvar in
            let reason = repos_reason (loc_of_reason (reason_of_t t)) reason in
            Flow.flow cx (funt, CallT (unknown_use, reason, callt))
          )
        ] in
        Flow.reposition cx ~desc:(desc_of_t t) loc t'
      | Scope.Generator ->
        (* Convert the return expression's type R to Generator<Y,R,N>, where
         * Y and R are internals, installed earlier. *)
        let reason = mk_reason (RCustom "generator return") loc in
        let t' = Flow.get_builtin_typeapp cx reason "Generator" [
          Env.get_internal_var cx "yield" loc;
          Tvar.mk_derivable_where cx reason (fun tvar ->
            Flow.flow_t cx (t, tvar)
          );
          Env.get_internal_var cx "next" loc
        ] in
        Flow.reposition cx ~desc:(desc_of_t t) loc t'
      | Scope.AsyncGenerator ->
        let reason = mk_reason (RCustom "async generator return") loc in
        let t' = Flow.get_builtin_typeapp cx reason "AsyncGenerator" [
          Env.get_internal_var cx "yield" loc;
          Tvar.mk_derivable_where cx reason (fun tvar ->
            Flow.flow_t cx (t, tvar)
          );
          Env.get_internal_var cx "next" loc
        ] in
        Flow.reposition cx ~desc:(desc_of_t t) loc t'
      | _ -> t
      in
      let use_op = Op (FunReturnStatement {
        value = Option.value_map argument ~default:(reason_of_t t) ~f:mk_expression_reason;
      }) in
      Flow.flow cx (t, UseT (use_op, ret));
      Env.reset_current_activation loc;
      Abnormal.save_and_throw Abnormal.Return

  | (loc, Throw { Throw.argument }) ->
      ignore (expression cx argument);
      Env.reset_current_activation loc;
      Abnormal.save_and_throw Abnormal.Throw

  (***************************************************************************)
  (* Try-catch-finally statements have a lot of control flow possibilities. (To
     simplify matters, a missing catch block is considered to to be a catch
     block that throws, and a missing finally block is considered to be an empty
     block.)

     A try block may either

     * exit normally: in this case, it proceeds to the finally block.

     * exit abnormally: in this case, it proceeds to the catch block.

     A catch block may either:

     * exit normally: in this case, it proceeds to the finally block.

     * exit abnormally: in this case, it proceeds to the finally block and
     throws at the end of the finally block.

     A finally block may either:

     * exit normally: in this case, the try-catch-finally statement exits
     normally. (Note that to be in this case, either the try block exited
     normally, or it didn't and the catch block exited normally.)

     * exit abnormally: in this case, the try-catch-finally statement exits
     abnormally.

     Based on these possibilities, approximations for the local state at various
     points in a try-catch-finally statement can be derived.

     * The start of a catch block is reachable via anywhere in the try
     block. Thus, the local state must be conservative.

     * The start of a finally block is reachable via the end of the try block,
     or anywhere in the catch block. Thus, the local state must be conservative.

     * The end of a try-catch-finally statement is reachable via the end of the
     finally block. However, in this case we can assume that either

     ** the try block exited normally, in which case the local state at the
     start of the finally block is the same as the local state at the end of the
     try block.

     ** the catch block exited normally, in which case the local state at the
     start of the finally block is the same as the local state at the end of
     the catch block.

     Thus, a finally block should be analyzed twice, with each of the following
     assumptions for the local state at its start: (1) conservative (to model
     abnormal exits in the try or catch blocks); (2) whatever is at the end of
     the try block merged with whatever is at the end of the catch block (for
     normal exits in the try and catch blocks).

     Important to understand: since (1) is conservative, it should produce
     errors whenever (2) does, so that's not why we do them separately.
     But since (2) models exactly the states from which subsequent code is
     reachable, we can use its tighter approximation as the basis for
     subsequent analysis without loss of soundness.
   *)
  (***************************************************************************)
  | (loc, Try { Try.block = (_, b); handler; finalizer }) ->
      let oldset = Changeset.clear () in

      (* save ref to initial env and swap in a clone *)
      let start_env = Env.peek_env () in
      Env.(update_env cx loc (clone_env start_env));

      let exception_try = Env.in_lex_scope cx (fun () ->
        Abnormal.catch_control_flow_exception (fun () ->
          toplevel_decls cx b.Block.body;
          toplevels cx b.Block.body
        )
      ) in

      (* save ref to env at end of try *)
      let try_env = Env.peek_env () in

      (* traverse catch block, save exceptions *)
      let exception_catch = match handler with
      | None ->
        (* a missing catch is equivalent to a catch that always throws *)
        Some Abnormal.Throw

      | Some (_, h) ->
        (* if try throws to here, we need an env that's conservative
           over everything that happened from start_env to try_env *)
        Env.(
          let e = clone_env start_env in
          merge_env cx loc (e, e, try_env) (Changeset.peek ());
          update_env cx loc e
        );

        Abnormal.catch_control_flow_exception
          (fun () -> catch_clause cx h)
      in

      (* save ref to env at end of catch *)
      let catch_env = Env.peek_env () in

      (* build initial env for non-throwing finally *)
      let nonthrow_finally_env = Env.(match exception_catch with
      | None ->
        (* if catch ends normally, then non-throwing finally can be
           reached via it or a non-throwing try. merge terminal states *)
        let e = clone_env try_env in
        merge_env cx loc (e, e, catch_env) (Changeset.peek ());
        e
      | Some _ ->
        (* if catch throws, then the only way into non-throwing finally
           is via non-throwing try *)
        try_env
      ) in

      (* traverse finally block, save exceptions,
         and leave in place the terminal env of the non-throwing case
         (in which subsequent code is reachable) *)
      let exception_finally = match finalizer with
      | None ->
        Env.update_env cx loc nonthrow_finally_env;
        None

      | Some (_, { Block.body }) ->
        (* analyze twice, with different start states *)

        (* 1. throwing-finally case. *)
        (* env may be in any state from start of try through end of catch *)
        Env.(
          let e = clone_env start_env in
          merge_env cx loc (e, e, catch_env) (Changeset.peek ());
          update_env cx loc e
        );

        let result = Env.in_lex_scope cx (fun () ->
          Abnormal.catch_control_flow_exception (fun () ->
            toplevel_decls cx body;
            toplevels cx body
          )
        ) in

        (* 2. non-throwing finally case. *)
        Env.update_env cx loc nonthrow_finally_env;

        (* (exceptions will be the same in both cases) *)
        let _ = Env.in_lex_scope cx (fun () ->
          Abnormal.catch_control_flow_exception (fun () ->
            toplevel_decls cx body;
            toplevels cx body
          )
        ) in

        result
      in

      let newset = Changeset.merge oldset in
      ignore newset;

      (* if finally has abnormal control flow, we throw here *)
      Abnormal.check_control_flow_exception exception_finally;

      (* other ways we throw due to try/catch abends *)
      begin match exception_try, exception_catch with
      | Some (Abnormal.Throw as try_exn), Some Abnormal.Throw
      | Some (Abnormal.Return as try_exn), Some _ ->
          Abnormal.throw_control_flow_exception try_exn

      | Some Abnormal.Throw, Some (Abnormal.Return as catch_exn) ->
          Abnormal.throw_control_flow_exception catch_exn

      | _ -> ()
      end


  (***************************************************************************)
  (* Refinements for `while` are derived by the following Hoare logic rule:

     [Pre' & c] S [Post']
     Pre' = Pre | Post'
     Post = Pre' & ~c
     ----------------------
     [Pre] while c S [Post]
  *)
  (***************************************************************************)
  | (loc, While { While.test; body }) ->
      let save_break = Abnormal.clear_saved (Abnormal.Break None) in
      let save_continue = Abnormal.clear_saved (Abnormal.Continue None) in

      (* generate loop test preds and their complements *)
      let _, preds, not_preds, orig_types =
        predicates_of_condition cx test in

      (* save current changeset and install an empty one *)
      let oldset = Changeset.clear () in

      (* widen_env wraps specifics in tvars, anticipating widening inflows *)
      Env.widen_env cx loc;

      (* start_env is Pre above: env as of loop top *)
      let start_env = Env.peek_env () in

      (* swap in Pre & c *)
      Env.(
        update_env cx loc (clone_env start_env);
        ignore (refine_with_preds cx loc preds orig_types)
      );

      (* traverse loop body - after this, body_env = Post' *)
      ignore (Abnormal.catch_control_flow_exception
        (fun () -> statement cx body));

      (* save ref to env after loop body *)
      let body_env = Env.peek_env () in

      (* save loop body changeset to newset, install merged changes *)
      let newset = Changeset.merge oldset in

      (* if we continued out of the loop, havoc vars changed by loop body *)
      if Abnormal.swap_saved (Abnormal.Continue None) save_continue <> None
      then Env.havoc_vars newset;

      (* widen start_env with new specifics from body_env
         (turning Pre into Pre' = Pre | Post')
         then reinstall and add ~c to make Post *)
      Env.(
        copy_env cx loc (start_env, body_env) newset;
        update_env cx loc start_env;
        ignore (refine_with_preds cx loc not_preds orig_types)
      );

      (* if we broke out of the loop, havoc vars changed by loop body *)
      if Abnormal.swap_saved (Abnormal.Break None) save_break <> None
      then Env.havoc_vars newset

  (***************************************************************************)
  (* Refinements for `do-while` are derived by the following Hoare logic rule:

     [Pre'] S [Post']
     Pre' = Pre | (Post' & c)
     Post = Post' & ~c
     -------------------------
     [Pre] do S while c [Post]
  *)
  (***************************************************************************)
  | (loc, DoWhile { DoWhile.body; test }) ->
      let save_break = Abnormal.clear_saved (Abnormal.Break None) in
      let save_continue = Abnormal.clear_saved (Abnormal.Continue None) in
      let env =  Env.peek_env () in
      let oldset = Changeset.clear () in
      (* env = Pre *)
      (* ENV = [env] *)

      Env.widen_env cx loc;
      (* env = Pre', Pre' > Pre *)

      let body_env = Env.clone_env env in
      Env.update_env cx loc body_env;
      (* body_env = Pre' *)
      (* ENV = [body_env] *)

      let exception_ = Abnormal.(
        ignore_break_or_continue_to_label None (
          fun () -> statement cx body)
      ) in

      if Abnormal.swap_saved (Abnormal.Continue None) save_continue <> None
      then Env.havoc_vars (Changeset.peek ());

      let _, preds, not_preds, xtypes =
        predicates_of_condition cx test in
      (* body_env = Post' *)

      let done_env = Env.clone_env body_env in
      (* done_env = Post' *)

      let _ = Env.refine_with_preds cx loc preds xtypes in
      (* body_env = Post' & c *)

      let newset = Changeset.merge oldset in
      Env.copy_env cx loc (env, body_env) newset;
      (* Pre' > Post' & c *)

      Env.update_env cx loc done_env;
      let _ = Env.refine_with_preds cx loc not_preds xtypes in
      if Abnormal.swap_saved (Abnormal.Break None) save_break <> None
      then Env.havoc_vars newset;
      (* ENV = [done_env] *)
      (* done_env = Post' & ~c *)

      Abnormal.check_control_flow_exception exception_

  (***************************************************************************)
  (* Refinements for `for` are derived by the following Hoare logic rule:

     [Pre] i [Init]
     [Pre' & c] S;u [Post']
     Pre' = Init | Post'
     Post = Pre' & ~c
     --------------------------
     [Pre] for (i;c;u) S [Post]

     NOTE: This rule is similar to that for `while`.
  *)
  (***************************************************************************)
  | (loc, For { For.init; test; update; body }) ->
      Env.in_lex_scope cx (fun () ->
        let save_break = Abnormal.clear_saved (Abnormal.Break None) in
        let save_continue = Abnormal.clear_saved (Abnormal.Continue None) in
        (match init with
          | None -> ()
          | Some (For.InitDeclaration (_, decl)) ->
              variable_decl cx decl;
              variables cx decl
          | Some (For.InitExpression expr) ->
              ignore (expression cx expr)
        );

        let env =  Env.peek_env () in
        let oldset = Changeset.clear () in
        Env.widen_env cx loc;

        let do_env = Env.clone_env env in
        Env.update_env cx loc do_env;

        let _, preds, not_preds, xtypes = match test with
          | None ->
              EmptyT.at loc, Key_map.empty, Key_map.empty,
              Key_map.empty (* TODO: prune the "not" case *)
          | Some expr ->
              predicates_of_condition cx expr
        in

        let body_env = Env.clone_env do_env in
        Env.update_env cx loc body_env;
        let _ = Env.refine_with_preds cx loc preds xtypes in

        ignore (Abnormal.catch_control_flow_exception
          (fun () -> statement cx body));

        if Abnormal.swap_saved (Abnormal.Continue None) save_continue <> None
        then Env.havoc_vars (Changeset.peek ());

        (match update with
          | None -> ()
          | Some expr ->
              ignore (expression cx expr)
        );

        let newset = Changeset.merge oldset in
        Env.copy_env cx loc (env, body_env) newset;

        Env.update_env cx loc do_env;
        let _ = Env.refine_with_preds cx loc not_preds xtypes in
        if Abnormal.swap_saved (Abnormal.Break None) save_break <> None
        then Env.havoc_vars newset
      )

  (***************************************************************************)
  (* Refinements for `for-in` are derived by the following Hoare logic rule:

     [Pre] o [Init]
     [Pre'] S [Post']
     Pre' = Init | Post'
     Post = Pre'
     --------------------------
     [Pre] for (i in o) S [Post]
  *)
  (***************************************************************************)
  | (loc, ForIn { ForIn.left; right; body; _ }) ->
      let reason = mk_reason (RCustom "for-in") loc in
      let save_break = Abnormal.clear_saved (Abnormal.Break None) in
      let save_continue = Abnormal.clear_saved (Abnormal.Continue None) in

      Flow.flow cx (expression cx right, AssertForInRHST reason);

      Env.in_lex_scope cx (fun () ->

        let env =  Env.peek_env () in
        let oldset = Changeset.clear () in
        Env.widen_env cx loc;

        let body_env = Env.clone_env env in
        Env.update_env cx loc body_env;

        let _, preds, _, xtypes =
          predicates_of_condition cx right in
        let _ = Env.refine_with_preds cx loc preds xtypes in

        (match left with
          | ForIn.LeftDeclaration (_, ({ VariableDeclaration.
              kind; declarations = [vdecl]
            } as decl)) ->
              variable_decl cx decl;
              variable cx kind ~if_uninitialized:StrT.at vdecl

          | ForIn.LeftPattern (loc, Ast.Pattern.Identifier { Ast.Pattern.Identifier.
              name; _
            }) ->
              let name = ident_name name in
              let t = StrT.at loc in
              let use_op = Op (AssignVar {
                var = Some (mk_reason (RIdentifier name) loc);
                init = reason_of_t t;
              }) in
              ignore Env.(set_var cx ~use_op name t loc)

          | _ ->
              Flow.add_output cx Flow_error.(EInternal (loc, ForInLHS))
        );

        ignore (Abnormal.catch_control_flow_exception
          (fun () -> statement cx body));

        let newset = Changeset.merge oldset in

        if Abnormal.swap_saved (Abnormal.Continue None) save_continue <> None
        then Env.havoc_vars newset;
        Env.copy_env cx loc (env,body_env) newset;

        Env.update_env cx loc env;
        if Abnormal.swap_saved (Abnormal.Break None) save_break <> None
        then Env.havoc_vars newset
      )

  | (loc, ForOf { ForOf.left; right; body; async; }) ->
      let reason_desc = match left with
      | ForOf.LeftDeclaration (_, {VariableDeclaration.declarations =
          [(_, {VariableDeclaration.Declarator.id = (_, Ast.Pattern.Identifier
            {Ast.Pattern.Identifier.name=(_, x); _}); _})]; _}) -> RIdentifier x
      | ForOf.LeftPattern (_, Ast.Pattern.Identifier
          {Ast.Pattern.Identifier.name=(_, x); _}) -> RIdentifier x
      | _ -> RCustom "for-of element"
      in
      let reason = mk_reason reason_desc loc in
      let save_break = Abnormal.clear_saved (Abnormal.Break None) in
      let save_continue = Abnormal.clear_saved (Abnormal.Continue None) in
      let t = expression cx right in

      let element_tvar = Tvar.mk cx reason in
      let o =
        let targs = [element_tvar; AnyT.at loc; AnyT.at loc] in
        if async then
          let reason = mk_reason
            (RCustom "async iteration expected on AsyncIterable") loc in
          Flow.get_builtin_typeapp cx reason "$AsyncIterable" targs
        else
          Flow.get_builtin_typeapp cx
            (mk_reason (RCustom "iteration expected on Iterable") loc)
            "$Iterable" targs
      in

      Flow.flow_t cx (t, o); (* null/undefined are NOT allowed *)

      Env.in_lex_scope cx (fun () ->

        let env =  Env.peek_env () in
        let oldset = Changeset.clear () in
        Env.widen_env cx loc;

        let body_env = Env.clone_env env in
        Env.update_env cx loc body_env;

        let _, preds, _, xtypes =
          predicates_of_condition cx right in
        let _ = Env.refine_with_preds cx loc preds xtypes in

        (match left with
          | ForOf.LeftDeclaration (_, ({ VariableDeclaration.
              kind; declarations = [vdecl]
            } as decl)) ->
              let repos_tvar _ = Flow.reposition cx (loc_of_t t) element_tvar in
              variable_decl cx decl;
              variable cx kind ~if_uninitialized:repos_tvar vdecl

          | ForOf.LeftPattern (loc, Ast.Pattern.Identifier { Ast.Pattern.Identifier.
              name; _
            }) ->
              let name = ident_name name in
              let use_op = Op (AssignVar {
                var = Some (mk_reason (RIdentifier name) loc);
                init = reason_of_t element_tvar;
              }) in
              ignore Env.(set_var cx ~use_op name element_tvar loc)

          | _ ->
              Flow.add_output cx Flow_error.(EInternal (loc, ForOfLHS))
        );

        ignore (Abnormal.catch_control_flow_exception
          (fun () -> statement cx body));

        let newset = Changeset.merge oldset in

        if Abnormal.swap_saved (Abnormal.Continue None) save_continue <> None
        then Env.havoc_vars newset;
        Env.copy_env cx loc (env,body_env) newset;

        Env.update_env cx loc env;
        if Abnormal.swap_saved (Abnormal.Break None) save_break <> None
        then Env.havoc_vars newset
      )

  | (_, Debugger) ->
      ()

  | (loc, FunctionDeclaration func) ->
      let {Ast.Function.id; params; return; _} = func in
      let sig_loc = match params, return with
      | _, Some (end_loc, _)
      | (end_loc, _), None
         -> Loc.btwn loc end_loc
      in
      let fn_type = mk_function None cx sig_loc func in
      let type_table_loc = Type_table.function_decl_loc id loc in
      Env.add_type_table cx type_table_loc fn_type;
      (match id with
      | Some(id_loc, name) ->
        let id_info = name, fn_type, Type_table.Other in
        Env.add_type_table_info cx id_loc id_info;
        let use_op = Op (AssignVar {
          var = Some (mk_reason (RIdentifier name) loc);
          init = reason_of_t fn_type
        }) in
        Env.init_fun cx ~use_op name fn_type loc
      | None -> ())

  | (loc, DeclareVariable { DeclareVariable.
      id = (id_loc, name);
      annot;
    }) ->
      let r = mk_reason (RCustom (spf "declare %s" name)) loc in
      let t = Anno.mk_type_annotation cx SMap.empty r annot in
      let id_info = name, t, Type_table.Other in
      Env.add_type_table_info cx id_loc id_info;
      Env.unify_declared_type cx name t;

  | (loc, DeclareFunction { DeclareFunction.
      id;
      annot;
      predicate;
    }) ->
      (match declare_function_to_function_declaration
        cx id annot predicate with
      | Some func_decl ->
          statement cx (loc, func_decl)
      | _ ->
          ())

  | (_, VariableDeclaration decl) ->
      variables cx decl

  | (class_loc, ClassDeclaration c) ->
      let (name_loc, name) = extract_class_name class_loc c in
      let reason = DescFormat.instance_reason name name_loc in
      Env.declare_implicit_let Scope.Entry.ClassNameBinding cx name name_loc;
      let class_t = mk_class cx class_loc reason c in
      Env.add_type_table cx class_loc class_t;
      let id_info = name, class_t, Type_table.Other in
      Env.add_type_table_info cx name_loc id_info;
      Env.init_implicit_let
        Scope.Entry.ClassNameBinding
        cx
        ~use_op:(Op (AssignVar {
          var = Some (mk_reason (RIdentifier name) name_loc);
          init = reason_of_t class_t;
        }))
        name
        ~has_anno:false
        class_t
        name_loc

  | (loc, DeclareClass decl) ->
    declare_class cx loc decl

  | (loc, DeclareInterface decl)
  | (loc, InterfaceDeclaration decl) ->
    interface cx loc decl

  | (loc, DeclareModule { DeclareModule.id; body; kind=_; }) ->
    let id_loc, name = match id with
    | DeclareModule.Identifier (id_loc, value)
    | DeclareModule.Literal (id_loc, { Ast.StringLiteral.value; _ }) ->
      id_loc, value
    in
    let _, { Ast.Statement.Block.body = elements } = body in

    let module_ref = Reason.internal_module_name name in

    let module_scope = Scope.fresh () in
    Scope.add_entry
      (Reason.internal_name "exports")
      (Scope.Entry.new_var
        ~loc:Loc.none
        ~specific:Locationless.EmptyT.t
        Locationless.MixedT.t)
      module_scope;

    Env.push_var_scope cx module_scope;
    let outer_module_exports_kind = Context.module_kind cx in
    Context.set_module_kind cx (Context.CommonJSModule None);
    Context.push_declare_module cx module_ref;

    let initial_module_t = module_t_of_cx cx in

    toplevel_decls cx elements;
    toplevels cx elements;

    let reason = mk_reason (RModule name) loc in
    let module_t = match Context.module_kind cx with
    | Context.ESModule -> mk_module_t cx reason
    | Context.CommonJSModule clobbered ->
      let open Scope in
      let open Entry in
      let cjs_exports = match clobbered with
      | Some loc -> get_module_exports cx loc
      | None ->
        let props = SMap.fold (fun x entry acc ->
          match entry with
          | Value {specific; _} ->
            let loc = Some (entry_loc entry) in
            Properties.add_field x Neutral loc specific acc
          | Type _ | Class _ -> acc
        ) module_scope.entries SMap.empty in
        let proto = ObjProtoT reason in
        Obj_type.mk_with_proto cx reason ~props proto
      in
      let type_exports = SMap.fold (fun x entry acc ->
        match entry with
        (* TODO we may want to provide a location here *)
        | Type {_type; _} -> SMap.add x (None, _type) acc
        | Value _ | Class _ -> acc
      ) module_scope.entries SMap.empty in
      set_module_t cx reason (fun t ->
        Flow.flow cx (
          module_t_of_cx cx,
          ExportNamedT (reason, false, type_exports, t)
        )
      );
      mk_commonjs_module_t cx reason reason cjs_exports
    in
    let id_info = name, module_t, Type_table.Other in
    Env.add_type_table_info cx id_loc id_info;

    Flow.flow_t cx (module_t, initial_module_t);

    let t = Env.get_var_declared_type cx module_ref loc in
    Flow.flow_t cx (initial_module_t, t);

    Context.pop_declare_module cx;
    Context.set_module_kind cx outer_module_exports_kind;
    Env.pop_var_scope ();



  | (loc, DeclareExportDeclaration {
      DeclareExportDeclaration.default;
      DeclareExportDeclaration.declaration;
      DeclareExportDeclaration.specifiers;
      DeclareExportDeclaration.source;
    }) ->
      let open DeclareExportDeclaration in
      let export_info, export_kind =
        match declaration with
        | Some (Variable (loc, v)) ->
            let { DeclareVariable.id = (_, name); _; } = v in
            statement cx (loc, DeclareVariable v);
            [(spf "var %s" name, loc, name, None)], ExportValue
        | Some (Function (loc, f)) ->
            let { DeclareFunction.id = (_, name); _ } = f in
            statement cx (loc, DeclareFunction f);
            [(spf "function %s() {}" name, loc, name, None)], ExportValue
        | Some (Class (loc, c)) ->
            let { DeclareClass.id = (name_loc, name); _; } = c in
            statement cx (loc, DeclareClass c);
            [(spf "class %s {}" name, name_loc, name, None)], ExportValue
        | Some (DefaultType (loc, t)) ->
            let _type = Anno.convert cx SMap.empty (loc, t) in
            [( "<<type>>", loc, "default", Some _type)], ExportValue
        | Some (NamedType (talias_loc, ({
            TypeAlias.
            id = (name_loc, name);
            _;
          } as talias))) ->
            statement cx (talias_loc, TypeAlias talias);
            [(spf "type %s = ..." name, name_loc, name, None)], ExportType
        | Some (NamedOpaqueType (opaque_loc, ({
            OpaqueType.
            id = (name_loc, name);
            _;
          } as opaque_t))) ->
            statement cx (opaque_loc, OpaqueType opaque_t);
            [(spf "opauqe type %s = ..." name, name_loc, name, None)], ExportType
        | Some (Interface (loc, i)) ->
            let {Interface.id = (name_loc, name); _;} = i in
            statement cx (loc, InterfaceDeclaration i);
            [(spf "interface %s {}" name, name_loc, name, None)], ExportType
        | None ->
            [], ExportValue
      in

      export_statement cx loc ~default export_info specifiers source export_kind

  | (loc, DeclareModuleExports annot) ->
    let t = Anno.convert cx SMap.empty (snd annot) in
    set_module_kind cx loc (Context.CommonJSModule(Some loc));
    set_module_exports cx loc t

  | (loc, ExportNamedDeclaration { ExportNamedDeclaration.
      declaration;
      specifiers;
      source;
      exportKind;
    }) ->
      let export_info = match declaration with
      | Some decl ->
          statement cx decl;
          (match decl with
          | _, FunctionDeclaration {Ast.Function.id = None; _} ->
            failwith (
              "Parser Error: Immediate exports of nameless functions can " ^
              "only exist for default exports!"
            )
          | loc, FunctionDeclaration {Ast.Function.id = Some ident; _} ->
            let name = ident_name ident in
            [(spf "function %s() {}" name, loc, name, None)]
          | _, ClassDeclaration {Ast.Class.id = None; _} ->
            failwith (
              "Parser Error: Immediate exports of nameless classes can " ^
              "only exist for default exports"
            )
          | _, ClassDeclaration {Ast.Class.id = Some ident; _} ->
            let name = ident_name ident in
            [(spf "class %s {}" name, (fst ident), name, None)]
          | _, VariableDeclaration {VariableDeclaration.declarations; _} ->
            let decl_to_bindings accum (_, decl) =
              let id = snd decl.VariableDeclaration.Declarator.id in
              List.rev (Ast_utils.bindings_of_pattern accum id)
            in
            let bound_names = List.fold_left decl_to_bindings [] declarations in
            bound_names |> List.map (fun (loc, name) ->
              (spf "var %s" name, loc, name, None)
            )
          | _, TypeAlias {TypeAlias.id; _} ->
            let name = ident_name id in
            [(spf "type %s = ..." name, loc, name, None)]
          | _, OpaqueType {OpaqueType.id; _} ->
            let name = ident_name id in
            [(spf "opaque type %s = ..." name, loc, name, None)]
          | _, InterfaceDeclaration {Interface.id; _} ->
            let name = ident_name id in
            [(spf "interface %s = ..." name, loc, name, None)]
          | _ -> failwith "Parser Error: Invalid export-declaration type!")

      | None -> [] in

      export_statement cx loc
        ~default:None export_info specifiers source exportKind

  | (loc, ExportDefaultDeclaration { ExportDefaultDeclaration.default; declaration }) ->
      let export_info = match declaration with
      | ExportDefaultDeclaration.Declaration decl ->
          let decl = nameify_default_export_decl decl in
          statement cx decl;
          (match decl with
          | loc, FunctionDeclaration {Ast.Function.id = None; _} ->
            [("function() {}", loc, internal_name "*default*", None)]
          | loc, FunctionDeclaration {Ast.Function.id = Some ident; _} ->
            let name = ident_name ident in
            [(spf "function %s() {}" name, loc, name, None)]
          | loc, ClassDeclaration {Ast.Class.id = None; _} ->
            [("class {}", loc, internal_name "*default*", None)]
          | _, ClassDeclaration {Ast.Class.id = Some ident; _} ->
            let name = ident_name ident in
            [(spf "class %s {}" name, (fst ident), name, None)]
          | _, VariableDeclaration {VariableDeclaration.declarations; _} ->
            let decl_to_bindings accum (_, decl) =
              let id = snd decl.VariableDeclaration.Declarator.id in
              List.rev (Ast_utils.bindings_of_pattern accum id)
            in
            let bound_names = List.fold_left decl_to_bindings [] declarations in
            bound_names |> List.map (fun (loc, name) ->
              (spf "var %s" name, loc, name, None)
            )
          | _, TypeAlias {TypeAlias.id; _} ->
            let name = ident_name id in
            [(spf "type %s = ..." name, loc, name, None)]
          | _, OpaqueType {OpaqueType .id; _} ->
            let name = ident_name id in
            [(spf "opaque type %s = ..." name, loc, name, None)]
          | _, InterfaceDeclaration {Interface.id; _} ->
            let name = ident_name id in
            [(spf "interface %s = ..." name, loc, name, None)]
          | _ -> failwith "Parser Error: Invalid export-declaration type!")

      | ExportDefaultDeclaration.Expression expr ->
          let expr_t = expression cx expr in
          [( "<<expression>>", fst expr, "default", Some expr_t)]
      in

      (* export default is always a value *)
      let exportKind = Ast.Statement.ExportValue in

      export_statement cx loc ~default:(Some default) export_info None None exportKind

  | (import_loc, ImportDeclaration import_decl) ->
    Context.add_import_stmt cx import_decl;

    let { ImportDeclaration.source; specifiers; default; importKind } = import_decl in

    let source_loc, { Ast.StringLiteral.value = module_name; _ } = source in

    let type_kind_of_kind = function
      | ImportDeclaration.ImportType -> Type.ImportType
      | ImportDeclaration.ImportTypeof -> Type.ImportTypeof
      | ImportDeclaration.ImportValue -> Type.ImportValue
    in

    let module_t = import cx (source_loc, module_name) import_loc in

    let get_imported_t get_reason import_kind remote_export_name local_name =
      Tvar.mk_where cx get_reason (fun t ->
        let import_type =
          if remote_export_name = "default"
          then ImportDefaultT
            (get_reason, import_kind, (local_name, module_name), t, Context.is_strict cx)
          else ImportNamedT
            (get_reason, import_kind, remote_export_name, module_name, t, Context.is_strict cx)
        in
        Context.add_imported_t cx local_name t;
        Flow.flow cx (module_t, import_type)
      )
    in

    let specifiers = match specifiers with
      | Some (ImportDeclaration.ImportNamedSpecifiers named_specifiers) ->
        named_specifiers |> List.map (function { ImportDeclaration.local; remote; kind;} ->
          let remote_name = ident_name remote in
          let (loc, local_name) = (
            match local with
            | Some local ->
              (Loc.btwn (fst remote) (fst local), ident_name local)
            | None ->
              (fst remote, remote_name)
          ) in
          let imported_t =
            let import_reason =
              mk_reason (RNamedImportedType module_name) (fst remote)
            in
            if Type_inference_hooks_js.dispatch_member_hook
              cx remote_name loc module_t
            then AnyT.why import_reason
            else
              let import_kind = type_kind_of_kind (Option.value ~default:importKind kind) in
              get_imported_t import_reason import_kind remote_name local_name
          in
          let id_info = local_name, imported_t, Type_table.Import (remote_name, module_t) in
          Env.add_type_table_info cx loc id_info;
          (loc, local_name, imported_t, kind)
        )

      | Some (ImportDeclaration.ImportNamespaceSpecifier (ns_loc, local)) ->
        let local_name = ident_name local in

        Type_inference_hooks_js.dispatch_import_hook cx (source_loc, module_name) ns_loc;

        let import_reason =
          let import_str =
            match importKind with
            | ImportDeclaration.ImportType -> "import type"
            | ImportDeclaration.ImportTypeof -> "import typeof"
            | ImportDeclaration.ImportValue -> "import"
          in
          let import_reason_str = spf "%s * as %s" import_str local_name in
          mk_reason (RCustom import_reason_str) import_loc
        in

        (match importKind with
          | ImportDeclaration.ImportType ->
            assert_false "import type * is a parse error"
          | ImportDeclaration.ImportTypeof ->
            let bind_reason = repos_reason (fst local) import_reason in
            let module_ns_t =
              import_ns cx import_reason (fst source, module_name) import_loc
            in
            let module_ns_typeof =
              Tvar.mk_where cx bind_reason (fun t ->
                Context.add_imported_t cx local_name t;
                Flow.flow cx (module_ns_t,
                  ImportTypeofT (bind_reason, "*", t))
              )
            in
            [import_loc, local_name, module_ns_typeof, None]
          | ImportDeclaration.ImportValue ->
            let reason =
              mk_reason (RModule module_name) import_loc
            in
            let module_ns_t =
              import_ns cx reason (fst source, module_name) import_loc
            in
            Context.add_imported_t cx local_name module_ns_t;
            [fst local, local_name, module_ns_t, None]
        )
      | None -> []
    in

    let specifiers = match default with
      | Some local ->
          let local_name = ident_name local in
          let loc = fst local in

          let import_reason_str =
            spf "Default import from `%s`" module_name
          in
          let import_reason = mk_reason (RCustom import_reason_str) loc in

          let imported_t =
            if Type_inference_hooks_js.dispatch_member_hook
              cx "default" loc module_t
            then AnyT.why import_reason
            else
              let import_kind = type_kind_of_kind importKind in
              get_imported_t import_reason import_kind "default" local_name
          in
          let id_info = local_name, imported_t, Type_table.Import ("default", module_t) in
          Env.add_type_table_info cx loc id_info;
          (loc, local_name, imported_t, None) :: specifiers
      | None -> specifiers
    in

    List.iter (fun (loc, local_name, t, specifier_kind) ->
      let t_generic =
        let lookup_mode =
          match Option.value ~default:importKind specifier_kind with
          | ImportDeclaration.ImportType -> ForType
          | ImportDeclaration.ImportTypeof -> ForType
          | ImportDeclaration.ImportValue -> ForValue
        in
        Env.get_var_declared_type ~lookup_mode cx local_name loc
      in
      Flow.unify cx t t_generic
    ) specifiers;
)


and export_statement cx loc
  ~default declaration_export_info specifiers source exportKind =

  let open Ast.Statement in
  let (lookup_mode, export_kind_start) = (
    match exportKind with
    | ExportValue -> (ForValue, "export")
    | ExportType -> (ForType, "export type")
  ) in

  let export_reason_start = spf "%s%s" export_kind_start (
    if (Option.is_some default) then " default" else ""
  ) in

  let export_from_local (export_reason, loc, local_name, local_tvar) = (
    let reason =
      mk_reason (RCustom (spf "%s %s" export_reason_start export_reason)) loc
    in
    let local_tvar = match local_tvar with
    | None -> Env.var_ref ~lookup_mode cx local_name loc
    | Some t -> t in

    (**
      * NOTE: We do not use type-only exports as an indicator of an
      *       ES module in order to allow CommonJS modules to export types.
      *
      *       Note that this means that modules that consist only of
      *       type-only exports will be internally considered a CommonJS
      *       module, but this should have minimal observable effect to the
      *       user given CommonJS<->ESModule interop.
      *)
    (if lookup_mode != ForType then
      set_module_kind cx loc Context.ESModule);

    let local_name = if (Option.is_some default) then "default" else local_name in
    set_module_t cx reason (fun t ->
      Flow.flow cx (
        module_t_of_cx cx,
        (* TODO we may need a more precise loc here *)
        ExportNamedT(reason, false, SMap.singleton local_name (Some loc, local_tvar), t)
      )
    )
  ) in

  (match (declaration_export_info, specifiers) with
    (* [declare] export [type] {foo, bar} [from ...]; *)
    | ([], Some (ExportNamedDeclaration.ExportSpecifiers specifiers)) ->
      let export_specifier specifier = (
        let loc, reason, local_name, remote_name =
          match specifier with
          | loc, { ExportNamedDeclaration.ExportSpecifier.
              local = (_, id);
              exported = None;
            } ->
            let reason = mk_reason (RCustom (spf "export {%s}" id)) loc in
            (loc, reason, id, id)
          | loc, { ExportNamedDeclaration.ExportSpecifier.
              local = (_, local);
              exported = Some (_, exported);
            } ->
            let reason =
              mk_reason (RCustom (spf "export {%s as %s}" local exported)) loc
            in
            (loc, reason, local, exported)
        in

        (**
          * Determine if we're dealing with the `export {} from` form
          * (and if so, retrieve the ModuleNamespaceObject tvar for the
          *  source module)
          *)
        let source_module_tvar = (
          match source with
          | Some (src_loc, { Ast.StringLiteral.value = module_name; _ }) ->
            let reason =
              mk_reason (RCustom "ModuleNamespace for export {} from") src_loc
            in
            Some (import_ns cx reason (src_loc, module_name) loc)
          | None -> None
        ) in

        let local_tvar = (
          match source_module_tvar with
          | Some(tvar) ->
            Tvar.mk_where cx reason (fun t ->
              Flow.flow cx (tvar, GetPropT (unknown_use, reason, Named (reason, local_name), t))
            )
          | None ->
            Env.var_ref ~lookup_mode cx local_name loc
        ) in

        (**
          * NOTE: We do not use type-only exports as an indicator of an
          *       ES module in order to allow CommonJS modules to export
          *       types.
          *
          *       Note that this means that modules that consist only of
          *       type-only exports will be internally considered a
          *       CommonJS module, but this should have minimal observable
          *       effect to the user given CommonJS<->ESModule interop.
          *)
        (if lookup_mode != ForType
        then set_module_kind cx loc Context.ESModule);

        set_module_t cx reason (fun t ->
          Flow.flow cx (
            module_t_of_cx cx,
            (* TODO we may need a more precise loc here *)
            ExportNamedT(reason, false, SMap.singleton remote_name (Some loc, local_tvar), t)
          )
        )
      ) in
      List.iter export_specifier specifiers

    (* [declare] export [type] * from "source"; *)
    | [],
      Some (ExportNamedDeclaration.ExportBatchSpecifier
        (batch_loc, star_as_name)
      ) ->
      let source_loc, source_module_name = (
        match source with
        | Some (loc, { Ast.StringLiteral.value; _ }) -> loc, value
        | None -> failwith (
          "Parser Error: `export * from` must specify a string " ^
          "literal for the source module name!"
        )
      ) in

      warn_or_ignore_export_star_as cx star_as_name;

      let parse_export_star_as = Context.esproposal_export_star_as cx in
      (match star_as_name with
      | Some ident ->
        let (_, name) = ident in
        let reason =
          mk_reason
            (RCustom (spf "export * as %s from %S" name source_module_name))
            loc
        in
        set_module_kind cx loc Context.ESModule;

        let remote_namespace_t =
          if parse_export_star_as = Options.ESPROPOSAL_ENABLE
          then import_ns cx reason (source_loc, source_module_name) loc
          else AnyT.why (
            let config_value =
              if parse_export_star_as = Options.ESPROPOSAL_IGNORE
              then "ignore"
              else "warn"
            in
            let reason =
              spf "flowconfig: esproposal.export_star_as=%s" config_value in
            mk_reason (RCustom reason) batch_loc
          )
        in
        set_module_t cx reason (fun t ->
          Flow.flow cx (
            module_t_of_cx cx,
            (* TODO we may need a more precise loc here *)
            ExportNamedT(reason, false, SMap.singleton name (Some loc, remote_namespace_t), t)
          )
        )
      | None ->
        let reason =
          mk_reason
            (RCustom (spf "%s * from %S" export_kind_start source_module_name))
            loc
        in

        (* It's legal to export types from a CommonJS module. *)
        if exportKind != ExportType
        then set_module_kind cx loc Context.ESModule;

        set_module_t cx reason (fun t -> Flow.flow cx (
          import cx (source_loc, source_module_name) loc,
          let module_t = module_t_of_cx cx in
          match exportKind with
          | ExportValue -> CopyNamedExportsT(reason, module_t, t)
          | ExportType -> CopyTypeExportsT(reason, module_t, t)
        ))
      )

    | ([], None) -> failwith (
        "Parser Error: Export statement missing one of: Declaration, " ^
        "Expression, or Specifier list!"
      )
    | (_, Some _) -> failwith (
        "Parser Error: Export statement with a declaration/expression " ^
        "cannot also include a list of specifiers!"
      )

    (* [declare] export [type] [default] <<declaration>>; *)
    | (export_info, None) ->
      (**
        * Export each declared binding. Some declarations export multiple
        * bindings, like a multi-declarator variable declaration.
        *)
      List.iter export_from_local export_info
  )

and object_prop cx map = Ast.Expression.Object.(function
  (* named prop *)
  | Property (_, Property.Init {
      key =
        Property.Identifier (loc, name) |
        Property.Literal (loc, {
          Ast.Literal.value = Ast.Literal.String name;
          _;
        });
      value = v; _ }) ->
    let t = expression cx v in
    let id_info = name, t, Type_table.Other in
    Env.add_type_table_info cx loc id_info;
    Properties.add_field name Neutral (Some loc) t map

  (* named method *)
  | Property (_, Property.Method {
      key =
        Property.Identifier (loc, name) |
        Property.Literal (loc, {
          Ast.Literal.value = Ast.Literal.String name;
          _;
        });
      value = (fn_loc, func);
    }) ->
    let t = expression cx (fn_loc, Ast.Expression.Function func) in
    let id_info = name, t, Type_table.Other in
    Env.add_type_table_info cx loc id_info;
    Properties.add_field name Neutral (Some loc) t map

  (* We enable some unsafe support for getters and setters. The main unsafe bit
  *  is that we don't properly havok refinements when getter and setter methods
  *  are called. *)

  (* unsafe getter property *)
  | Property (loc, Property.Get {
      key =
        Property.Identifier (id_loc, name) |
        Property.Literal (id_loc, {
          Ast.Literal.value = Ast.Literal.String name;
          _;
        });
      value = (vloc, func);
    }) ->
    Flow_js.add_output cx (Flow_error.EUnsafeGettersSetters loc);
    let function_type = mk_function None cx vloc func in
    let return_t = Type.extract_getter_type function_type in
    let id_info = name, return_t, Type_table.Other in
    Env.add_type_table_info cx id_loc id_info;
    Properties.add_getter name (Some id_loc) return_t map

  (* unsafe setter property *)
  | Property (loc, Property.Set {
      key =
        Property.Identifier (id_loc, name) |
        Property.Literal (id_loc, {
          Ast.Literal.value = Ast.Literal.String name;
          _;
        });
      value = (vloc, func);
    }) ->
    Flow_js.add_output cx (Flow_error.EUnsafeGettersSetters loc);
    let function_type = mk_function None cx vloc func in
    let param_t = Type.extract_setter_type function_type in
    let id_info = name, param_t, Type_table.Other in
    Env.add_type_table_info cx id_loc id_info;
    Properties.add_setter name (Some id_loc) param_t map

  (* literal LHS *)
  | Property (loc, Property.Init { key = Property.Literal _; _ })
  | Property (loc, Property.Method { key = Property.Literal _; _ })
  | Property (loc, Property.Get { key = Property.Literal _; _ })
  | Property (loc, Property.Set { key = Property.Literal _; _ }) ->
    Flow.add_output cx
      Flow_error.(EUnsupportedSyntax (loc, ObjectPropertyLiteralNonString));
    map

  (* computed getters and setters aren't supported yet regardless of the
     `enable_getters_and_setters` config option *)
  | Property (loc, Property.Get { key = Property.Computed _; _ })
  | Property (loc, Property.Set { key = Property.Computed _; _ }) ->
    Flow.add_output cx
      Flow_error.(EUnsupportedSyntax (loc, ObjectPropertyComputedGetSet));
    map

  (* computed LHS silently ignored for now *)
  | Property (_, Property.Init { key = Property.Computed _; _ })
  | Property (_, Property.Method { key = Property.Computed _; _ }) ->
    map

  (* spread prop *)
  | SpreadProperty _ ->
    map

  | Property (_, Property.Init { key = Property.PrivateName _; _ })
  | Property (_, Property.Method { key = Property.PrivateName _; _ })
  | Property (_, Property.Get { key = Property.PrivateName _; _ })
  | Property (_, Property.Set { key = Property.PrivateName _; _ }) ->
    failwith "Internal Error: Non-private field with private name"
)

and prop_map_of_object cx props =
  List.fold_left (object_prop cx) SMap.empty props

and object_ cx reason ?(allow_sealed=true) props =
  let open Ast.Expression.Object in

  (* Use the same reason for proto and the ObjT so we can walk the proto chain
     and use the root proto reason to build an error. *)
  let obj_proto = ObjProtoT reason in

  (* Return an object with specified sealing. *)
  let mk_object ?(proto=obj_proto) ?(sealed=false) props =
    Obj_type.mk_with_proto cx reason ~sealed ~props proto
  in

  (* Copy properties from from_obj to to_obj. We should ensure that to_obj is
     not sealed. *)
  let mk_spread from_obj to_obj ~assert_exact =
    Tvar.mk_where cx reason (fun t ->
      Flow.flow cx (to_obj, ObjAssignToT(reason, from_obj, t, ObjAssign { assert_exact }));
    )
  in

  (* Add property to object, using optional tout argument to SetElemT to wait
     for the write to happen. This defers any reads until writes have happened,
     to avoid race conditions. *)
  let mk_computed key value obj =
    Tvar.mk_where cx reason (fun t ->
      Flow.flow cx (obj, SetElemT (unknown_use, reason, key, value, Some t))
    )
  in

  (* When there's no result, return a new object with specified sealing. When
     there's result, copy a new object into it, sealing the result when
     necessary.

     When building an object incrementally, only the final call to this function
     may be with sealed=true, so we will always have an unsealed object to copy
     properties to. *)
  let eval_object ?(proto=obj_proto) ?(sealed=false) (map, result) =
    match result with
    | None -> mk_object ~proto ~sealed map
    | Some result ->
      let result =
        if not (SMap.is_empty map)
        then mk_spread (mk_object ~proto map) result ~assert_exact:false
        else result
      in
      if not sealed then result else
        Tvar.mk_where cx reason (fun t ->
          Flow.flow cx (result, ObjSealT (reason, t))
        )
  in

  let sealed, map, proto, result = List.fold_left (
    fun (sealed, map, proto, result) -> function
    (* Enforce that the only way to make unsealed object literals is ...{} (spreading empty object
       literals). Otherwise, spreading always returns sealed object literals.

       Also enforce that a spread of an inexact object can only appear as the first element of an
       object literal, because otherwise we cannot determine the type of the object literal without
       significantly losing precision about elements preceding that spread.

       Finally, the exactness of an object literal type is determined solely by its sealedness.

       TODO: This treatment of spreads is oblivious to issues that arise when spreading expressions
       of union type.
    *)
    | SpreadProperty (_, { SpreadProperty.argument }) ->
        let spread = expression cx argument in
        let not_empty_object_literal_argument = match spread with
          | DefT (_, ObjT { flags; _ }) -> Obj_type.sealed_in_op reason flags.sealed
          | _ -> true in
        let obj = eval_object (map, result) in
        let result = mk_spread spread obj
          ~assert_exact:(not (SMap.is_empty map && result = None)) in
        sealed && not_empty_object_literal_argument, SMap.empty, proto, Some result
    | Property (_, Property.Init {
        key = Property.Computed k;
        value = v;
        shorthand = _;
      }) ->
        let k = expression cx k in
        let v = expression cx v in
        let obj = eval_object (map, result) in
        let result = mk_computed k v obj in
        sealed, SMap.empty, proto, Some result
    | Property (_, Property.Method {
        key = Property.Computed k;
        value = fn_loc, fn;
      }) ->
        let k = expression cx k in
        let v = expression cx (fn_loc, Ast.Expression.Function fn) in
        let obj = eval_object (map, result) in
        let result = mk_computed k v obj in
        sealed, SMap.empty, proto, Some result
    | Property (_, Property.Init {
        key =
          Property.Identifier (_, "__proto__") |
          Property.Literal (_, {
            Ast.Literal.value = Ast.Literal.String "__proto__";
            _;
          });
        value = v;
        shorthand = false;
      }) ->
        let reason = mk_reason RPrototype (fst v) in
        let t = Tvar.mk_where cx reason (fun t ->
          Flow.flow cx (expression cx v, ObjTestProtoT (reason, t))
        ) in
        sealed, map, Some t, result
    | prop ->
        sealed, object_prop cx map prop, proto, result
  ) (allow_sealed, SMap.empty, None, None) props in

  let sealed = match result with
    | Some _ -> sealed
    | None -> sealed && not (SMap.is_empty map)
  in
  eval_object ?proto ~sealed (map, result)

and variable cx kind
  ?if_uninitialized (_, vdecl) = Ast.Statement.(
  let init_var, declare_var = Env.(match kind with
    | VariableDeclaration.Const -> init_const, declare_const
    | VariableDeclaration.Let -> init_let, declare_let
    | VariableDeclaration.Var -> init_var, (fun _ _ _ -> ())
  ) in
  let { VariableDeclaration.Declarator.id; init } = vdecl in
  Ast.Expression.(match init with
    | Some (_, Call { Call.callee = _, Identifier (_, "require"); _ })
        when not (Env.local_scope_entry_exists "require") ->
      let loc, _ = id in
      (* Record the loc of the pattern, which contains the locations of any
         local definitions introduced by the pattern. This information is used
         by commands to automatically "follow" such definitions to the actual
         definitions in the required module. *)
      Type_inference_hooks_js.dispatch_require_pattern_hook loc
    | _ -> ()
  );
  match id with
    | (loc, Ast.Pattern.Identifier { Ast.Pattern.Identifier.
          name = (id_loc, name); annot; optional
        }) ->
        (* simple lvalue *)
        (* make annotation, unify with declared type created in variable_decl *)
        let t =
          let desc = RIdentifier name in
          let anno_reason = mk_reason desc loc in
          Anno.mk_type_annotation cx SMap.empty anno_reason annot in
        let id_info = name, t, Type_table.Other in
        Env.add_type_table_info cx id_loc id_info;
        Env.unify_declared_type cx name t;
        let has_anno = not (annot = None) in
        Type_inference_hooks_js.(dispatch_lval_hook cx name loc (Val t));
        (match init with
          | Some ((rhs_loc, _) as expr) ->
            let rhs = expression cx expr in
            (**
             * Const and let variables are not declared during evaluation of
             * their initializer expressions.
             *)
            declare_var cx name id_loc;
            let rhs = Flow.reposition cx rhs_loc rhs in
            let use_op = Op (AssignVar {
              var = Some (mk_reason (RIdentifier name) id_loc);
              init = mk_expression_reason expr;
            }) in
            init_var cx ~use_op name ~has_anno rhs id_loc
          | None ->
            match if_uninitialized with
            | Some f ->
              if not optional then
                let t = f loc in
                let use_op = Op (AssignVar {
                  var = Some (mk_reason (RIdentifier name) id_loc);
                  init = reason_of_t t;
                }) in
                init_var cx ~use_op name ~has_anno t id_loc
            | None ->
              if has_anno
              then Env.pseudo_init_declared_type cx name id_loc
              else declare_var cx name id_loc;
        )
    | loc, _ ->
        (* compound lvalue *)
        let pattern_name = internal_pattern_name loc in
        let annot = type_of_pattern id in
        let has_anno = not (annot = None) in
        let (t, init_reason) = match init with
          | Some expr -> (expression cx expr, mk_expression_reason expr)
          | None -> (
            let t = match if_uninitialized with
            | Some f -> f loc
            | None -> VoidT.at loc in
            (t, reason_of_t t)
          )
        in
        let use_op = Op (AssignVar {
          var = None;
          init = init_reason;
        }) in
        init_var cx ~use_op pattern_name ~has_anno t loc;
        destructuring cx ~expr:expression ~f:(fun ~use_op loc name default t ->
          let reason = mk_reason (RIdentifier name) loc in
          Option.iter default (fun d ->
            let default_t = Flow.mk_default cx reason d ~expr:expression in
            Flow.flow_t cx (default_t, t)
          );
          init_var cx ~use_op name ~has_anno t loc
        ) t init None id
)

and mixin_element cx undef_loc el = Ast.Expression.(
  match el with
  | Some (Expression (loc, expr)) ->
      let t = expression cx (loc, expr) in
      Flow.reposition cx loc t
  | Some (Spread (loc, { SpreadElement.argument })) ->
      let t = mixin_element_spread cx argument in
      Flow.reposition cx loc t
  | None -> EmptyT.at undef_loc
)

and expression_or_spread cx = Ast.Expression.(function
  | Expression e -> Arg (expression cx e)
  | Spread (_, { SpreadElement.argument }) -> SpreadArg (expression cx argument)
)

and expression_or_spread_list cx undef_loc = Ast.Expression.(
  List.map (function
  | Some (Expression e) -> UnresolvedArg (expression cx e)
  | None -> UnresolvedArg (EmptyT.at undef_loc)
  | Some (Spread (_, { SpreadElement.argument })) ->
      UnresolvedSpreadArg (expression cx argument)
  )
)

and mixin_element_spread cx (loc, e) =
  let arr = expression cx (loc, e) in
  let reason = mk_reason (RCustom "spread operand") loc in
  Tvar.mk_where cx reason (fun tvar ->
    Flow.flow_t cx (arr, DefT (reason, ArrT (ArrayAT(tvar, None))));
  )

and expression ?(is_cond=false) cx (loc, e) =
  let t = expression_ ~is_cond cx loc e in
  Env.add_type_table cx loc t;
  t

and this_ cx loc = Ast.Expression.(
  match Refinement.get cx (loc, This) loc with
  | Some t -> t
  | None -> Env.var_ref cx (internal_name "this") loc
)

and super_ cx loc =
  Env.var_ref cx (internal_name "super") loc

and expression_ ~is_cond cx loc e = let ex = (loc, e) in Ast.Expression.(match e with

  | Ast.Expression.Literal lit ->
      literal cx loc lit

  (* Treat the identifier `undefined` as an annotation for error reporting
   * purposes. Like we do with other literals. Otherwise we end up pointing to
   * `void` in `core.js`. While possible to re-declare `undefined`, it is
   * unlikely. The tradeoff is worth it. *)
  | Identifier (_, "undefined") ->
      mod_reason_of_t annot_reason (identifier cx "undefined" loc)

  | Identifier (_, name) ->
      identifier cx name loc

  | This ->
      let t = this_ cx loc in
      let id_info = "this", t, Type_table.Other in
      Env.add_type_table_info cx loc id_info;
      t

  | Super ->
      identifier cx "super" loc

  | Unary u ->
      unary cx loc u

  | Update u ->
      update cx loc u

  | Binary b ->
      binary cx loc b

  | Logical l ->
      logical cx loc l

  | TypeCast { TypeCast.expression = e; annot } ->
      let r = mk_reason (RCustom "typecast") loc in
      let t = Anno.mk_type_annotation cx SMap.empty r (Some annot) in
      Env.add_type_table cx loc t;
      let infer_t = expression cx e in
      let use_op = Op (Cast {
        lower = mk_expression_reason e;
        upper = reason_of_t t;
      }) in
      Flow.flow cx (infer_t, UseT (use_op, t));
      t

  | Member {
      Member._object;
      property = Member.PropertyExpression index;
      _
    } ->
      let reason = mk_reason (RProperty None) loc in
      (match Refinement.get cx (loc, e) loc with
      | Some t -> t
      | None ->
        let tobj = expression cx _object in
        let tind = expression cx index in
        Tvar.mk_where cx reason (fun t ->
          let use_op = Op (GetProperty (mk_expression_reason ex)) in
          Flow.flow cx (tobj, GetElemT (use_op, reason, tind, t))
        )
      )

  | Member {
      Member._object = _, Identifier (_, "module");
      property = Member.PropertyIdentifier (_, "exports");
      _
    } ->
      get_module_exports cx loc

  | Member {
      Member._object =
        _, Identifier (_, ("ReactGraphQL" | "ReactGraphQLLegacy"));
      property = Member.PropertyIdentifier (_, "Mixin");
      _
    } ->
      let reason = mk_reason (RCustom "ReactGraphQLMixin") loc in
      Flow.get_builtin cx "ReactGraphQLMixin" reason

  | Member {
      Member._object = super_loc, Super;
      property = Member.PropertyIdentifier (ploc, name);
      _
    } ->
      let super = super_ cx super_loc in
      let id_info = "super", super, Type_table.Other in
      Env.add_type_table_info cx super_loc id_info;
      let expr_reason = mk_reason (RProperty (Some name)) loc in
      (match Refinement.get cx (loc, e) loc with
      | Some t -> t
      | None ->
        let prop_reason = mk_reason (RProperty (Some name)) ploc in

        if Type_inference_hooks_js.dispatch_member_hook cx name ploc super
        then AnyT.at ploc
        else (
          Tvar.mk_where cx expr_reason (fun tvar ->
            let use_op = Op (GetProperty (mk_expression_reason ex)) in
            Flow.flow cx (
              super, GetPropT (use_op, expr_reason, Named (prop_reason, name), tvar)
            )
          )
        )
      )
      |> begin fun t ->
        let id_info = name, t, Type_table.PropertyAccess super in
        Env.add_type_table_info cx ploc id_info;
        t
      end

  | Member {
      Member._object;
      property = Member.PropertyIdentifier (ploc, name);
      _
    } ->
    let tobj = expression cx _object in
    (
      let expr_reason = mk_reason (RProperty (Some name)) loc in
      if Type_inference_hooks_js.dispatch_member_hook cx name ploc tobj
      then AnyT.at ploc
      else match Refinement.get cx (loc, e) loc with
      | Some t -> t
      | None ->
        let prop_reason = mk_reason (RProperty (Some name)) ploc in
        let use_op = Op (GetProperty (mk_expression_reason ex)) in
        get_prop ~is_cond cx expr_reason ~use_op tobj (prop_reason, name)
    )
    |> begin fun t ->
      let id_info = name, t, Type_table.PropertyAccess tobj in
      Env.add_type_table_info cx ploc id_info;
      t
    end

  | Member {
      Member._object;
      property = Member.PropertyPrivateName (ploc, (_, name));
      _
    } -> (
      let expr_reason = mk_reason (RPrivateProperty name) loc in
      match Refinement.get cx (loc, e) loc with
      | Some t -> t
      | None ->
        let tobj = expression cx _object in
        if Type_inference_hooks_js.dispatch_member_hook cx name ploc tobj
        then AnyT.at ploc
        else
          let use_op = Op (GetProperty (mk_expression_reason ex)) in
          get_private_field cx expr_reason ~use_op tobj name
    )
    |> begin fun t ->
      (* TODO use PropertyAccess *)
      let id_info = name, t, Type_table.Other in
      Env.add_type_table_info cx ploc id_info;
      t
    end

  | OptionalMember { OptionalMember.member; optional } ->
    warn_or_ignore_optional_chaining optional cx loc;
    expression cx (loc, Member member)

  | Object { Object.properties } ->
    let reason = mk_reason RObjectLit loc in
    object_ cx reason properties

  | Array { Array.elements } -> (
    let reason = mk_reason RArrayLit loc in
    match elements with
    | [] ->
        (* empty array, analogous to object with implicit properties *)
        let element_reason = mk_reason Reason.unknown_elem_empty_array_desc loc in
        let elemt = Tvar.mk cx element_reason in
        let reason = replace_reason_const REmptyArrayLit reason in
        DefT (reason, ArrT (ArrayAT (elemt, Some [])))
    | elems ->
        let elem_spread_list = expression_or_spread_list cx loc elems in
        Tvar.mk_where cx reason (fun tout ->
          let reason_op = reason in
          let element_reason = replace_reason_const Reason.inferred_union_elem_array_desc reason_op in
          let elem_t = Tvar.mk cx element_reason in
          let resolve_to = (ResolveSpreadsToArrayLiteral (mk_id (), elem_t, tout)) in

          Flow.resolve_spread_list cx ~use_op:unknown_use ~reason_op elem_spread_list resolve_to
        )
    )

  | Call {
      Call.callee = _, Identifier (_, "require");
      arguments;
    } when not (Env.local_scope_entry_exists "require") -> (
      match arguments with
      | [ Expression (source_loc, Ast.Expression.Literal {
          Ast.Literal.value = Ast.Literal.String module_name; _;
        }) ]
      | [ Expression (source_loc, TemplateLiteral {
          TemplateLiteral.quasis = [_, {
            TemplateLiteral.Element.value = {
              TemplateLiteral.Element.cooked = module_name; _
            }; _
          }];
          expressions = [];
        }) ] ->
        require cx (source_loc, module_name) loc
      | _ ->
        let ignore_non_literals =
          Context.should_ignore_non_literal_requires cx in
        if not ignore_non_literals
        then
          Flow.add_output cx
            Flow_error.(EUnsupportedSyntax (loc, RequireDynamicArgument));
        AnyT.at loc
    )

  | Call {
      Call.callee = _, Identifier (_, "requireLazy");
      arguments;
    } when not (Env.local_scope_entry_exists "requireLazy") -> (
      match arguments with
      | [Expression(_, Array({Array.elements;})); Expression(callback_expr);] ->
        (**
         * From a static perspective (and as long as side-effects aren't
         * considered in Flow), a requireLazy call can be viewed as an immediate
         * call to require() for each of the modules, and then an immediate call
         * to the requireLazy() callback with the results of each of the prior
         * calls to require().
         *
         * TODO: requireLazy() is FB-specific. Let's find a way to either
         *       generalize or toggle this only for the FB environment.
         *)

        let element_to_module_tvar tvars = (function
          | Some(Expression(source_loc, Ast.Expression.Literal({
              Ast.Literal.value = Ast.Literal.String module_name;
              _;
            }))) ->
              let module_tvar = require cx (source_loc, module_name) loc in
              module_tvar::tvars
          | _ ->
              Flow.add_output cx Flow_error.(
                EUnsupportedSyntax (loc, RequireLazyDynamicArgument)
              );
              tvars
        ) in
        let module_tvars = elements
          |> List.fold_left element_to_module_tvar []
          |> List.rev_map (fun e -> Arg e) in

        let callback_expr_t = expression cx callback_expr in
        let reason = mk_reason (RCustom "requireLazy() callback") loc in
        let use_op = Op (FunCall {
          op = mk_expression_reason ex;
          fn = mk_expression_reason callback_expr;
          args = [];
        }) in
        let _ = func_call cx reason ~use_op callback_expr_t module_tvars in

        NullT.at loc

      | _ ->
        Flow.add_output cx
          Flow_error.(EUnsupportedSyntax (loc, RequireLazyDynamicArgument));
        AnyT.at loc
    )

  | OptionalCall { OptionalCall.call; optional } ->
    warn_or_ignore_optional_chaining optional cx loc;
    expression cx (loc, Call call)

  | New {
      New.callee = _, Identifier (_, "Function");
      arguments
    } -> (
      let argts = List.map (expression_or_spread cx) arguments in
      List.iter (function Arg t | SpreadArg t ->
        Flow.flow_t cx (t, StrT.at loc)
      ) argts;
      let reason = mk_reason (RCustom "new Function(..)") loc in
      let proto = ObjProtoT reason in
      DefT (reason, FunT (
        dummy_static reason,
        dummy_prototype,
        mk_functiontype reason
          [] ~rest_param:None ~def_reason:reason ~params_names:[] proto
      ))
    )

  | New {
      New.callee = _, Identifier (_, "Array");
      arguments
    } -> (
      let argts = List.map (expression_or_spread cx) arguments in
      (match argts with
      | [Arg argt] ->
        let reason = mk_reason (RCustom "new Array(..)") loc in
        let length_reason =
          replace_reason_const (RCustom "array length") reason in
        Flow.flow_t cx (argt, DefT (length_reason, NumT AnyLiteral));
        let element_reason =
          replace_reason_const (RCustom "array element") reason in
        let t = Tvar.mk cx element_reason in
        (* TODO - tuple_types could be undefined x N if given a literal *)
        DefT (reason, ArrT (ArrayAT (t, None)))
      | _ ->
        Flow.add_output cx (Flow_error.EUseArrayLiteral loc);
        EmptyT.at loc
      )
    )

  | New { New.callee; arguments } ->
      let class_ = expression cx callee in
      let argts = List.map (expression_or_spread cx) arguments in
      let reason = mk_reason (RConstructorCall (desc_of_t class_)) loc in
      let use_op = Op (FunCall {
        op = mk_expression_reason ex;
        fn = mk_expression_reason callee;
        args = mk_initial_arguments_reason arguments;
      }) in
      new_call cx reason ~use_op class_ argts

  | Call {
      Call.callee = (callee_loc, Member {
        Member._object = (_, Identifier (_, "Object") as obj);
        property = Member.PropertyIdentifier (prop_loc, name);
        _
      } as expr);
      arguments;
    } ->
      let obj_t = expression cx obj in
      static_method_call_Object cx loc callee_loc prop_loc expr obj_t name arguments

  | Call {
      Call.callee = (callee_loc, Member {
        Member._object = super_loc, Super;
        property = Member.PropertyIdentifier (ploc, name);
        _
      }) as callee;
      arguments;
      _
    } ->
      let reason = mk_reason (RMethodCall (Some name)) loc in
      let reason_lookup = mk_reason (RProperty (Some name)) callee_loc in
      let reason_prop = mk_reason (RProperty (Some name)) ploc in
      let super = super_ cx super_loc in
      let id_info = "super", super, Type_table.Other in
      Env.add_type_table_info cx super_loc id_info;
      let argts = List.map (expression_or_spread cx) arguments in
      Type_inference_hooks_js.dispatch_call_hook cx name ploc super;
      Tvar.mk_where cx reason (fun t ->
        let funtype = mk_methodcalltype super argts t in
        let use_op = Op (FunCallMethod {
          op = mk_expression_reason ex;
          fn = mk_expression_reason callee;
          prop = reason_prop;
          args = mk_initial_arguments_reason arguments;
        }) in
        let prop_t = Tvar.mk cx reason_prop in
        let id_info = name, prop_t, Type_table.PropertyAccess super in
        Env.add_type_table_info cx ploc id_info;
        Flow.flow cx (
          super,
          MethodT (use_op, reason, reason_lookup, Named (reason_prop, name),
            funtype, Some prop_t)
        )
      )

  | Call { Call.
      callee = (lookup_loc, Member { Member.
        _object;
        property;
        _
      }) as callee;
      arguments;
    } ->
      (* method call *)
      let ot = expression cx _object in
      let argts = List.map (expression_or_spread cx) arguments in
      (match property with
      | Member.PropertyPrivateName (prop_loc, (_, name))
      | Member.PropertyIdentifier (prop_loc, name) ->
        let reason_call = mk_reason (RMethodCall (Some name)) loc in
        let use_op = Op (FunCallMethod {
          op = mk_expression_reason ex;
          fn = mk_expression_reason callee;
          prop = mk_reason (RProperty (Some name)) prop_loc;
          args = mk_initial_arguments_reason arguments;
        }) in
        method_call cx reason_call ~use_op prop_loc (callee, ot, name) argts
      | Member.PropertyExpression expr ->
        let reason_call = mk_reason (RMethodCall None) loc in
        let reason_lookup = mk_reason (RProperty None) lookup_loc in
        Tvar.mk_where cx reason_call (fun t ->
          let elem_t = expression cx expr in
          let frame = Env.peek_frame () in
          let funtype = mk_methodcalltype ot argts t ~frame in
          Flow.flow cx (ot,
            CallElemT (reason_call, reason_lookup, elem_t, funtype))
        ))

  | Call {
      Call.callee = (ploc, Super) as callee;
      arguments;
    } ->
      let argts = List.map (expression_or_spread cx) arguments in
      let reason = mk_reason (RFunctionCall RSuper) loc in

      (* switch back env entries for this and super from undefined *)
      define_internal cx reason "this";
      define_internal cx reason "super";

      let this = this_ cx loc in
      let super = super_ cx ploc in
      let id_info = "super", super, Type_table.Other in
      Env.add_type_table_info cx ploc id_info;
      let super_reason = reason_of_t super in
      Tvar.mk_where cx reason (fun t ->
        let funtype = mk_methodcalltype this argts t in
        let propref = Named (super_reason, "constructor") in
        let use_op = Op (FunCall {
          op = mk_expression_reason ex;
          fn = mk_expression_reason callee;
          args = mk_initial_arguments_reason arguments;
        }) in
        Flow.flow cx (super, MethodT (use_op, reason, super_reason, propref, funtype, None)))

  (******************************************)
  (* See ~/www/static_upstream/core/ *)

  | Call {
      Call.callee = (_, Identifier (_, "invariant")) as callee;
      arguments;
    } ->
      (* TODO: require *)
      ignore (expression cx callee);
      (match arguments with
      | [] ->
        (* invariant() is treated like a throw *)
        Env.reset_current_activation loc;
        Abnormal.save_and_throw Abnormal.Throw
      | (Expression (_, Ast.Expression.Literal {
          Ast.Literal.value = Ast.Literal.Boolean false; _;
        }))::arguments ->
        (* invariant(false, ...) is treated like a throw *)
        ignore (List.map (expression_or_spread cx) arguments);
        Env.reset_current_activation loc;
        Abnormal.save_and_throw Abnormal.Throw
      | (Expression cond)::arguments ->
        ignore (List.map (expression_or_spread cx) arguments);
        let _, preds, _, xtypes = predicates_of_condition cx cond in
        let _ = Env.refine_with_preds cx loc preds xtypes in
        ()
      | (Spread _)::_ ->
        Flow.add_output cx
          Flow_error.(EUnsupportedSyntax (loc, InvariantSpreadArgument))
      );
      VoidT.at loc

  | Call { Call.callee; arguments } ->
      let f = expression cx callee in
      let reason = mk_reason (RFunctionCall (desc_of_t f)) loc in
      let argts =
        List.map (expression_or_spread cx) arguments in
      let use_op = Op (FunCall {
        op = mk_expression_reason ex;
        fn = mk_expression_reason callee;
        args = mk_initial_arguments_reason arguments;
      }) in
      func_call cx reason ~use_op f argts

  | Conditional { Conditional.test; consequent; alternate } ->
      let reason = mk_reason RConditional loc in
      let _, preds, not_preds, xtypes = predicates_of_condition cx test in
      let env =  Env.peek_env () in
      let oldset = Changeset.clear () in

      let then_env = Env.clone_env env in
      Env.update_env cx loc then_env;
      let _ = Env.refine_with_preds cx loc preds xtypes in
      let t1 = expression cx consequent in

      let else_env = Env.clone_env env in
      Env.update_env cx loc else_env;
      let _ = Env.refine_with_preds cx loc not_preds xtypes in
      let t2 = expression cx alternate in

      let newset = Changeset.merge oldset in
      Env.merge_env cx loc (env, then_env, else_env) newset;
      Env.update_env cx loc env;
      (* TODO call loc_of_predicate on some pred?
         t1 is wrong but hopefully close *)

      (* NOTE: In general it is dangerous to express the least upper bound of
         some types as a union: it might pin down the least upper bound
         prematurely (before all the types have been inferred), and when the
         union appears as an upper bound, it might lead to speculative matching.

         However, here a union is safe, because this union is guaranteed to only
         appear as a lower bound.

         In such "covariant" positions, avoiding unnecessary indirection via
         tvars is a good thing, because it improves precision. In particular, it
         enables more types to be fully resolvable, which improves results of
         speculative matching.

         It should be possible to do this more broadly and systematically. For
         example, results of operations on annotations (like property gets on
         objects, calls on functions) are often represented as unresolved tvars,
         where they could be pinned down to resolved types.
      *)
      DefT (reason, UnionT (UnionRep.make t1 t2 []))

  | Assignment { Assignment.operator; left; right } ->
      assignment cx loc (left, operator, right)

  | Sequence { Sequence.expressions } ->
      List.fold_left
        (fun _ e -> expression cx e)
        (VoidT.at loc)
        expressions

  | Function func ->
      let {Ast.Function.id; params; return; predicate; _} = func in
      let sig_loc = match params, return with
      | _, Some (end_loc, _)
      | (end_loc, _), None
         -> Loc.btwn loc end_loc
      in

      (match predicate with
      | Some (_, Ast.Type.Predicate.Inferred) ->
          Flow.add_output cx Flow_error.(
            EUnsupportedSyntax (loc, PredicateDeclarationWithoutExpression)
          )
      | _ -> ());

      let t = mk_function id cx sig_loc func in
      (match id with
      | Some (id_loc, name) ->
          let id_info = name, t, Type_table.Other in
          Env.add_type_table_info cx id_loc id_info
      | _ -> ());
      t

  | ArrowFunction func ->
      mk_arrow cx loc func

  | TaggedTemplate {
      TaggedTemplate.tag = _, Identifier (_, "query");
      (* TODO: walk quasis? *)
      quasi = _, { TemplateLiteral.quasis = _; expressions }
    } ->
    List.iter (fun e -> ignore (expression cx e)) expressions;
    (*parse_graphql cx encaps;*)
    VoidT.at loc

  | TaggedTemplate {
      TaggedTemplate.tag;
      (* TODO: walk quasis? *)
      quasi = _, { TemplateLiteral.quasis = _; expressions }
    } ->
      List.iter (fun e -> ignore (expression cx e)) expressions;
      let t = expression cx tag in
      let reason = mk_reason (RCustom "encaps tag") loc in
      let reason_array = replace_reason_const RArray reason in
      let ret = Tvar.mk cx reason in
      let args =
        [ Arg (DefT (reason_array, ArrT (ArrayAT (StrT.why reason, None))));
          SpreadArg (AnyT.why reason) ] in
      let ft = mk_functioncalltype reason args ret in
      let use_op = Op (FunCall {
        op = mk_expression_reason ex;
        fn = mk_expression_reason tag;
        args = [];
      }) in
      Flow.flow cx (t, CallT (use_op, reason, ft));
      ret

  | TemplateLiteral {
      TemplateLiteral.quasis;
      expressions
    } ->
      let strt_of_quasi = function
      | (elem_loc, {
          TemplateLiteral.Element.value = {
            TemplateLiteral.Element.raw; cooked;
          };
          _
        }) ->
          literal cx elem_loc { Ast.Literal.
            value = Ast.Literal.String cooked;
            raw;
          }
      in
      begin match quasis with
      | head::[] ->
          strt_of_quasi head
      | _ ->
          let t_out = StrT.at loc in
          List.iter (fun expr ->
            let e = expression cx expr in
            Flow.flow cx (e, UseT (Op (Coercion {
              from = mk_expression_reason expr;
              target = reason_of_t t_out;
            }), t_out));
          ) expressions;
          t_out
      end

  | JSXElement e ->
      jsx cx e

  | JSXFragment f ->
      jsx_fragment cx f

  | Class c ->
      let (name_loc, name) = extract_class_name loc c in
      let reason = mk_reason (RIdentifier name) loc in
      (match c.Ast.Class.id with
      | Some _ ->
          let tvar = Tvar.mk cx reason in
          let id_info = name, tvar, Type_table.Other in
          Env.add_type_table_info cx name_loc id_info;
          let scope = Scope.fresh () in
          Scope.(
            let kind = Entry.ClassNameBinding in
            let entry = Entry.(
              new_let tvar ~loc:name_loc ~state:State.Declared ~kind
            ) in
            add_entry name entry scope
          );
          Env.push_var_scope cx scope;
          let class_t = mk_class cx loc reason c in
          Env.pop_var_scope ();
          Flow.flow_t cx (class_t, tvar);
          class_t;
      | None -> mk_class cx loc reason c)

  | Yield { Yield.argument; delegate = false } ->
      let yield = Env.get_internal_var cx "yield" loc in
      let t = match argument with
      | Some expr -> expression cx expr
      | None -> VoidT.at loc in
      Env.havoc_heap_refinements ();
      let use_op = Op (GeneratorYield {
        value = (match argument with
        | Some expr -> mk_expression_reason expr
        | None -> reason_of_t t);
      }) in
      Flow.flow cx (t, UseT (use_op, yield));
      Env.get_internal_var cx "next" loc

  | Yield { Yield.argument; delegate = true } ->
      let reason = mk_reason (RCustom "yield* delegate") loc in
      let next = Env.get_internal_var cx "next" loc in
      let yield = Env.get_internal_var cx "yield" loc in
      let t = match argument with
      | Some expr -> expression cx expr
      | None -> assert_false "delegate yield without argument" in

      let ret_reason = replace_reason (fun desc -> RCustom (
        spf "return of child generator in %s" (string_of_desc desc)
      )) reason in
      let ret = Tvar.mk cx ret_reason in

      (* widen yield with the element type of the delegated-to iterable *)
      let iterable =
        let targs = [yield; ret; next] in
        if Env.in_async_scope () then
          let reason =
            mk_reason (RCustom "async iteration expected on AsyncIterable") loc
          in
          Flow.get_builtin_typeapp cx reason "$AsyncIterable" targs
        else
          Flow.get_builtin_typeapp cx
            (mk_reason (RCustom "iteration expected on Iterable") loc)
            "$Iterable" targs
      in
      Env.havoc_heap_refinements ();
      let use_op = Op (GeneratorYield {
        value = (match argument with
        | Some expr -> mk_expression_reason expr
        | None -> reason_of_t t);
      }) in
      Flow.flow cx (t, UseT (use_op, iterable));

      ret

  (* TODO *)
  | Comprehension _ ->
    Flow.add_output cx
      Flow_error.(EUnsupportedSyntax (loc, ComprehensionExpression));
    EmptyT.at loc

  | Generator _ ->
    Flow.add_output cx
      Flow_error.(EUnsupportedSyntax (loc, GeneratorExpression));
    EmptyT.at loc

  | MetaProperty _->
    Flow.add_output cx
      Flow_error.(EUnsupportedSyntax (loc, MetaPropertyExpression));
    EmptyT.at loc

  | Import arg -> (
    match arg with
    | source_loc, Ast.Expression.Literal {
        Ast.Literal.value = Ast.Literal.String module_name; _;
      }
    | source_loc, TemplateLiteral {
        TemplateLiteral.quasis = [_, {
          TemplateLiteral.Element.value = {
            TemplateLiteral.Element.cooked = module_name; _
          }; _
        }];
        expressions = [];
      } ->

      let imported_module_t =
        let import_reason = mk_reason (RModule module_name) loc in
        import_ns cx import_reason (source_loc, module_name) loc
      in

      let reason = annot_reason (mk_reason (RCustom "async import") loc) in
      Flow.get_builtin_typeapp cx reason "Promise" [imported_module_t]
    | _ ->
      let ignore_non_literals =
        Context.should_ignore_non_literal_requires cx in
      if not ignore_non_literals
      then
        Flow.add_output cx
          Flow_error.(EUnsupportedSyntax (loc, ImportDynamicArgument));
      AnyT.at loc
  )
)

(* Handles function calls that appear in conditional contexts. The main
   distinction from the case handled in `expression_` is that we also return
   the inferred types for the call receiver and the passed arguments, and
   potenially the keys that correspond to the supplied arguments.
*)
and predicated_call_expression cx (loc, callee, arguments) =
  let (f, argks, argts, t) =
    predicated_call_expression_ cx loc callee arguments in
  Env.add_type_table cx loc t;
  (f, argks, argts, t)

(* Returns a quadruple containing:
   - the function type
   - argument keys
   - the arguments types
   - the returned type
*)
and predicated_call_expression_ cx loc callee arguments =
  let args = arguments |> List.map (function
    | Ast.Expression.Expression e -> e
    | _ -> Utils_js.assert_false "No spreads should reach here"
  ) in
  let f = expression cx callee in
  let reason = mk_reason (RFunctionCall (desc_of_t f)) loc in
  let argts = List.map (expression cx) args in
  let argks = List.map Refinement.key args in
  let use_op = Op (FunCall {
    op = reason;
    fn = mk_expression_reason callee;
    args = mk_initial_arguments_reason arguments;
  }) in
  let t = func_call cx reason ~use_op f (List.map (fun e -> Arg e) argts) in
  (f, argks, argts, t)

(* We assume that constructor functions return void
   and constructions return objects.
   TODO: This assumption does not always hold.
   If construction functions return non-void values (e.g., functions),
   then those values are returned by constructions.
*)
and new_call cx reason ~use_op class_ argts =
  Tvar.mk_where cx reason (fun t ->
    Flow.flow cx (class_, ConstructorT (use_op, reason, argts, t));
  )

and func_call cx reason ~use_op ?(call_strict_arity=true) func_t argts =
  Env.havoc_heap_refinements ();
  Tvar.mk_where cx reason (fun t ->
    let frame = Env.peek_frame () in
    let app = mk_functioncalltype reason argts t ~frame ~call_strict_arity in
    Flow.flow cx (func_t, CallT (use_op, reason, app))
  )

and method_call cx reason ~use_op ?(call_strict_arity=true) prop_loc
    (expr, obj_t, name) argts =
  Type_inference_hooks_js.dispatch_call_hook cx name prop_loc obj_t;
  (match Refinement.get cx expr (loc_of_reason reason) with
  | Some f ->
      (* note: the current state of affairs is that we understand
         member expressions as having refined types, rather than
         understanding receiver objects as carrying refined properties.
         generalizing this properly is a todo, and will deliver goodness.
         meanwhile, here we must hijack the property selection normally
         performed by the flow algorithm itself. *)
      Env.havoc_heap_refinements ();
      let id_info = name, f, Type_table.PropertyAccess obj_t in
      Env.add_type_table_info cx prop_loc id_info;
      Tvar.mk_where cx reason (fun t ->
        let frame = Env.peek_frame () in
        let app =
          mk_methodcalltype obj_t argts t ~frame ~call_strict_arity in
        Flow.flow cx (f, CallT (use_op, reason, app));
      )
  | None ->
      Env.havoc_heap_refinements ();
      Tvar.mk_where cx reason (fun t ->
        let frame = Env.peek_frame () in
        let expr_loc, _ = expr in
        let reason_expr = mk_reason (RProperty (Some name)) expr_loc in
        let reason_prop = mk_reason (RProperty (Some name)) prop_loc in
        let app =
          mk_methodcalltype obj_t argts t ~frame ~call_strict_arity in
        let propref = Named (reason_prop, name) in
        let prop_t = Tvar.mk cx reason_prop in
        let id_info = name, prop_t, Type_table.PropertyAccess obj_t in
        Env.add_type_table_info cx prop_loc id_info;
        Flow.flow cx (obj_t, MethodT (use_op, reason, reason_expr, propref, app, Some prop_t))
      )
  )

and identifier_ cx name loc =
  if Type_inference_hooks_js.dispatch_id_hook cx name loc
  then AnyT.at loc
  else (
    let t = Env.var_ref ~lookup_mode:ForValue cx name loc in
    (* We want to make sure that the reason description for the type we return
     * is always `RIdentifier name`. *)
    match desc_of_t t with
    | RIdentifier name' when name = name' -> t
    | _ ->
      (match t with
      (* If this is an `OpenT` we can change its reason description directly. *)
      | OpenT _ -> mod_reason_of_t (replace_reason_const (RIdentifier name)) t
      (* If this is not an `OpenT` then create a new type variable with our
       * desired reason and unify it with our type. This adds a level of
       * indirection so that we don't modify the underlying reason of our type. *)
      | _ ->
        let reason = mk_reason (RIdentifier name) loc in
        Tvar.mk_where cx reason (Flow.unify cx t)
      )
  )

and identifier cx name loc =
  let t = identifier_ cx name loc in
  let id_info = name, t, Type_table.Other in
  Env.add_type_table_info cx loc id_info;
  t

(* traverse a literal expression, return result type *)
and literal cx loc lit = Ast.Literal.(match lit.Ast.Literal.value with
  | String s ->
      (* It's too expensive to track literal information for large strings.*)
      let lit =
        if String.length s < 100
        then Literal (None, s)
        else AnyLiteral
      in
      DefT (annot_reason (mk_reason RString loc), StrT lit)

  | Boolean b ->
      DefT (annot_reason (mk_reason RBoolean loc), BoolT (Some b))

  | Null ->
      NullT.at loc

  | Number f ->
      DefT (annot_reason (mk_reason RNumber loc), NumT (Literal (None, (f, lit.raw))))

  | RegExp _ ->
      Flow.get_builtin_type cx (annot_reason (mk_reason RRegExp loc)) "RegExp"
)

(* traverse a unary expression, return result type *)
and unary cx loc = Ast.Expression.Unary.(function
  | { operator = Not; argument; _ } ->
      let arg = expression cx argument in
      let reason = mk_reason (RUnaryOperator ("not", desc_of_t arg)) loc in
      Tvar.mk_where cx reason (fun t ->
        Flow.flow cx (arg, NotT (reason, t));
      )

  | { operator = Plus; argument; _ } ->
      ignore (expression cx argument);
      NumT.at loc

  | { operator = Minus; argument; _ } ->
      begin match expression cx argument with
      | DefT (reason, NumT (Literal (sense, (value, raw)))) ->
        (* special case for negative number literals, to avoid creating an unnecessary tvar. not
           having a tvar allows other special cases that match concrete lower bounds to proceed
           (notably, Object.freeze upgrades literal props to singleton types, and a tvar would
           make a negative number not look like a literal.) *)
        let reason = repos_reason loc ~annot_loc:loc reason in
        let (value, raw) = Ast_utils.negate_number_literal (value, raw) in
        DefT (reason, NumT (Literal (sense, (value, raw))))
      | arg ->
        let reason = mk_reason (desc_of_t arg) loc in
        Tvar.mk_derivable_where cx reason (fun t ->
          Flow.flow cx (arg, UnaryMinusT (reason, t));
        )
      end

  | { operator = BitNot; argument; _ } ->
      let t = NumT.at loc in
      Flow.flow_t cx (expression cx argument, t);
      t

  | { operator = Typeof; argument; _ } ->
      ignore (expression cx argument);
      StrT.at loc

  | { operator = Void; argument; _ } ->
      ignore (expression cx argument);
      VoidT.at loc

  | { operator = Delete; argument; _ } ->
      ignore (expression cx argument);
      BoolT.at loc

  | { operator = Await; argument; _ } ->
    (** TODO: await should look up Promise in the environment instead of going
        directly to the core definition. Otherwise, the following won't work
        with a polyfilled Promise! **)
    (* see declaration of $await in core.js:
       if argument is a Promise<T>, then (await argument) returns T.
       otherwise it just returns the argument type.
       TODO update this comment when recursive unwrapping of
       Promise is done.
     *)
    let reason = mk_reason (RCustom "await") loc in
    let await = Flow.get_builtin cx "$await" reason in
    let arg = expression cx argument in
    let use_op = Op (FunCall {
      op = reason;
      fn = reason_of_t await;
      args = [mk_expression_reason argument];
    }) in
    func_call cx reason ~use_op await [Arg arg]
)

(* numeric pre/post inc/dec *)
and update cx loc expr = Ast.Expression.Update.(
  let reason = mk_reason (RCustom "update") loc in
  let result_t = NumT.at loc in
  (match expr.argument with
  | _, Ast.Expression.Identifier (id_loc, name) ->
    Flow.flow cx (identifier cx name id_loc, AssertArithmeticOperandT reason);
    (* enforce state-based guards for binding update, e.g., const *)
    let use_op = Op (AssignVar {
      var = Some (mk_reason (RIdentifier name) id_loc);
      init = reason_of_t result_t;
    }) in
    ignore (Env.set_var cx ~use_op name result_t id_loc)
  | expr ->
    Flow.flow cx (expression cx expr, AssertArithmeticOperandT reason)
  );
  result_t
)

(* traverse a binary expression, return result type *)
and binary cx loc expr = Ast.Expression.Binary.(
  let operator = expr.operator in
  match expr with
  | { operator = Equal; left; right }
  | { operator = NotEqual; left; right } ->
      let t1 = expression cx left in
      let t2 = expression cx right in
      let desc = RBinaryOperator (
        (match operator with
        | Equal -> "=="
        | NotEqual -> "!="
        | _ -> failwith "unreachable"),
        desc_of_reason (reason_of_t t1),
        desc_of_reason (reason_of_t t2)
      ) in
      let reason = mk_reason desc loc in
      Flow.flow cx (t1, EqT (reason,false,t2));
      BoolT.at loc

  | { operator = In; left = (loc1, _) as left; right = (loc2, _) as right } ->
      let t1 = expression cx left in
      let t2 = expression cx right in
      let reason_lhs = mk_reason (RCustom "LHS of `in` operator") loc1 in
      let reason_rhs = mk_reason (RCustom "RHS of `in` operator") loc2 in
      Flow.flow cx (t1, AssertBinaryInLHST reason_lhs);
      Flow.flow cx (t2, AssertBinaryInRHST reason_rhs);
      BoolT.at loc

  | { operator = StrictEqual; left; right }
  | { operator = StrictNotEqual; left; right }
  | { operator = Instanceof; left; right } ->
      ignore (expression cx left);
      ignore (expression cx right);
      BoolT.at loc

  | { operator = LessThan; left; right }
  | { operator = LessThanEqual; left; right }
  | { operator = GreaterThan; left; right }
  | { operator = GreaterThanEqual; left; right } ->
      let t1 = expression cx left in
      let t2 = expression cx right in
      let desc = RBinaryOperator (
        (match operator with
        | LessThan -> "<"
        | LessThanEqual -> "<="
        | GreaterThan -> ">"
        | GreaterThanEqual -> ">="
        | _ -> failwith "unreachable"),
        desc_of_reason (reason_of_t t1),
        desc_of_reason (reason_of_t t2)
      ) in
      let reason = mk_reason desc loc in
      Flow.flow cx (t1, ComparatorT (reason,false,t2));
      BoolT.at loc

  | { operator = LShift; left; right }
  | { operator = RShift; left; right }
  | { operator = RShift3; left; right }
  | { operator = Minus; left; right }
  | { operator = Mult; left; right }
  | { operator = Exp; left; right }
  | { operator = Div; left; right }
  | { operator = Mod; left; right }
  | { operator = BitOr; left; right }
  | { operator = Xor; left; right }
  | { operator = BitAnd; left; right } ->
      let reason = mk_reason (RCustom "arithmetic operation") loc in
      Flow.flow cx (expression cx left, AssertArithmeticOperandT reason);
      Flow.flow cx (expression cx right, AssertArithmeticOperandT reason);
      NumT.at loc

  | { operator = Plus; left; right } ->
      let t1 = expression cx left in
      let t2 = expression cx right in
      let desc = RBinaryOperator (
        "+",
        desc_of_reason (reason_of_t t1),
        desc_of_reason (reason_of_t t2)
      ) in
      let reason = mk_reason desc loc in
      Tvar.mk_where cx reason (fun t ->
        let use_op = Op (Addition {
          op = reason;
          left = mk_expression_reason left;
          right = mk_expression_reason right;
        }) in
        Flow.flow cx (t1, AdderT (use_op, reason, false, t2, t));
      )
)

and logical cx loc = Ast.Expression.Logical.(function
  | { operator = Or; left; right } ->
      let () = check_default_pattern cx left right in
      let t1, _, not_map, xtypes = predicates_of_condition cx left in
      let t2 = Env.in_refined_env cx loc not_map xtypes
        (fun () -> expression cx right)
      in
      let reason = mk_reason (RLogical ("||", desc_of_t t1, desc_of_t t2)) loc in
      Tvar.mk_where cx reason (fun t ->
        Flow.flow cx (t1, OrT (reason, t2, t));
      )

  | { operator = And; left; right } ->
      let t1, map, _, xtypes = predicates_of_condition cx left in
      let t2 = Env.in_refined_env cx loc map xtypes
        (fun () -> expression cx right)
      in
      let reason = mk_reason (RLogical ("&&", desc_of_t t1, desc_of_t t2)) loc in
      Tvar.mk_where cx reason (fun t ->
        Flow.flow cx (t1, AndT (reason, t2, t));
      )
)

and assignment_lhs cx = Ast.Pattern.(function
  | loc, Object _
  | loc, Array _ ->
      Flow.add_output cx (Flow_error.EInvalidLHSInAssignment loc);
      AnyT.at loc

  | _, Identifier { Ast.Pattern.Identifier.name = (loc, name); _; } ->
      identifier cx name loc

  | _, Expression ((_, Ast.Expression.Member _) as m) ->
      expression cx m

  (* parser will error before we get here *)
  | _ -> assert false
)

(* traverse assignment expressions *)
and assignment cx loc = Ast.Expression.(function

  (* r = e *)
  | (r, Assignment.Assign, e) ->

      (* compute the type of the RHS. this is what we return *)
      let t = expression cx e in

      (* update env, add constraints arising from LHS structure,
         handle special cases, etc. *)
      (match r with

        (* module.exports = e *)
        | lhs_loc, Ast.Pattern.Expression (_, Member {
            Member._object = _, Ast.Expression.Identifier (_, "module");
            property = Member.PropertyIdentifier (_, "exports");
            _
          }) ->
            set_module_kind cx lhs_loc (Context.CommonJSModule(Some(lhs_loc)));
            set_module_exports cx lhs_loc t

        (* super.name = e *)
        | lhs_loc, Ast.Pattern.Expression ((_, Member {
            Member._object = super_loc, Super;
            property = Member.PropertyIdentifier (ploc, name);
            _
          }) as rx) ->
            let reason =
              mk_reason (RPropertyAssignment (Some name)) lhs_loc in
            let prop_reason = mk_reason (RProperty (Some name)) ploc in
            let super = super_ cx lhs_loc in
            let id_info = "super", super, Type_table.Other in
            Env.add_type_table_info cx super_loc id_info;
            let prop_t = Tvar.mk cx prop_reason in
            let id_info = name, prop_t, Type_table.PropertyAccess super in
            Env.add_type_table_info cx ploc id_info;
            let use_op = Op (SetProperty {
              lhs = reason;
              prop = mk_reason (desc_of_reason (mk_expression_reason rx)) ploc;
              value = mk_expression_reason e;
            }) in
            Flow.flow cx (super, SetPropT (
              use_op, reason, Named (prop_reason, name), Normal, t, Some prop_t
            ))

        (* _object.#name = e *)
        | lhs_loc, Ast.Pattern.Expression ((_, Member {
            Member._object;
            property = Member.PropertyPrivateName (ploc, (_, name));
            _
          }) as expr) ->
            let o = expression cx _object in
            (* if we fire this hook, it means the assignment is a sham. *)
            if not (Type_inference_hooks_js.dispatch_member_hook cx name ploc o)
            then (
              let reason = mk_reason (RPropertyAssignment (Some name)) lhs_loc in

              (* flow type to object property itself *)
              let class_entries = Env.get_class_entries () in
              let prop_reason = mk_reason (RPrivateProperty name) ploc in
              let prop_t = Tvar.mk cx prop_reason in
              let id_info = name, prop_t, Type_table.PropertyAccess o in
              Env.add_type_table_info cx ploc id_info;
              let use_op = Op (SetProperty {
                lhs = reason;
                prop = mk_reason (desc_of_reason (mk_expression_reason expr)) ploc;
                value = mk_expression_reason e;
              }) in
              Flow.flow cx (o, SetPrivatePropT (
                use_op, reason, name, class_entries, false, t, Some prop_t
              ));
              post_assignment_havoc ~private_:true name expr lhs_loc t
            )

        (* _object.name = e *)
        | lhs_loc, Ast.Pattern.Expression ((_, Member {
            Member._object;
            property = Member.PropertyIdentifier (ploc, name);
            _
          }) as expr) ->
            let o = expression cx _object in
            let wr_ctx = match _object, Env.var_scope_kind () with
              | (_, This), Scope.Ctor -> ThisInCtor
              | _ -> Normal
            in
            (* if we fire this hook, it means the assignment is a sham. *)
            if not (Type_inference_hooks_js.dispatch_member_hook cx name ploc o)
            then (
              let reason = mk_reason (RPropertyAssignment (Some name)) lhs_loc in
              let prop_reason = mk_reason (RProperty (Some name)) ploc in

              (* flow type to object property itself *)
              let prop_t = Tvar.mk cx prop_reason in
              let id_info = name, prop_t, Type_table.PropertyAccess o in
              Env.add_type_table_info cx ploc id_info;
              let use_op = Op (SetProperty {
                lhs = reason;
                prop = mk_reason (desc_of_reason (mk_expression_reason expr)) ploc;
                value = mk_expression_reason e;
              }) in
              Flow.flow cx (o, SetPropT (
                use_op, reason, Named (prop_reason, name), wr_ctx, t, Some prop_t
              ));
              post_assignment_havoc ~private_:false name expr lhs_loc t
            )

        (* _object[index] = e *)
        | lhs_loc, Ast.Pattern.Expression ((_, Member {
            Member._object;
            property = Member.PropertyExpression ((iloc, _) as index);
            _
          }) as rx) ->
            let reason = mk_reason (RPropertyAssignment None) lhs_loc in
            let a = expression cx _object in
            let i = expression cx index in
            let use_op = Op (SetProperty {
              lhs = reason;
              prop = mk_reason (desc_of_reason (mk_expression_reason rx)) iloc;
              value = mk_expression_reason e;
            }) in
            Flow.flow cx (a, SetElemT (use_op, reason, i, t, None));

            (* types involved in the assignment itself are computed
               in pre-havoc environment. it's the assignment itself
               which clears refis *)
            Env.havoc_heap_refinements ();

        (* other r structures are handled as destructuring assignments *)
        | _ ->
            destructuring_assignment cx ~expr:expression t e r
      );
      t

  | (lhs, Assignment.PlusAssign, rhs) ->
      (* lhs += rhs *)
      let reason = mk_reason (RCustom "+=") loc in
      let lhs_t = assignment_lhs cx lhs in
      let rhs_t = expression cx rhs in
      let result_t = Tvar.mk cx reason in
      (* lhs = lhs + rhs *)
      let () =
        let use_op = Op (Addition {
          op = reason;
          left = (match lhs with
          | (_, Ast.Pattern.Expression lhs) -> mk_expression_reason lhs
          | _ -> reason_of_t lhs_t);
          right = mk_expression_reason rhs;
        }) in
        Flow.flow cx (lhs_t, AdderT (use_op, reason, false, rhs_t, result_t))
      in
      let () =
        let use_op = Op (Addition {
          op = reason;
          left = mk_expression_reason rhs;
          right = (match lhs with
          | (_, Ast.Pattern.Expression lhs) -> mk_expression_reason lhs
          | _ -> reason_of_t lhs_t);
        }) in
        Flow.flow cx (rhs_t, AdderT (use_op, reason, false, lhs_t, result_t))
      in
      (* enforce state-based guards for binding update, e.g., const *)
      (match lhs with
      | _, Ast.Pattern.Identifier { Ast.Pattern.Identifier.
        name = id_loc, name;
        _;
      } ->
        let use_op = Op (AssignVar {
          var = Some (mk_reason (RIdentifier name) id_loc);
          init = reason;
        }) in
        ignore Env.(set_var cx ~use_op name result_t id_loc)
      | _ -> ()
      );
      lhs_t

  | (lhs, Assignment.MinusAssign, rhs)
  | (lhs, Assignment.MultAssign, rhs)
  | (lhs, Assignment.ExpAssign, rhs)
  | (lhs, Assignment.DivAssign, rhs)
  | (lhs, Assignment.ModAssign, rhs)
  | (lhs, Assignment.LShiftAssign, rhs)
  | (lhs, Assignment.RShiftAssign, rhs)
  | (lhs, Assignment.RShift3Assign, rhs)
  | (lhs, Assignment.BitOrAssign, rhs)
  | (lhs, Assignment.BitXorAssign, rhs)
  | (lhs, Assignment.BitAndAssign, rhs)
    ->
      (* lhs (numop)= rhs *)
      let reason = mk_reason (RCustom "(numop)=") loc in
      let lhs_t = assignment_lhs cx lhs in
      let rhs_t = expression cx rhs in
      (* lhs = lhs (numop) rhs *)
      Flow.flow cx (lhs_t, AssertArithmeticOperandT reason);
      Flow.flow cx (rhs_t, AssertArithmeticOperandT reason);
      (* enforce state-based guards for binding update, e.g., const *)
      (match lhs with
      | _, Ast.Pattern.Identifier { Ast.Pattern.Identifier.
        name = id_loc, name;
        _;
      } ->
        let t = NumT.at loc in
        let use_op = Op (AssignVar {
          var = Some (mk_reason (RIdentifier name) id_loc);
          init = reason_of_t t;
        }) in
        ignore Env.(set_var cx ~use_op name t id_loc)
      | _ -> ()
      );
      lhs_t
)

and clone_object cx reason this that =
  Tvar.mk_where cx reason (fun tvar ->
    let u = ObjRestT (reason, [], tvar) in
    let t = Flow.tvar_with_constraint cx u in
    Flow.flow cx (
      this,
      ObjAssignToT (reason, that, t, default_obj_assign_kind)
    )
  )

and collapse_children cx children = Ast.JSX.(
  children
  |> List.filter (ExpressionContainer.(function
    | (_, ExpressionContainer { expression = EmptyExpression _ }) -> false
    | _ -> true))
  |> List.map (jsx_body cx)
  |> List.fold_left (fun children -> function
    | None -> children
    | Some child -> child::children) []
  |> List.rev)

and jsx cx = Ast.JSX.(
  function { openingElement; children; closingElement } ->
  let locs =
    let open_, _ = openingElement in
    match closingElement with
    | Some (close, _) -> Loc.btwn open_ close, open_, Loc.btwn_exclusive open_ close
    | _ -> open_, open_, open_
  in
  let children = collapse_children cx children in
  jsx_title cx openingElement children locs
)

and jsx_fragment cx = Ast.JSX.(
  function { frag_openingElement; frag_children; frag_closingElement } ->
  let locs =
    let open_ = frag_openingElement in
    match frag_closingElement with
    | Some close -> Loc.btwn open_ close, open_, Loc.btwn_exclusive open_ close
    | _ -> open_, open_, open_
  in
  let _, loc_opening, _ = locs in
  let children = collapse_children cx frag_children in
  let fragment =
    let reason = mk_reason (RIdentifier "React.Fragment") loc_opening in
    let react = Env.var_ref ~lookup_mode:ForValue cx "React" loc_opening in
    let use_op = Op (GetProperty reason) in
    get_prop ~is_cond:false cx reason ~use_op react (reason, "Fragment")
  in
  jsx_desugar cx "React.Fragment" fragment (NullT.at loc_opening) [] children locs
)

and jsx_title cx openingElement children locs = Ast.JSX.(
  let loc_element, _, _ = locs in
  let _, { Opening.name; attributes; _ } = openingElement in
  let facebook_fbt = Context.facebook_fbt cx in
  let jsx_mode = Context.jsx cx in

  match (name, facebook_fbt, jsx_mode) with
  | Identifier (_, { Identifier.name = "fbt" }), Some facebook_fbt, _ ->
    let fbt_reason = mk_reason RFbt loc_element in
    Flow.get_builtin_type cx fbt_reason facebook_fbt

  | Identifier (loc, { Identifier.name }), _, Options.Jsx_react ->
    if Type_inference_hooks_js.dispatch_id_hook cx name loc then AnyT.at loc_element else
    let reason = mk_reason (RReactElement (Some name)) loc_element in
    let c =
      if name = String.capitalize_ascii name then
        identifier cx name loc
      else
        DefT (mk_reason (RIdentifier name) loc, SingletonStrT name)
    in
    let o = jsx_mk_props cx reason c name attributes children in
    jsx_desugar cx name c o attributes children locs

  | Identifier (loc, { Identifier.name }), _, Options.Jsx_pragma _ ->
    if Type_inference_hooks_js.dispatch_id_hook cx name loc then AnyT.at loc_element else
    let reason = mk_reason (RJSXElement (Some name)) loc_element in
    let c =
      if name = String.capitalize_ascii name then
        identifier cx name loc
      else
        DefT (mk_reason (RIdentifier name) loc, StrT (Literal (None, name)))
    in
    let o = jsx_mk_props cx reason c name attributes children in
    jsx_desugar cx name c o attributes children locs

  | Identifier (loc, { Identifier.name }), _, Options.Jsx_csx ->
    (**
     * It's a bummer to duplicate this case, but CSX does not want the
     * "if name = String.capitalize name" restriction.
     *)
    if Type_inference_hooks_js.dispatch_id_hook cx name loc then AnyT.at loc_element else
    let reason = mk_reason (RJSXElement (Some name)) loc_element in
    let c = identifier cx name loc in
    let o = jsx_mk_props cx reason c name attributes children in
    jsx_desugar cx name c o attributes children locs

  | MemberExpression member, _, Options.Jsx_react ->
    let name = jsx_title_member_to_string member in
    let el = RReactElement (Some name) in
    let reason = mk_reason el loc_element in
    let c = jsx_title_member_to_expression member in
    let c = mod_reason_of_t (replace_reason_const (RIdentifier name)) (expression cx c) in
    let o = jsx_mk_props cx reason c name attributes children in
    jsx_desugar cx name c o attributes children locs

  | _ ->
      (* TODO? covers namespaced names as element names *)
      AnyT.at loc_element
)

and jsx_mk_props cx reason c name attributes children = Ast.JSX.(
  let is_react = Context.jsx cx = Options.Jsx_react in
  let reason_props = replace_reason_const
    (if is_react then RReactProps else RJSXElementProps name)
    reason in
  (* Use the same reason for proto and the ObjT so we can walk the proto chain
     and use the root proto reason to build an error. *)
  let proto = (ObjProtoT reason_props) in
  (* Return an object with specified sealing. *)
  let mk_object ?(sealed=false) props =
    Obj_type.mk_with_proto cx reason_props ~sealed ~props proto
  in
  (* Copy properties from from_obj to to_obj. We should ensure that to_obj is
     not sealed. *)
  let mk_spread from_obj to_obj ~assert_exact =
    Tvar.mk_where cx reason_props (fun t ->
      Flow.flow cx (to_obj,
        ObjAssignToT (reason_props, from_obj, t, ObjAssign { assert_exact }));
    )
  in
  (* When there's no result, return a new object with specified sealing. When
     there's result, copy a new object into it, sealing the result when
     necessary.

     When building an object incrementally, only the final call to this function
     may be with sealed=true, so we will always have an unsealed object to copy
     properties to. *)
  let eval_props ?(sealed=false) (map, result) =
    match result with
    | None -> mk_object ~sealed map
    | Some result ->
      let result =
        if not (SMap.is_empty map)
        then mk_spread (mk_object map) result ~assert_exact:false
        else result
      in
      if not sealed then result else
        Tvar.mk_where cx reason_props (fun t ->
          Flow.flow cx (result, ObjSealT (reason_props, t))
        )
  in

  let sealed, map, result = List.fold_left (fun (sealed, map, result) att ->
    match att with
    (* All attributes with a non-namespaced name that are not a react ignored
     * attribute. *)
    | Opening.Attribute (aloc, { Attribute.
        name = Attribute.Identifier (id_loc, { Identifier.name = aname });
        value
      }) ->
      (* Get the type for the attribute's value. *)
      let atype =
        if Type_inference_hooks_js.dispatch_jsx_hook cx aname aloc c
        then AnyT.at aloc
        else
          match value with
            (* <element name="literal" /> *)
            | Some (Attribute.Literal (loc, lit)) ->
                literal cx loc lit
            (* <element name={expression} /> *)
            | Some (Attribute.ExpressionContainer (_, {
                ExpressionContainer.expression =
                  ExpressionContainer.Expression (loc, e)
              })) ->
                expression cx (loc, e)
            (* <element name={} /> *)
            | Some (Attribute.ExpressionContainer _) ->
                EmptyT.at aloc
            (* <element name /> *)
            | None ->
                DefT (mk_reason RBoolean aloc, BoolT (Some true))
      in
      let p = Field (Some id_loc, atype, Neutral) in
      (sealed, SMap.add aname p map, result)
    (* Do nothing for namespaced attributes or ignored React attributes. *)
    | Opening.Attribute _ ->
        (* TODO: attributes with namespaced names *)
        (sealed, map, result)
    (* <element {...spread} /> *)
    | Opening.SpreadAttribute (_, { SpreadAttribute.argument }) ->
        let spread = expression cx argument in
        let rec is_exact t =
          let resolved = Context.find_resolved cx t in
          match resolved with
          | Some(DefT (_, (ObjT { flags; _ }))) -> flags.exact
          | Some(ExactT(_, _)) -> true
          | Some(u) -> if t == u then false else is_exact(u)
          | _ -> false
        in
        let obj = eval_props (map, result) in
<<<<<<< HEAD
        let result = mk_spread spread obj in
        sealed && (is_exact spread), SMap.empty, Some result
=======
        let result = mk_spread spread obj
          ~assert_exact:(not (SMap.is_empty map && result = None)) in
        sealed, SMap.empty, Some result
>>>>>>> e2025a54
  ) (true, SMap.empty, None) attributes in

  let map =
    match children with
    | [] -> map
    (* We add children to the React.createElement() call for React. Not to the
     * props as other JSX users may support. *)
    | _ when is_react -> map
    | _ ->
        let arr = Tvar.mk_where cx reason (fun tout ->
          let reason_op = reason in
          let element_reason = replace_reason_const Reason.inferred_union_elem_array_desc reason_op in
          let elem_t = Tvar.mk cx element_reason in
          Flow.resolve_spread_list
            cx
            ~use_op:unknown_use
            ~reason_op:reason
            children
            (ResolveSpreadsToArrayLiteral (mk_id (), elem_t, tout))
        ) in
        let p = Field (None, arr, Neutral) in
        SMap.add "children" p map
  in
  eval_props ~sealed (map, result)
)

and jsx_desugar cx name component_t props attributes children locs =
  let loc_element, loc_opening, loc_children = locs in
  match Context.jsx cx with
  | Options.Jsx_react ->
      let reason = mk_reason (RReactElement (Some name)) loc_element in
      let react = Env.var_ref ~lookup_mode:ForValue cx "React" loc_opening in
      let children = List.map (function
        | UnresolvedArg a -> a
        | UnresolvedSpreadArg a ->
            Flow.add_output cx Flow_error.(EUnsupportedSyntax (loc_children, SpreadArgument));
            AnyT.why (reason_of_t a)
      ) children in
      Tvar.mk_where cx reason (fun tvar ->
        let reason_createElement =
          mk_reason (RProperty (Some "createElement")) loc_element in
        let use_op = Op (ReactCreateElementCall {
          op = reason_createElement;
          component = reason_of_t component_t;
          children = loc_children;
        }) in
        Flow.flow cx (react, MethodT (
          use_op,
          reason,
          reason_createElement,
          Named (reason_createElement, "createElement"),
          mk_methodcalltype
            react
            ([Arg component_t; Arg props] @ List.map (fun c -> Arg c) children)
            tvar,
          None
        ))
      )
  | Options.Jsx_pragma (raw_jsx_expr, jsx_expr) ->
      let reason = mk_reason (RJSXFunctionCall raw_jsx_expr) loc_element in

      (* A JSX element with no attributes should pass in null as the second
       * arg *)
      let props = match attributes with
      | [] -> NullT.at loc_opening
      | _ -> props in
      let argts =
        [Arg component_t; Arg props] @
        (List.map (function
          | UnresolvedArg c -> Arg c
          | UnresolvedSpreadArg c -> SpreadArg c
        ) children) in
      let use_op = Op (JSXCreateElement {
        op = reason;
        component = reason_of_t component_t;
      }) in
      Ast.Expression.(match jsx_expr with
      | _, Member {
        Member._object;
        property = Member.PropertyIdentifier (prop_loc, name);
          _;
        } ->
          let ot = jsx_pragma_expression cx raw_jsx_expr loc_element _object in
          method_call cx reason ~use_op ~call_strict_arity:false prop_loc
            (jsx_expr, ot, name) argts
      | _ ->
          let f = jsx_pragma_expression cx raw_jsx_expr loc_element jsx_expr in
          func_call cx reason ~use_op ~call_strict_arity:false f argts
      )
  | Options.Jsx_csx ->
      let reason = mk_reason (RJSXFunctionCall name) loc_element in
      let use_op = Op (JSXCreateElement {
        op = reason;
        component = reason_of_t component_t;
      }) in
      func_call cx reason ~use_op ~call_strict_arity:false component_t [Arg props]

(* The @jsx pragma specifies a left hand side expression EXPR such that
 *
 * <Foo />
 *
 * is transformed into
 *
 * EXPR(Foo, props, child1, child2, etc)
 *
 * This means we need to process EXPR. However, EXPR is not inline in the code,
 * it's up in a comment at the top of the file. This means if we run into an
 * error, we're going to point at the comment at the top.
 *
 * We can cover almost all the cases by just explicitly handling identifiers,
 * since the common error is that the identifier is not in scope.
 *)
and jsx_pragma_expression cx raw_jsx_expr loc = Ast.Expression.(function
  | _, Identifier (_, name) ->
      let desc = RJSXIdentifier (raw_jsx_expr, name) in
      Env.var_ref ~lookup_mode:ForValue cx name loc ~desc
  | expr ->
      (* Oh well, we tried *)
      expression cx expr
)

and jsx_body cx = Ast.JSX.(function
  | _, Element e -> Some (UnresolvedArg (jsx cx e))
  | _, Fragment f -> Some (UnresolvedArg (jsx_fragment cx f))
  | _, ExpressionContainer ec -> (
      let open ExpressionContainer in
      let { expression = ex } = ec in
      Some (UnresolvedArg (match ex with
        | Expression (loc, e) -> expression cx (loc, e)
        | EmptyExpression loc ->
          DefT (mk_reason (RCustom "empty jsx body") loc, EmptyT)))
    )
  | _, SpreadChild expr -> Some (UnresolvedSpreadArg (expression cx expr))
  | loc, Text { Text.value; raw=_; } ->
      Option.map (jsx_trim_text loc value) (fun c -> UnresolvedArg c)
)

and jsx_trim_text loc value =
  match (Utils_jsx.trim_jsx_text loc value) with
  | Some (loc, trimmed) ->
    Some (DefT (mk_reason RJSXText loc, StrT (Type.Literal (None, trimmed))))
  | None -> None

and jsx_title_member_to_string (_, member) = Ast.JSX.MemberExpression.(
  let (_, { Ast.JSX.Identifier.name }) = member.property in
  match member._object with
  | MemberExpression member -> (jsx_title_member_to_string member) ^ "." ^ name
  | Identifier (_, { Ast.JSX.Identifier.name = obj }) -> obj ^ "." ^ name
)

and jsx_title_member_to_expression member =
  let (mloc, member) = member in
  let _object = Ast.JSX.MemberExpression.(
    match member._object with
    | MemberExpression member -> jsx_title_member_to_expression member
    | Identifier (loc, { Ast.JSX.Identifier.name }) ->
      (loc, Ast.Expression.Identifier (loc, name))
  ) in
  let property = Ast.JSX.MemberExpression.(
    let (loc, { Ast.JSX.Identifier.name }) = member.property in
    (loc, name)
  ) in
  Ast.Expression.Member.(
    (mloc, Ast.Expression.Member {
      _object;
      property = PropertyIdentifier property;
      computed = false;
    })
  )

(* Given an expression found in a test position, notices certain
   type refinements which follow from the test's success or failure,
   and returns a quad:
   - result type of the test (not always bool)
   - map (lookup key -> type) of refinements which hold if
   the test is true
   - map of refinements which hold if the test is false
   - map of unrefined types for lvalues found in refinement maps
 *)
and predicates_of_condition cx e = Ast.(Expression.(

  (* refinement key if expr is eligible, along with unrefined type *)
  let refinable_lvalue e =
    Refinement.key e, condition cx e
  in

  (* package empty result (no refinements derived) from test type *)
  let empty_result test_t =
    (test_t, Key_map.empty, Key_map.empty, Key_map.empty)
  in

  let add_predicate key unrefined_t pred sense (test_t, ps, notps, tmap) =
    let p, notp = if sense
      then pred, NotP pred
      else NotP pred, pred
    in
    (test_t,
      Key_map.add key p ps,
      Key_map.add key notp notps,
      Key_map.add key unrefined_t tmap)
  in

  let flow_eqt ~strict loc (t1, t2) =
    if not strict then
      let reason = mk_reason (RCustom "non-strict equality comparison") loc in
      Flow.flow cx (t1, EqT (reason, false, t2))
  in

  (* package result quad from test type, refi key, unrefined type,
     predicate, and predicate's truth sense *)
  let result test_t key unrefined_t pred sense =
    empty_result test_t |> add_predicate key unrefined_t pred sense
  in

  (* a wrapper around `condition` (which is a wrapper around `expression`) that
     evaluates `expr`. if this is a sentinel property check (determined by
     a strict equality check against a member expression `_object.prop_name`),
     then also returns the refinement of `_object`.

     this is used by other tests such as `bool_test` such that if given
     `foo.bar === false`, `foo.bar` is refined to be `false` (by `bool_test`)
     and `foo` is refined to eliminate branches that don't have a `false` bar
     property (by this function). *)
  let condition_of_maybe_sentinel cx ~sense ~strict expr val_t =
    match strict, expr with
    | true,
      (expr_loc, Member {
        Member._object;
        property = Member.PropertyIdentifier (prop_loc, prop_name);
        _
      }) ->
      (* use `expression` instead of `condition` because `_object` is the object
         in a member expression; if it itself is a member expression, it must
         exist (so ~is_cond:false). e.g. `foo.bar.baz` shows up here as
         `_object = foo.bar`, `prop_name = baz`, and `bar` must exist. *)
      let obj_t = expression cx _object in

      let prop_reason = mk_reason (RProperty (Some prop_name)) prop_loc in
      let expr_reason = mk_reason (RProperty (Some prop_name)) expr_loc in
      let prop_t = match Refinement.get cx expr expr_loc with
      | Some t -> t
      | None ->
        if Type_inference_hooks_js.dispatch_member_hook cx
          prop_name prop_loc obj_t
        then AnyT.at prop_loc
        else
          let use_op = Op (GetProperty prop_reason) in
          get_prop ~is_cond:true cx
            expr_reason ~use_op obj_t (prop_reason, prop_name)
      in
      let id_info = prop_name, prop_t, Type_table.PropertyAccess obj_t in
      Env.add_type_table_info cx prop_loc id_info;

      (* refine the object (`foo.bar` in the example) based on the prop. *)
      let refinement = match Refinement.key _object with
      | None -> None
      | Some name ->
          let pred = LeftP (SentinelProp prop_name, val_t) in
          Some (name, obj_t, pred, sense)
      in

      (* since we never called `expression cx expr`, we have to add to the
         type table ourselves *)
      Env.add_type_table cx expr_loc prop_t;

      prop_t, refinement
    | _ ->
      condition cx expr, None
  in

  (* inspect a null equality test *)
  let null_test loc ~sense ~strict e null_t =
    let t, sentinel_refinement = condition_of_maybe_sentinel cx
      ~sense ~strict e null_t in
    flow_eqt ~strict loc (t, null_t);
    let out = match Refinement.key e with
    | None -> empty_result (BoolT.at loc)
    | Some name ->
        let pred = if strict then NullP else MaybeP in
        result (BoolT.at loc) name t pred sense
    in
    match sentinel_refinement with
    | Some (name, obj_t, p, sense) -> out |> add_predicate name obj_t p sense
    | None -> out
  in

  let void_test loc ~sense ~strict e void_t =
    (* if `void_t` is not a VoidT, make it one so that the sentinel test has a
       literal type to test against. It's not appropriate to call `void_test`
       with a `void_t` that you don't want to treat like an actual `void`! *)
    let void_t = match void_t with
    | DefT (_, VoidT) -> void_t
    | _ -> VoidT.why (reason_of_t void_t)
    in
    let t, sentinel_refinement = condition_of_maybe_sentinel cx
      ~sense ~strict e void_t in
    flow_eqt ~strict loc (t, void_t);
    let out = match Refinement.key e with
    | None -> empty_result (BoolT.at loc)
    | Some name ->
        let pred = if strict then VoidP else MaybeP in
        result (BoolT.at loc) name t pred sense
    in
    match sentinel_refinement with
    | Some (name, obj_t, p, sense) -> out |> add_predicate name obj_t p sense
    | None -> out
  in

  (* inspect an undefined equality test *)
  let undef_test loc ~sense ~strict e void_t =
    (* if `undefined` isn't redefined in scope, then we assume it is `void` *)
    if Env.is_global_var cx "undefined"
    then void_test loc ~sense ~strict e void_t
    else empty_result (BoolT.at loc)
  in

  let literal_test loc ~strict ~sense expr val_t pred =
    let t, sentinel_refinement = condition_of_maybe_sentinel cx
      ~sense ~strict expr val_t in
    flow_eqt ~strict loc (t, val_t);
    let refinement = if strict then Refinement.key expr else None in
    let out = match refinement with
    | Some name -> result (BoolT.at loc) name t pred sense
    | None -> empty_result (BoolT.at loc)
    in
    match sentinel_refinement with
    | Some (name, obj_t, p, sense) -> out |> add_predicate name obj_t p sense
    | None -> out
  in

  (* inspect a typeof equality test *)
  let typeof_test loc sense arg typename str_loc =
    let bool = BoolT.at loc in
    match refinable_lvalue arg with
    | Some name, t ->
        let pred = match typename with
        | "boolean" -> Some BoolP
        | "function" -> Some FunP
        | "number" -> Some NumP
        | "object" -> Some ObjP
        | "string" -> Some StrP
        | "undefined" -> Some VoidP
        | _ -> None
        in
        begin match pred with
        | Some pred -> result bool name t pred sense
        | None ->
          Flow.add_output cx Flow_error.(EInvalidTypeof (str_loc, typename));
          empty_result bool
        end
    | None, _ -> empty_result bool
  in

  let sentinel_prop_test loc ~sense ~strict expr val_t =
    let t, sentinel_refinement = condition_of_maybe_sentinel
      cx ~sense ~strict expr val_t in
    flow_eqt ~strict loc (t, val_t);
    let out = empty_result (BoolT.at loc) in
    match sentinel_refinement with
    | Some (name, obj_t, p, sense) -> out |> add_predicate name obj_t p sense
    | None -> out
  in

  let eq_test loc ~sense ~strict left right =
    match left, right with
    (* typeof expr ==/=== string *)
    (* this must happen before the case below involving Literal.String in order
       to match anything. *)
    | (_, Expression.Unary { Unary.operator = Unary.Typeof; argument; _ }),
      (str_loc, Expression.Literal { Literal.value = Literal.String s; _ })
    | (str_loc, Expression.Literal { Literal.value = Literal.String s; _ }),
      (_, Expression.Unary { Unary.operator = Unary.Typeof; argument; _ })
    | (_, Expression.Unary { Unary.operator = Unary.Typeof; argument; _ }),
      (str_loc, Expression.TemplateLiteral {
        TemplateLiteral.quasis = [_, {
          TemplateLiteral.Element.value = {
            TemplateLiteral.Element.cooked = s; _
          }; _
        }]; _
      })
    | (str_loc, Expression.TemplateLiteral {
        TemplateLiteral.quasis = [_, {
          TemplateLiteral.Element.value = {
            TemplateLiteral.Element.cooked = s; _
          }; _
        }]; _
      }),
      (_, Expression.Unary { Unary.operator = Unary.Typeof; argument; _ })
      ->
        typeof_test loc sense argument s str_loc

    (* special case equality relations involving booleans *)
    | (_, Expression.Literal { Literal.value = Literal.Boolean lit; _})
      as value, expr
    | expr, ((_, Expression.Literal { Literal.value = Literal.Boolean lit; _})
      as value)
      ->
        let val_t = expression cx value in
        literal_test loc ~sense ~strict expr val_t (SingletonBoolP lit)

    (* special case equality relations involving strings *)
    | ((lit_loc, Expression.Literal { Literal.value = Literal.String lit; _})
      as value), expr
    | expr, ((lit_loc, Expression.Literal { Literal.value = Literal.String lit; _})
      as value)
    | expr, ((_, Expression.TemplateLiteral {
        TemplateLiteral.quasis = [lit_loc, {
          TemplateLiteral.Element.value = {
            TemplateLiteral.Element.cooked = lit; _
          }; _
        }]; _
      }) as value)
    | ((_, Expression.TemplateLiteral {
        TemplateLiteral.quasis = [lit_loc, {
          TemplateLiteral.Element.value = {
            TemplateLiteral.Element.cooked = lit; _
          }; _
        }]; _
      }) as value), expr
      ->
        let val_t = expression cx value in
        literal_test loc ~sense ~strict expr val_t
          (SingletonStrP (lit_loc, sense, lit))

    (* special case equality relations involving numbers *)
    | ((lit_loc, Expression.Literal { Literal.value = Literal.Number lit; raw })
      as value), expr
    | expr, ((lit_loc, Expression.Literal { Literal.value = Literal.Number lit; raw })
      as value)
      ->
        let val_t = expression cx value in
        literal_test loc ~sense ~strict expr val_t
          (SingletonNumP (lit_loc, sense, (lit, raw)))

    (* TODO: add Type.predicate variant that tests number equality *)

    (* expr op null *)
    | (_, Expression.Literal { Literal.value = Literal.Null; _ } as null), expr
    | expr, (_, Expression.Literal { Literal.value = Literal.Null; _ } as null)
      ->
        let null_t = expression cx null in
        null_test loc ~sense ~strict expr null_t

    (* expr op undefined *)
    | (_, Identifier (_, "undefined") as void), expr
    | expr, (_, Identifier (_, "undefined") as void)
      ->
        let void_t = expression cx void in
        undef_test loc ~sense ~strict expr void_t

    (* expr op void(...) *)
    | (_, Unary ({ Unary.operator = Unary.Void; _ }) as void), expr
    | expr, (_, Unary ({ Unary.operator = Unary.Void; _ }) as void)
      ->
        let void_t = expression cx void in
        void_test loc ~sense ~strict expr void_t

    (* fallback case for equality relations involving sentinels (this should be
       lower priority since it refines the object but not the property) *)
    | (_, Expression.Member _ as expr), value
    | value, (_, Expression.Member _ as expr)
      ->
        let value_t = expression cx value in
        sentinel_prop_test loc ~sense ~strict expr value_t

    (* for all other cases, walk the AST but always return bool *)
    | expr, value ->
        let t1 = expression cx expr in
        let t2 = expression cx value in
        flow_eqt ~strict loc (t1, t2);
        empty_result (BoolT.at loc)
  in

  let mk_and map1 map2 = Key_map.merge
    (fun _ p1 p2 -> match (p1,p2) with
      | (None, None) -> None
      | (Some p, None)
      | (None, Some p) -> Some p
      | (Some p1, Some p2) -> Some (AndP(p1,p2))
    )
    map1 map2
  in

  let mk_or map1 map2 = Key_map.merge
    (fun _ p1 p2 -> match (p1,p2) with
      | (None, None) -> None
      | (Some _, None)
      | (None, Some _) -> None
      | (Some p1, Some p2) -> Some (OrP(p1,p2))
    )
    map1 map2
  in

  (* main *)
  match e with

  (* member expressions *)
  | loc, Member {
      Member._object;
      property = Member.PropertyIdentifier (prop_loc, prop_name);
      _
    } ->
      let obj_t = match _object with
      | super_loc, Super ->
          let t = super_ cx super_loc in
          let id_info = "super", t, Type_table.Other in
          Env.add_type_table_info cx super_loc id_info;
          t

      | _ ->
          (* use `expression` instead of `condition` because `_object` is the
             object in a member expression; if it itself is a member expression,
             it must exist (so ~is_cond:false). e.g. `foo.bar.baz` shows up here
             as `_object = foo.bar`, `prop_name = baz`, and `bar` must exist. *)
          expression cx _object in
      let expr_reason = mk_reason (RProperty (Some prop_name)) loc in
      let prop_reason = mk_reason (RProperty (Some prop_name)) prop_loc in
      let t = match Refinement.get cx e loc with
      | Some t -> t
      | None ->
        if Type_inference_hooks_js.dispatch_member_hook cx
          prop_name prop_loc obj_t
        then AnyT.at prop_loc
        else
          let use_op = Op (GetProperty (mk_expression_reason e)) in
          get_prop ~is_cond:true cx
            expr_reason ~use_op obj_t (prop_reason, prop_name)
      in

      (* since we never called `expression cx e`, we have to add to the
         type table ourselves *)
      Env.add_type_table cx loc t;
      let id_info = prop_name, t, Type_table.PropertyAccess obj_t in
      Env.add_type_table_info cx prop_loc id_info;

      let out = match Refinement.key e with
      | Some name -> result t name t (ExistsP (Some loc)) true
      | None -> empty_result t
      in

      (* refine the object (`foo.bar` in the example) based on the prop. *)
      begin match Refinement.key _object with
      | Some name ->
        let predicate = PropExistsP (expr_reason, prop_name, Some prop_loc) in
        out |> add_predicate name obj_t predicate true
      | None ->
        out
      end

  (* assignments *)
  | _, Assignment { Assignment.left = loc, Ast.Pattern.Identifier id; _ } -> (
      let expr = expression cx e in
      let id = id.Ast.Pattern.Identifier.name in
      match refinable_lvalue (loc, Ast.Expression.Identifier id) with
      | Some name, _ -> result expr name expr (ExistsP (Some loc)) true
      | None, _ -> empty_result expr
    )

  (* expr instanceof t *)
  | loc, Binary { Binary.operator = Binary.Instanceof; left; right } -> (
      let bool = BoolT.at loc in
      match refinable_lvalue left with
      | Some name, t ->
          let right_t = expression cx right in
          let pred = LeftP (InstanceofTest, right_t) in
          result bool name t pred true
      | None, _ ->
          empty_result bool
    )

  (* expr op expr *)
  | loc, Binary { Binary.operator = Binary.Equal; left; right; } ->
      eq_test loc ~sense:true ~strict:false left right
  | loc, Binary { Binary.operator = Binary.StrictEqual; left; right; } ->
      eq_test loc ~sense:true ~strict:true left right
  | loc, Binary { Binary.operator = Binary.NotEqual; left; right; } ->
      eq_test loc ~sense:false ~strict:false left right
  | loc, Binary { Binary.operator = Binary.StrictNotEqual; left; right; } ->
      eq_test loc ~sense:false ~strict:true left right

  (* Array.isArray(expr) *)
  | loc, Call {
      Call.callee = callee_loc, Member {
        Member._object = (_, Identifier (_, "Array") as o);
        property = Member.PropertyIdentifier (prop_loc, "isArray");
        _ };
      arguments = [Expression arg];
    } -> (
      (* get Array.isArray in order to populate the type tables, but we don't
         care about the result. *)
      (* TODO: one day we can replace this with a call to `method_call`, and
         then discard the result. currently MethodT does not update type_table
         properly. *)
      let obj_t = expression cx o in
      let reason = mk_reason (RCustom "`Array.isArray(...)`") callee_loc in
      let fn_t = Tvar.mk_where cx reason (fun t ->
        let prop_reason = mk_reason (RProperty (Some "isArray")) prop_loc in
        let use_op = Op (GetProperty (mk_expression_reason e)) in
        Flow.flow cx (obj_t, GetPropT (use_op, reason, Named (prop_reason, "isArray"), t))
      ) in
      Env.add_type_table cx prop_loc fn_t;
      let id_info = "isArray", fn_t, Type_table.Other in
      Env.add_type_table_info cx prop_loc id_info;
      let bool = BoolT.at loc in

      match refinable_lvalue arg with
      | Some name, t ->
          result bool name t ArrP true
      | None, _ ->
          empty_result bool
    )

  (* test1 && test2 *)
  | loc, Logical { Logical.operator = Logical.And; left; right } ->
      let t1, map1, not_map1, xts1 =
        predicates_of_condition cx left in
      let t2, map2, not_map2, xts2 = Env.in_refined_env cx loc map1 xts1
        (fun () -> predicates_of_condition cx right) in
      let reason = mk_reason (RLogical ("&&", desc_of_t t1, desc_of_t t2)) loc in
      (
        Tvar.mk_where cx reason (fun t ->
          Flow.flow cx (t1, AndT (reason, t2, t));
        ),
        mk_and map1 map2,
        mk_or not_map1 not_map2,
        Key_map.union xts1 xts2
      )

  (* test1 || test2 *)
  | loc, Logical { Logical.operator = Logical.Or; left; right } ->
      let () = check_default_pattern cx left right in
      let t1, map1, not_map1, xts1 =
        predicates_of_condition cx left in
      let t2, map2, not_map2, xts2 = Env.in_refined_env cx loc not_map1 xts1
        (fun () -> predicates_of_condition cx right) in
      let reason = mk_reason (RLogical ("||", desc_of_t t1, desc_of_t t2)) loc in
      (
        Tvar.mk_where cx reason (fun t ->
          Flow.flow cx (t1, OrT (reason, t2, t));
        ),
        mk_or map1 map2,
        mk_and not_map1 not_map2,
        Key_map.union xts1 xts2
      )

  (* !test *)
  | loc, Unary { Unary.operator = Unary.Not; argument; _ } ->
      let (_, map, not_map, xts) = predicates_of_condition cx argument in
      (BoolT.at loc, not_map, map, xts)

  (* ids *)
  | loc, This
  | loc, Identifier _
  | loc, Member _ -> (
      match refinable_lvalue e with
      | Some name, t -> result t name t (ExistsP (Some loc)) true
      | None, t -> empty_result t
    )

  (* e.m(...) *)
  (* TODO: Don't trap method calls for now *)
  | _, Call { Call.callee = (_, Member _); _ } ->
      empty_result (expression cx e)

  (* f(...) *)
  (* The concrete predicate is not known at this point. We attach a "latent"
     predicate pointing to the type of the function that will supply this
     predicated when it is resolved. *)
  | loc, Call { Call.callee = c; arguments } ->
      let is_spread = function | Spread _ -> true | _ -> false in
      if List.exists is_spread arguments then
        empty_result (expression cx e)
      else
        let fun_t, keys, arg_ts, ret_t =
          predicated_call_expression cx (loc, c, arguments) in
        let args_with_offset = ListUtils.zipi keys arg_ts in
        let emp_pred_map = empty_result ret_t in
        List.fold_left (fun pred_map arg_info -> match arg_info with
          | (idx, Some key, unrefined_t) ->
              let pred = LatentP (fun_t, idx+1) in
              add_predicate key unrefined_t pred true pred_map
          | _ ->
              pred_map
        ) emp_pred_map args_with_offset

  (* fallthrough case: evaluate test expr, no refinements *)
  | e ->
      empty_result (expression cx e)
))

(* Conditional expressions are checked like expressions, except that property
   accesses are provisionally allowed even when such properties do not exist.
   This accommodates the common JavaScript idiom of testing for the existence
   of a property before using that property. *)
and condition cx e =
  expression ~is_cond:true cx e

and get_private_field cx reason ~use_op tobj name =
  Tvar.mk_where cx reason (fun t ->
    let class_entries = Env.get_class_entries () in
    let get_prop_u = GetPrivatePropT (use_op, reason, name, class_entries, false, t) in
    Flow.flow cx (tobj, get_prop_u)
  )

(* Property lookups become non-strict when processing conditional expressions
   (see above).

   TODO: It should be possible to factor the processing of LHS / reference
   expressions out of `expression`, somewhat like what assignment_lhs does. That
   would make everything involving Refinement be in the same place.
*)
and get_prop ~is_cond cx reason ~use_op tobj (prop_reason, name) =
  Tvar.mk_where cx reason (fun t ->
    let get_prop_u =
      if is_cond
      then TestPropT (reason, mk_id (), Named (prop_reason, name), t)
      else GetPropT (use_op, reason, Named (prop_reason, name), t)
    in
    Flow.flow cx (tobj, get_prop_u)
  )

(* TODO: switch to TypeScript specification of Object *)
and static_method_call_Object cx loc callee_loc prop_loc expr obj_t m args_ =
  let open Ast.Expression in
  let reason = mk_reason (RCustom (spf "`Object.%s`" m)) loc in
  match (m, args_) with
  | ("create", [ Expression e ]) ->
    let proto =
      let reason = mk_reason RPrototype (fst e) in
      Tvar.mk_where cx reason (fun t ->
        Flow.flow cx (expression cx e, ObjTestProtoT (reason, t))
      )
    in
    Obj_type.mk_with_proto cx reason proto

  | ("create", [ Expression e;
                 Expression (_, Object { Object.properties }) ]) ->
    let proto =
      let reason = mk_reason RPrototype (fst e) in
      Tvar.mk_where cx reason (fun t ->
        Flow.flow cx (expression cx e, ObjTestProtoT (reason, t))
      )
    in
    let pmap = prop_map_of_object cx properties in
    let props = SMap.fold (fun x p acc ->
      let loc = Property.read_loc p in
      match Property.read_t p with
      | None ->
        (* Since the properties object must be a literal, and literal objects
           can only ever contain neutral fields, this should not happen. *)
        Flow.add_output cx Flow_error.(
          EInternal (prop_loc, PropertyDescriptorPropertyCannotBeRead)
        );
        acc
      | Some spec ->
        let reason = replace_reason (fun desc ->
          RCustom (spf ".%s of %s" x (string_of_desc desc))
        ) reason in
        let t = Tvar.mk_where cx reason (fun tvar ->
          Flow.flow cx (spec, GetPropT (unknown_use, reason, Named (reason, "value"), tvar))
        ) in
        let p = Field (loc, t, Neutral) in
        SMap.add x p acc
    ) pmap SMap.empty in
    Obj_type.mk_with_proto cx reason ~props proto

  | (("getOwnPropertyNames" | "keys"), [ Expression e ]) ->
    let arr_reason = mk_reason RArrayType loc in
    let o = expression cx e in
    DefT (arr_reason, ArrT (
      ArrayAT (
        Tvar.mk_where cx arr_reason (fun tvar ->
          let keys_reason = replace_reason (fun desc ->
            RCustom (spf "element of %s" (string_of_desc desc))
          ) reason in
          Flow.flow cx (o, GetKeysT (keys_reason, UseT (unknown_use, tvar)));
        ),
        None
      )
    ))

  | ("defineProperty", [ Expression e;
                         Expression ((ploc, Ast.Expression.Literal
                           { Ast.Literal.value = Ast.Literal.String x; _ })
                           as key);
                         Expression config ]) ->
    let o = expression cx e in
    let _ = expression cx key in
    let spec = expression cx config in
    let tvar = Tvar.mk cx reason in
    let prop_reason = mk_reason (RProperty (Some x)) ploc in
    Flow.flow cx (spec, GetPropT (unknown_use, reason, Named (reason, "value"), tvar));
    let prop_t = Tvar.mk cx prop_reason in
    let id_info = x, prop_t, Type_table.Other in
    Env.add_type_table_info cx ploc id_info;
    Flow.flow cx (o, SetPropT (
      unknown_use, reason, Named (prop_reason, x), Normal, tvar, Some prop_t
    ));
    o

  | ("defineProperties", [ Expression e;
                         Expression (_, Object { Object.properties }) ]) ->
    let o = expression cx e in
    let pmap = prop_map_of_object cx properties in
    pmap |> SMap.iter (fun x p ->
      match Property.read_t p with
      | None ->
        (* Since the properties object must be a literal, and literal objects
           can only ever contain neutral fields, this should not happen. *)
        Flow.add_output cx Flow_error.(
          EInternal (prop_loc, PropertyDescriptorPropertyCannotBeRead)
        );
      | Some spec ->
        let reason = replace_reason (fun desc ->
          RCustom (spf ".%s of %s" x (string_of_desc desc))
        ) reason in
        let tvar = Tvar.mk cx reason in
        Flow.flow cx (spec, GetPropT (unknown_use, reason, Named (reason, "value"), tvar));
        Flow.flow cx (o, SetPropT (
          unknown_use, reason, Named (reason, x), Normal, tvar, None
        ));
    );
    o

  (* Freezing an object literal is supported since there's no way it could
     have been mutated elsewhere *)
  | ("freeze", [Expression ((arg_loc, Object _) as e)]) ->
    let arg_t = expression cx e in

    let reason_arg = mk_reason (RFrozen RObjectLit) arg_loc in
    let arg_t = Tvar.mk_where cx reason_arg (fun tvar ->
      Flow.flow cx (arg_t, ObjFreezeT (reason_arg, tvar));
    ) in

    let reason = mk_reason (RMethodCall (Some m)) loc in
    method_call cx reason prop_loc ~use_op:unknown_use (expr, obj_t, m) [Arg arg_t]

  (* TODO *)
  | (_, args) ->
    let argts = List.map (expression_or_spread cx) args in
    let reason = mk_reason (RMethodCall (Some m)) loc in
    let use_op = Op (FunCallMethod {
      op = reason;
      fn = mk_reason (RMethod (Some m)) callee_loc;
      prop = mk_reason (RProperty (Some m)) prop_loc;
      args = mk_initial_arguments_reason args;
    }) in
    method_call cx reason ~use_op prop_loc (expr, obj_t, m) argts

and extract_class_name class_loc  = Ast.Class.(function {id; _;} ->
  match id with
  | Some(name_loc, name) -> (name_loc, name)
  | None -> (class_loc, "<<anonymous class>>")
)

and mk_class cx loc reason c =
  let def_reason = repos_reason loc reason in
  let this_in_class = Class_sig.This.in_class c in
  let self = Tvar.mk cx reason in
  let class_sig =
    Class_sig.mk cx loc reason self c ~expr:expression
  in
    class_sig |> Class_sig.generate_tests cx (fun class_sig ->
      Class_sig.check_super cx def_reason class_sig;
      Class_sig.check_implements cx def_reason class_sig;
      if this_in_class || not (Class_sig.This.is_bound_to_empty class_sig) then
        Class_sig.toplevels cx class_sig
        ~decls:toplevel_decls
        ~stmts:toplevels
        ~expr:expression
    );
    let class_t = Class_sig.classtype cx class_sig in
    Flow.unify cx self class_t;
    class_t

(* Given a function declaration and types for `this` and `super`, extract a
   signature consisting of type parameters, parameter types, parameter names,
   and return type, check the body against that signature by adding `this`
   and super` to the environment, and return the signature. *)
and function_decl id cx loc func this super =
  let func_sig = Func_sig.mk cx SMap.empty ~expr:expression loc func in

  let this, super =
    let new_entry t = Scope.Entry.new_var ~loc:(loc_of_t t) t in
    new_entry this, new_entry super
  in

  let save_return = Abnormal.clear_saved Abnormal.Return in
  let save_throw = Abnormal.clear_saved Abnormal.Throw in
  func_sig |> Func_sig.generate_tests cx (
    Func_sig.toplevels id cx this super false
      ~decls:toplevel_decls
      ~stmts:toplevels
      ~expr:expression
  );
  ignore (Abnormal.swap_saved Abnormal.Return save_return);
  ignore (Abnormal.swap_saved Abnormal.Throw save_throw);

  func_sig

(* Switch back to the declared type for an internal name. *)
and define_internal cx reason x =
  let ix = internal_name x in
  let loc = loc_of_reason reason in
  let opt = Env.get_var_declared_type cx ix loc in
  ignore Env.(set_var cx ~use_op:unknown_use ix (Flow.filter_optional cx reason opt) loc)

(* Process a function definition, returning a (polymorphic) function type. *)
and mk_function id cx loc func =
  let this = Tvar.mk cx (mk_reason RThis loc) in
  (* Normally, functions do not have access to super. *)
  let super = ObjProtoT (mk_reason RNoSuper loc) in
  let func_sig = function_decl id cx loc func this super in
  Func_sig.functiontype cx this func_sig

(* Process an arrow function, returning a (polymorphic) function type. *)
and mk_arrow cx loc func =
  let this = this_ cx loc in
  let super = super_ cx loc in
  let {Ast.Function.id; _} = func in
  let func_sig = function_decl id cx loc func this super in
  (* Do not expose the type of `this` in the function's type. The call to
     function_decl above has already done the necessary checking of `this` in
     the body of the function. Now we want to avoid re-binding `this` to
     objects through which the function may be called. *)
  Func_sig.functiontype cx dummy_this func_sig

(* Transform predicate declare functions to functions whose body is the
   predicate declared for the funcion *)
and declare_function_to_function_declaration cx id annot predicate =
  match predicate with
  | Some (loc, Ast.Type.Predicate.Inferred) ->
      Flow.add_output cx Flow_error.(
        EUnsupportedSyntax (loc, PredicateDeclarationWithoutExpression)
      );
      None

  | Some (loc, Ast.Type.Predicate.Declared e) -> begin
      match annot with
      | (_, (_, Ast.Type.Function
        { Ast.Type.Function.params = (params_loc, { Ast.Type.Function.Params.params; rest });
          Ast.Type.Function.return;
          Ast.Type.Function.tparams;
        })) ->
          let param_type_to_param = Ast.Type.Function.(
            fun (l, { Param.name; Param.annot; _ }) ->
              let name = match name with
              | Some name -> name
              | None ->
                  let name_loc = fst annot in
                  Flow.add_output cx Flow_error.(EUnsupportedSyntax
                    (loc, PredicateDeclarationAnonymousParameters));
                  (name_loc, "_")
              in
              let name' = ({ Ast.Pattern.Identifier.
                name;
                annot = Some (fst annot, annot);
                optional = false;
              }) in
              (l, Ast.Pattern.Identifier name')
          ) in
          let params = List.map param_type_to_param params in
          let rest = Ast.Type.Function.(
            match rest with
            | Some (rest_loc, { RestParam.argument; }) ->
              let argument = param_type_to_param argument in
              Some (rest_loc, { Ast.Function.RestElement.argument; })
            | None -> None
          ) in
          let body = Ast.Function.BodyBlock (loc, {Ast.Statement.Block.body = [
              (loc, Ast.Statement.Return {
                Ast.Statement.Return.argument = Some e
              })
            ]}) in
          let return = Some (loc, return) in
          Some (Ast.Statement.FunctionDeclaration { Ast.Function.
            id = Some id;
            params = (params_loc, { Ast.Function.Params.params; rest });
            body = body;
            async = false;
            generator = false;
            predicate = Some (loc, Ast.Type.Predicate.Inferred);
            expression = false;
            return;
            tparams;
          })

      | _ ->
        None
      end
  | _ ->
      None

and check_default_pattern cx left right =
  let left_loc = fst left in
  let right_loc = fst right in

  let update_excuses update_fun =
    let exists_excuses = Context.exists_excuses cx in
    let exists_excuse = Utils_js.LocMap.get left_loc exists_excuses
      |> Option.value ~default:ExistsCheck.empty
      |> update_fun in
    let exists_excuses = Utils_js.LocMap.add left_loc exists_excuse exists_excuses in
    Context.set_exists_excuses cx exists_excuses
  in

  match snd right with
    | Ast.Expression.Literal literal ->
      let open ExistsCheck in
      begin match literal.Ast.Literal.value with
        | Ast.Literal.String "" ->
          update_excuses (fun excuse -> {excuse with string_loc = Some right_loc})
        | Ast.Literal.Boolean false ->
          update_excuses (fun excuse -> {excuse with bool_loc = Some right_loc})
        | Ast.Literal.Number 0. ->
          update_excuses (fun excuse -> {excuse with number_loc = Some right_loc})
        (* There's no valid default value for mixed to create an excuse. *)
        | _ -> ()
      end
    | _ -> ()

and post_assignment_havoc ~private_ name expr lhs_loc t =
  (* types involved in the assignment are computed
     in pre-havoc environment. it's the assignment itself
     which clears refis *)
  Env.havoc_heap_refinements_with_propname ~private_ name;

  (* add type refinement if LHS is a pattern we handle *)
  match Refinement.key expr with
  | Some key ->
    (* NOTE: currently, we allow property refinements to propagate
       even if they may turn out to be invalid w.r.t. the
       underlying object type. If invalid, of course, they produce
       errors, but in the future we may want to prevent the
       invalid types from flowing downstream as well.
       Doing so would require that we defer any subsequent flow
       calls that are sensitive to the refined type until the
       object and refinement types - `o` and `t` here - are
       fully resolved.
     *)
    ignore Env.(set_expr key lhs_loc t t)
  | None ->
    ()

and mk_initial_arguments_reason = Ast.Expression.(function
| [] -> []
| Expression x :: args -> mk_expression_reason x :: mk_initial_arguments_reason args
| Spread _ :: _ -> []
)

and warn_or_ignore_optional_chaining optional cx loc =
  if optional
  then match Context.esproposal_optional_chaining cx with
  | Options.ESPROPOSAL_ENABLE
  | Options.ESPROPOSAL_IGNORE -> ()
  | Options.ESPROPOSAL_WARN -> Flow.add_output cx (Flow_error.EExperimentalOptionalChaining loc)
  else ()<|MERGE_RESOLUTION|>--- conflicted
+++ resolved
@@ -3975,14 +3975,8 @@
           | _ -> false
         in
         let obj = eval_props (map, result) in
-<<<<<<< HEAD
-        let result = mk_spread spread obj in
+        let result = mk_spread spread obj ~assert_exact:false in
         sealed && (is_exact spread), SMap.empty, Some result
-=======
-        let result = mk_spread spread obj
-          ~assert_exact:(not (SMap.is_empty map && result = None)) in
-        sealed, SMap.empty, Some result
->>>>>>> e2025a54
   ) (true, SMap.empty, None) attributes in
 
   let map =
