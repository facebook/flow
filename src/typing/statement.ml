--- conflicted
+++ resolved
@@ -802,88 +802,16 @@
   | (loc, Block { Block.body }) ->
     let (body, abnormal_opt) =
       Abnormal.catch_stmts_control_flow_exception (fun () ->
-<<<<<<< HEAD
-          toplevel_decls cx b.Block.body;
-          toplevels cx b.Block.body)
-    in
-    let catch_clause cx catch_clause =
-      let { Try.CatchClause.param; body = (b_loc, b); comments } = catch_clause in
-      Ast.Pattern.(
-        match param with
-        | Some p ->
-          (match p with
-          | ( loc,
-              Identifier
-                {
-                  Identifier.name = (name_loc, ({ Ast.Identifier.name; comments = _ } as id));
-                  annot = Ast.Type.Missing mloc;
-                  optional;
-                } ) ->
-            let r = mk_reason (RCustom "catch") loc in
-            let t = Tvar.mk cx r in
-            let (stmts, abnormal_opt) =
-              Env.in_lex_scope cx (fun () ->
-                  Scope.(
-                    Env.bind_implicit_let
-                      ~state:State.Initialized
-                      Entry.CatchParamBinding
-                      cx
-                      name
-                      t
-                      loc);
-
-                  check cx b)
-            in
-            ( {
-                Try.CatchClause.param =
-                  Some
-                    ( (loc, t),
-                      Ast.Pattern.Identifier
-                        {
-                          Ast.Pattern.Identifier.name = ((name_loc, t), id);
-                          annot = Ast.Type.Missing (mloc, t);
-                          optional;
-                        } );
-                body = (b_loc, { Block.body = stmts });
-                comments;
-              },
-              abnormal_opt )
-          | (loc, Identifier _) ->
-            Flow.add_output cx Error_message.(EUnsupportedSyntax (loc, CatchParameterAnnotation));
-            (Tast_utils.error_mapper#catch_clause catch_clause, None)
-          | (loc, _) ->
-            Flow.add_output cx Error_message.(EUnsupportedSyntax (loc, CatchParameterDeclaration));
-            (Tast_utils.error_mapper#catch_clause catch_clause, None))
-        | None ->
-          let (stmts, abnormal_opt) = Env.in_lex_scope cx (fun () -> check cx b) in
-          ( { Try.CatchClause.param = None; body = (b_loc, { Block.body = stmts }); comments },
-            abnormal_opt ))
-    in
-    function
-    | (_, Empty) as stmt -> stmt
-    | (loc, Block { Block.body }) ->
-      let (body, abnormal_opt) =
-        Abnormal.catch_stmts_control_flow_exception (fun () ->
-            Env.in_lex_scope cx (fun () ->
-                toplevel_decls cx body;
-                toplevels cx body))
-      in
-      Abnormal.check_stmt_control_flow_exception ((loc, Block { Block.body }), abnormal_opt)
-    | (loc, Expression { Expression.expression = e; directive }) ->
-      let (((expr_loc, t), _) as expression_ast) = expression cx e in
-      mark_bare_expression cx expr_loc t;
-      (loc, Expression { Expression.expression = expression_ast; directive })
-    (* Refinements for `if` are derived by the following Hoare logic rule:
-=======
           Env.in_lex_scope cx (fun () ->
               toplevel_decls cx body;
               toplevels cx body))
     in
     Abnormal.check_stmt_control_flow_exception ((loc, Block { Block.body }), abnormal_opt)
   | (loc, Expression { Expression.expression = e; directive }) ->
-    (loc, Expression { Expression.expression = expression cx e; directive })
+    let (((expr_loc, t), _) as expression_ast) = expression cx e in
+      mark_bare_expression cx expr_loc t;
+      (loc, Expression { Expression.expression = expression_ast; directive })
   (* Refinements for `if` are derived by the following Hoare logic rule:
->>>>>>> 5f0599fd
 
      [Pre & c] S1 [Post1]
      [Pre & ~c] S2 [Post2]
@@ -1319,108 +1247,6 @@
               if fallthrough then
                 None
               else
-<<<<<<< HEAD
-                ExhaustiveCheckInvalid (List.rev invalid_checks) );
-          let ast =
-            (switch_loc, Switch { Switch.discriminant = discriminant_ast; cases = cases_ast })
-          in
-          match uniform_switch_exit exits with
-          | None -> ast
-          | Some abnormal -> Abnormal.throw_stmt_control_flow_exception ast abnormal)
-    (*******************************************************)
-    | (loc, Return { Return.argument; comments }) ->
-      let reason = mk_reason (RCustom "return") loc in
-      let ret = Env.get_internal_var cx "return" loc in
-      let (t, argument_ast) =
-        match argument with
-        | None -> (VoidT.at loc |> with_trust literal_trust, None)
-        | Some expr ->
-          if Env.in_predicate_scope () then
-            let ((((_, t), _) as ast), p_map, n_map, _) =
-              predicates_of_condition ~cond:OtherTest cx expr
-            in
-            let pred_reason = update_desc_reason (fun desc -> RPredicateOf desc) reason in
-            (OpenPredT { reason = pred_reason; base_t = t; m_pos = p_map; m_neg = n_map }, Some ast)
-          else
-            let (((_, t), _) as ast) = expression cx expr in
-            (t, Some ast)
-      in
-      let type_loc = loc_of_t t in
-      let t =
-        match Env.var_scope_kind () with
-        | Scope.Async ->
-          (* Convert the return expression's type T to Promise<T>. If the
-           * expression type is itself a Promise<T>, ensure we still return
-           * a Promise<T> via Promise.resolve. *)
-          let reason_typeapp = annot_reason (mk_reason (RType "Promise") type_loc) in
-          let t' =
-            Flow.get_builtin_typeapp
-              cx
-              reason_typeapp
-              "Promise"
-              [
-                Tvar.mk_derivable_where cx (reason_of_t t) (fun tvar ->
-                    let reason = mk_reason (RCustom "await") type_loc in
-                    let funt = Flow.get_builtin cx "$await" reason in
-                    let callt = mk_functioncalltype reason None [Arg t] tvar in
-                    let reason = repos_reason (aloc_of_reason (reason_of_t t)) reason in
-                    Flow.flow cx (funt, CallT (unknown_use, reason, callt)));
-              ]
-          in
-          Flow.reposition cx type_loc t'
-        | Scope.Generator ->
-          (* Convert the return expression's type R to Generator<Y,R,N>, where
-           * Y and R are internals, installed earlier. *)
-          let reason_typeapp = annot_reason (mk_reason (RType "Generator") type_loc) in
-          let t' =
-            Flow.get_builtin_typeapp
-              cx
-              reason_typeapp
-              "Generator"
-              [
-                Env.get_internal_var cx "yield" loc;
-                Tvar.mk_derivable_where cx (reason_of_t t) (fun tvar -> Flow.flow_t cx (t, tvar));
-                Env.get_internal_var cx "next" loc;
-              ]
-          in
-          Flow.reposition cx type_loc t'
-        | Scope.AsyncGenerator ->
-          let reason_typeapp = annot_reason (mk_reason (RType "AsyncGenerator") type_loc) in
-          let t' =
-            Flow.get_builtin_typeapp
-              cx
-              reason_typeapp
-              "AsyncGenerator"
-              [
-                Env.get_internal_var cx "yield" loc;
-                Tvar.mk_derivable_where cx (reason_of_t t) (fun tvar -> Flow.flow_t cx (t, tvar));
-                Env.get_internal_var cx "next" loc;
-              ]
-          in
-          Flow.reposition cx type_loc t'
-        | _ -> t
-      in
-      let use_op =
-        Op
-          (FunReturnStatement
-             { value = Option.value_map argument ~default:(reason_of_t t) ~f:mk_expression_reason })
-      in
-      Flow.flow cx (t, UseT (use_op, ret));
-      Env.reset_current_activation loc;
-      Abnormal.save Abnormal.Return;
-      Abnormal.throw_stmt_control_flow_exception
-        (loc, Return { Return.argument = argument_ast; comments })
-        Abnormal.Return
-    | (loc, Throw { Throw.argument }) ->
-      let argument_ast = expression cx argument in
-      Env.reset_current_activation loc;
-      Abnormal.save Abnormal.Throw;
-      Abnormal.throw_stmt_control_flow_exception
-        (loc, Throw { Throw.argument = argument_ast })
-        Abnormal.Throw
-    (***************************************************************************)
-    (* Try-catch-finally statements have a lot of control flow possibilities. (To
-=======
                 acc
             | (_, _, Some (Abnormal.Break _) :: _) ->
               (* break wrecks everything *)
@@ -1506,57 +1332,59 @@
           let (((_, t), _) as ast) = expression cx expr in
           (t, Some ast)
     in
+    let type_loc = loc_of_t t in
     let t =
       match Env.var_scope_kind () with
       | Scope.Async ->
         (* Convert the return expression's type T to Promise<T>. If the
          * expression type is itself a Promise<T>, ensure we still return
          * a Promise<T> via Promise.resolve. *)
-        let reason = mk_reason (RCustom "async return") loc in
+        let reason_typeapp = annot_reason (mk_reason (RType "Promise") type_loc) in
         let t' =
           Flow.get_builtin_typeapp
             cx
-            reason
+            reason_typeapp
             "Promise"
             [
-              Tvar.mk_derivable_where cx reason (fun tvar ->
+              Tvar.mk_derivable_where cx (reason_of_t t) (fun tvar ->
+                  let reason = mk_reason (RCustom "await") type_loc in
                   let funt = Flow.get_builtin cx "$await" reason in
                   let callt = mk_functioncalltype reason None [Arg t] tvar in
                   let reason = repos_reason (aloc_of_reason (reason_of_t t)) reason in
                   Flow.flow cx (funt, CallT (unknown_use, reason, callt)));
             ]
         in
-        Flow.reposition cx ~desc:(desc_of_t t) loc t'
+        Flow.reposition cx type_loc t'
       | Scope.Generator ->
         (* Convert the return expression's type R to Generator<Y,R,N>, where
          * Y and R are internals, installed earlier. *)
-        let reason = mk_reason (RCustom "generator return") loc in
+        let reason_typeapp = annot_reason (mk_reason (RType "Generator") type_loc) in
         let t' =
           Flow.get_builtin_typeapp
             cx
-            reason
+            reason_typeapp
             "Generator"
             [
               Env.get_internal_var cx "yield" loc;
-              Tvar.mk_derivable_where cx reason (fun tvar -> Flow.flow_t cx (t, tvar));
+              Tvar.mk_derivable_where cx (reason_of_t t) (fun tvar -> Flow.flow_t cx (t, tvar));
               Env.get_internal_var cx "next" loc;
             ]
         in
-        Flow.reposition cx ~desc:(desc_of_t t) loc t'
+        Flow.reposition cx type_loc t'
       | Scope.AsyncGenerator ->
-        let reason = mk_reason (RCustom "async generator return") loc in
+        let reason_typeapp = annot_reason (mk_reason (RType "AsyncGenerator") type_loc) in
         let t' =
           Flow.get_builtin_typeapp
             cx
-            reason
+            reason_typeapp
             "AsyncGenerator"
             [
               Env.get_internal_var cx "yield" loc;
-              Tvar.mk_derivable_where cx reason (fun tvar -> Flow.flow_t cx (t, tvar));
+              Tvar.mk_derivable_where cx (reason_of_t t) (fun tvar -> Flow.flow_t cx (t, tvar));
               Env.get_internal_var cx "next" loc;
             ]
         in
-        Flow.reposition cx ~desc:(desc_of_t t) loc t'
+        Flow.reposition cx type_loc t'
       | _ -> t
     in
     let use_op =
@@ -1579,7 +1407,6 @@
       Abnormal.Throw
   (***************************************************************************)
   (* Try-catch-finally statements have a lot of control flow possibilities. (To
->>>>>>> 5f0599fd
      simplify matters, a missing catch block is considered to to be a catch
      block that throws, and a missing finally block is considered to be an empty
      block.)
