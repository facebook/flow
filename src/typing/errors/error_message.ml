(*
 * Copyright (c) Facebook, Inc. and its affiliates.
 *
 * This source code is licensed under the MIT license found in the
 * LICENSE file in the root directory of this source tree.
 *)

open Type
open Reason
open Utils_js

exception EDebugThrow of ALoc.t

exception EMergeTimeout of float * string

exception ECheckTimeout of float * string

type invalid_char_set =
  | DuplicateChar of Char.t
  | InvalidChar of Char.t

module InvalidCharSetSet = Set.Make (struct
  type t = invalid_char_set

  let compare = Pervasives.compare
end)

type t = ALoc.t t'

and 'loc t' =
  | EIncompatible of {
      lower: 'loc virtual_reason * lower_kind option;
      upper: 'loc virtual_reason * 'loc upper_kind;
      use_op: 'loc virtual_use_op option;
      branches: ('loc Reason.virtual_reason * 'loc t') list;
    }
  | EIncompatibleDefs of {
      use_op: 'loc virtual_use_op;
      reason_lower: 'loc virtual_reason;
      reason_upper: 'loc virtual_reason;
      branches: ('loc Reason.virtual_reason * 'loc t') list;
    }
  | EIncompatibleProp of {
      prop: string option;
      reason_prop: 'loc virtual_reason;
      reason_obj: 'loc virtual_reason;
      special: lower_kind option;
      use_op: 'loc virtual_use_op option;
    }
  | EDebugPrint of 'loc virtual_reason * string
  | EExportValueAsType of 'loc virtual_reason * string
  | EImportValueAsType of 'loc virtual_reason * string
  | EImportTypeAsTypeof of 'loc virtual_reason * string
  | EImportTypeAsValue of 'loc virtual_reason * string
  | ERefineAsValue of 'loc virtual_reason * string
  | ENoDefaultExport of 'loc virtual_reason * string * string option
  | EOnlyDefaultExport of 'loc virtual_reason * string * string
  | ENoNamedExport of 'loc virtual_reason * string * string * string option
  | EMissingTypeArgs of {
      reason_tapp: 'loc virtual_reason;
      reason_arity: 'loc virtual_reason;
      min_arity: int;
      max_arity: int;
    }
  | EValueUsedAsType of { reason_use: 'loc virtual_reason }
  | EExpectedStringLit of {
      reason_lower: 'loc virtual_reason;
      reason_upper: 'loc virtual_reason;
      use_op: 'loc virtual_use_op;
    }
  | EExpectedNumberLit of {
      reason_lower: 'loc virtual_reason;
      reason_upper: 'loc virtual_reason;
      use_op: 'loc virtual_use_op;
    }
  | EExpectedBooleanLit of {
      reason_lower: 'loc virtual_reason;
      reason_upper: 'loc virtual_reason;
      use_op: 'loc virtual_use_op;
    }
  | EPropNotFound of {
      prop_name: string option;
      reason_prop: 'loc virtual_reason;
      reason_obj: 'loc virtual_reason;
      use_op: 'loc virtual_use_op;
      suggestion: string option;
    }
  | EPropNotReadable of {
      reason_prop: 'loc virtual_reason;
      prop_name: string option;
      use_op: 'loc virtual_use_op;
    }
  | EPropNotWritable of {
      reason_prop: 'loc virtual_reason;
      prop_name: string option;
      use_op: 'loc virtual_use_op;
    }
  | EPropPolarityMismatch of
      ('loc virtual_reason * 'loc virtual_reason)
      * string option
      * (Polarity.t * Polarity.t)
      * 'loc virtual_use_op
  | EPolarityMismatch of {
      reason: 'loc virtual_reason;
      name: string;
      expected_polarity: Polarity.t;
      actual_polarity: Polarity.t;
    }
  | EBuiltinLookupFailed of {
      reason: 'loc virtual_reason;
      name: string option;
    }
  | EStrictLookupFailed of {
      reason_prop: 'loc virtual_reason;
      reason_obj: 'loc virtual_reason;
      name: string option;
      suggestion: string option;
      use_op: 'loc virtual_use_op option;
    }
  | EPrivateLookupFailed of
      ('loc virtual_reason * 'loc virtual_reason) * string * 'loc virtual_use_op
  | EAdditionMixed of 'loc virtual_reason * 'loc virtual_use_op
  | EComparison of ('loc virtual_reason * 'loc virtual_reason)
  | ETupleArityMismatch of
      ('loc virtual_reason * 'loc virtual_reason) * int * int * 'loc virtual_use_op
  | ENonLitArrayToTuple of ('loc virtual_reason * 'loc virtual_reason) * 'loc virtual_use_op
  | ETupleOutOfBounds of {
      use_op: 'loc virtual_use_op;
      reason: 'loc virtual_reason;
      reason_op: 'loc virtual_reason;
      length: int;
      index: string;
    }
  | ETupleNonIntegerIndex of {
      use_op: 'loc virtual_use_op;
      reason: 'loc virtual_reason;
      index: string;
    }
  | ETupleUnsafeWrite of {
      reason: 'loc virtual_reason;
      use_op: 'loc virtual_use_op;
    }
  | EROArrayWrite of ('loc virtual_reason * 'loc virtual_reason) * 'loc virtual_use_op
  | EUnionSpeculationFailed of {
      use_op: 'loc virtual_use_op;
      reason: 'loc virtual_reason;
      reason_op: 'loc virtual_reason;
      branches: ('loc virtual_reason * 'loc t') list;
    }
  | ESpeculationAmbiguous of {
      reason: 'loc virtual_reason;
      prev_case: int * 'loc virtual_reason;
      case: int * 'loc virtual_reason;
      cases: 'loc virtual_reason list;
    }
  | EIncompatibleWithExact of ('loc virtual_reason * 'loc virtual_reason) * 'loc virtual_use_op
  | EUnsupportedExact of ('loc virtual_reason * 'loc virtual_reason)
  | EIdxArity of 'loc virtual_reason
  | EIdxUse1 of 'loc virtual_reason
  | EIdxUse2 of 'loc virtual_reason
  | EUnexpectedThisType of 'loc
  | ETypeParamArity of 'loc * int
  | ECallTypeArity of {
      call_loc: 'loc;
      is_new: bool;
      reason_arity: 'loc virtual_reason;
      expected_arity: int;
    }
  | ETypeParamMinArity of 'loc * int
  | ETooManyTypeArgs of 'loc virtual_reason * 'loc virtual_reason * int
  | ETooFewTypeArgs of 'loc virtual_reason * 'loc virtual_reason * int
  | EInvalidTypeArgs of 'loc virtual_reason * 'loc virtual_reason
  | EPropertyTypeAnnot of 'loc
  | EExportsAnnot of 'loc
  | ECharSetAnnot of 'loc
  | EInvalidCharSet of {
      invalid: 'loc virtual_reason * InvalidCharSetSet.t;
      valid: 'loc virtual_reason;
      use_op: 'loc virtual_use_op;
    }
  | EUnsupportedKeyInObjectType of 'loc
  | EPredAnnot of 'loc
  | ERefineAnnot of 'loc
  | ETrustedAnnot of 'loc
  | EPrivateAnnot of 'loc
  | EUnexpectedTypeof of 'loc
  | EFunPredCustom of ('loc virtual_reason * 'loc virtual_reason) * string
  | EIncompatibleWithShape of 'loc virtual_reason * 'loc virtual_reason * 'loc virtual_use_op
  | EInternal of 'loc * internal_error
  | EUnsupportedSyntax of 'loc * unsupported_syntax
  | EUseArrayLiteral of 'loc
  | EMissingAnnotation of 'loc virtual_reason * 'loc virtual_reason list
  | EBindingError of binding_error * 'loc * string * Scope.Entry.t
  | ERecursionLimit of ('loc virtual_reason * 'loc virtual_reason)
  | EModuleOutsideRoot of 'loc * string
  | EMalformedPackageJson of 'loc * string
  | EExperimentalClassProperties of 'loc * bool
  | EUninitializedInstanceProperty of 'loc * Lints.property_assignment_kind
  | EExperimentalDecorators of 'loc
  | EExperimentalExportStarAs of 'loc
  | EExperimentalEnums of 'loc
  | EUnsafeGetSet of 'loc
  | EIndeterminateModuleType of 'loc
  | EBadExportPosition of 'loc
  | EBadExportContext of string * 'loc
  | EUnreachable of 'loc
  | EInvalidObjectKit of {
      reason: 'loc virtual_reason;
      reason_op: 'loc virtual_reason;
      use_op: 'loc virtual_use_op;
    }
  | EInvalidTypeof of 'loc * string
  | EBinaryInLHS of 'loc virtual_reason
  | EBinaryInRHS of 'loc virtual_reason
  | EArithmeticOperand of 'loc virtual_reason
  | ENullVoidAddition of 'loc virtual_reason (* TODO: yeet this *)
  | EForInRHS of 'loc virtual_reason
  | EObjectComputedPropertyAccess of ('loc virtual_reason * 'loc virtual_reason)
  | EObjectComputedPropertyAssign of ('loc virtual_reason * 'loc virtual_reason)
  | EInvalidLHSInAssignment of 'loc
  | EIncompatibleWithUseOp of 'loc virtual_reason * 'loc virtual_reason * 'loc virtual_use_op
  | ETrustIncompatibleWithUseOp of 'loc virtual_reason * 'loc virtual_reason * 'loc virtual_use_op
  | EUnsupportedImplements of 'loc virtual_reason
  | ENotAReactComponent of {
      reason: 'loc virtual_reason;
      use_op: 'loc virtual_use_op;
    }
  | EInvalidReactConfigType of {
      reason: 'loc virtual_reason;
      use_op: 'loc virtual_use_op;
    }
  | EInvalidReactPropType of {
      reason: 'loc virtual_reason;
      use_op: 'loc virtual_use_op;
      tool: React.SimplifyPropType.tool;
    }
  | EInvalidReactCreateClass of {
      reason: 'loc virtual_reason;
      use_op: 'loc virtual_use_op;
      tool: React.CreateClass.tool;
    }
  | EReactElementFunArity of 'loc virtual_reason * string * int
  | EFunctionCallExtraArg of 'loc virtual_reason * 'loc virtual_reason * int * 'loc virtual_use_op
  | EUnsupportedSetProto of 'loc virtual_reason
  | EDuplicateModuleProvider of {
      module_name: string;
      provider: 'loc;
      conflict: 'loc;
    }
  | EParseError of 'loc * Parse_error.t
  | EDocblockError of 'loc * docblock_error
  | EImplicitInexactObject of 'loc
  | EAmbiguousObjectType of 'loc
  (* The string is either the name of a module or "the module that exports `_`". *)
  | EUntypedTypeImport of 'loc * string
  | EUntypedImport of 'loc * string
  | ENonstrictImport of 'loc
  | EUnclearType of 'loc
  | EDeprecatedType of 'loc
  | EDeprecatedUtility of 'loc * string
  | EDynamicExport of 'loc virtual_reason * 'loc virtual_reason
  | EUnsafeGettersSetters of 'loc
  | EUnusedSuppression of 'loc
  | ELintSetting of 'loc * LintSettings.lint_parse_error
  | ESketchyNullLint of {
      kind: Lints.sketchy_null_kind;
      loc: 'loc;
      null_loc: 'loc;
      falsy_loc: 'loc;
    }
  | ESketchyNumberLint of Lints.sketchy_number_kind * 'loc virtual_reason
  | EInvalidPrototype of 'loc * 'loc virtual_reason
  | EExperimentalOptionalChaining of 'loc
  | EOptionalChainingMethods of 'loc
  | EUnnecessaryOptionalChain of 'loc * 'loc virtual_reason
  | EUnnecessaryInvariant of 'loc * 'loc virtual_reason
  | ENoFloatingPromises of 'loc * 'loc virtual_reason
  | EUnexpectedTemporaryBaseType of 'loc
  | ECannotDelete of 'loc * 'loc virtual_reason
  | EBigIntNotYetSupported of 'loc virtual_reason
  | ESignatureVerification of 'loc Signature_error.t
  | ECannotSpreadInterface of {
      spread_reason: 'loc virtual_reason;
      interface_reason: 'loc virtual_reason;
    }
  | ECannotSpreadIndexerOnRight of {
      spread_reason: 'loc virtual_reason;
      object_reason: 'loc virtual_reason;
      key_reason: 'loc virtual_reason;
    }
  | EUnableToSpread of {
      spread_reason: 'loc virtual_reason;
      object1_reason: 'loc virtual_reason;
      object2_reason: 'loc virtual_reason;
      propname: string;
      error_kind: spread_error_kind;
    }
  | EInexactMayOverwriteIndexer of {
      spread_reason: 'loc virtual_reason;
      key_reason: 'loc virtual_reason;
      value_reason: 'loc virtual_reason;
      object2_reason: 'loc virtual_reason;
    }
  | EExponentialSpread of {
      reason: 'loc virtual_reason;
      reasons_for_operand1: 'loc exponential_spread_reason_group;
      reasons_for_operand2: 'loc exponential_spread_reason_group;
    }
  | EComputedPropertyWithMultipleLowerBounds of {
      computed_property_reason: 'loc virtual_reason;
      new_lower_bound_reason: 'loc virtual_reason;
      existing_lower_bound_reason: 'loc virtual_reason;
    }
  | EComputedPropertyWithUnion of {
      computed_property_reason: 'loc virtual_reason;
      union_reason: 'loc virtual_reason;
    }
  (* enums *)
  | EEnumInvalidMemberAccess of {
      member_name: string option;
      members: SSet.t;
      access_reason: 'loc virtual_reason;
      enum_reason: 'loc virtual_reason;
    }
  | EEnumModification of {
      loc: 'loc;
      enum_reason: 'loc virtual_reason;
    }
  | EEnumMemberDuplicateValue of {
      loc: 'loc;
      prev_use_loc: 'loc;
      enum_reason: 'loc virtual_reason;
    }
  | EEnumMemberAlreadyChecked of {
      reason: 'loc virtual_reason;
      prev_check_reason: 'loc virtual_reason;
      enum_reason: 'loc virtual_reason;
      member_name: string;
    }
  | EEnumAllMembersAlreadyChecked of {
      reason: 'loc virtual_reason;
      enum_reason: 'loc virtual_reason;
    }
  | EEnumNotAllChecked of {
      reason: 'loc virtual_reason;
      enum_reason: 'loc virtual_reason;
      remaining_member_to_check: string;
      number_remaining_members_to_check: int;
    }
  | EEnumInvalidCheck of {
      reason: 'loc virtual_reason;
      enum_name: string;
      members: SSet.t;
    }
  | EEnumMemberUsedAsType of {
      reason: 'loc virtual_reason;
      enum_name: string;
    }
  | EEnumCheckedInIf of 'loc virtual_reason
  (* end enum error messages *)
  | EAssignExportedConstLikeBinding of {
      loc: 'loc;
      definition: 'loc virtual_reason;
      binding_kind: Scope.Entry.let_binding_kind;
    }

and 'loc exponential_spread_reason_group = {
  first_reason: 'loc virtual_reason;
  second_reason: 'loc virtual_reason option;
}

and spread_error_kind =
  | Indexer
  | Inexact

and binding_error =
  | ENameAlreadyBound
  | EReferencedBeforeDeclaration
  | ETypeInValuePosition
  | ETypeAliasInValuePosition
  | EConstReassigned
  | EConstParamReassigned
  | EImportReassigned
  | EEnumReassigned

and docblock_error =
  | MultipleFlowAttributes
  | MultipleProvidesModuleAttributes
  | MultipleJSXAttributes
  | InvalidJSXAttribute of string option

and internal_error =
  | PackageHeapNotFound of string
  | AbnormalControlFlow
  | MethodNotAFunction
  | OptionalMethod
  | OpenPredWithoutSubst
  | PredFunWithoutParamNames
  | UnsupportedGuardPredicate of string
  | BreakEnvMissingForCase
  | PropertyDescriptorPropertyCannotBeRead
  | ForInLHS
  | ForOfLHS
  | InstanceLookupComputed
  | PropRefComputedOpen
  | PropRefComputedLiteral
  | ShadowReadComputed
  | ShadowWriteComputed
  | RestParameterNotIdentifierPattern
  | InterfaceTypeSpread
  | DebugThrow
  | MergeTimeout of float
  | MergeJobException of Exception.t
  | CheckTimeout of float
  | CheckJobException of Exception.t
  | UnexpectedTypeapp of string

and unsupported_syntax =
  | ComprehensionExpression
  | GeneratorExpression
  | MetaPropertyExpression
  | ObjectPropertyLiteralNonString
  | ObjectPropertyGetSet
  | ObjectPropertyComputedGetSet
  | InvariantSpreadArgument
  | ClassPropertyLiteral
  | ClassPropertyComputed
  | ReactCreateClassPropertyNonInit
  | RequireDynamicArgument
  | RequireLazyDynamicArgument
  | CatchParameterAnnotation
  | CatchParameterDeclaration
  | DestructuringObjectPropertyLiteralNonString
  | DestructuringExpressionPattern
  | PredicateDeclarationForImplementation
  | PredicateDeclarationWithoutExpression
  | PredicateDeclarationAnonymousParameters
  | PredicateInvalidBody
  | PredicateFunctionAbstractReturnType
  | PredicateVoidReturn
  | MultipleIndexers
  | MultipleProtos
  | ExplicitCallAfterProto
  | ExplicitProtoAfterCall
  | SpreadArgument
  | ImportDynamicArgument
  | IllegalName
  | UnsupportedInternalSlot of {
      name: string;
      static: bool;
    }

and lower_kind =
  | Possibly_null
  | Possibly_void
  | Possibly_null_or_void
  | Incompatible_intersection

and 'loc upper_kind =
  | IncompatibleGetPropT of 'loc * string option
  | IncompatibleSetPropT of 'loc * string option
  | IncompatibleMatchPropT of 'loc * string option
  | IncompatibleGetPrivatePropT
  | IncompatibleSetPrivatePropT
  | IncompatibleMethodT of 'loc * string option
  | IncompatibleCallT
  | IncompatibleMixedCallT
  | IncompatibleConstructorT
  | IncompatibleGetElemT of 'loc
  | IncompatibleSetElemT of 'loc
  | IncompatibleCallElemT of 'loc
  | IncompatibleElemTOfArrT
  | IncompatibleObjAssignFromTSpread
  | IncompatibleObjAssignFromT
  | IncompatibleObjRestT
  | IncompatibleObjSealT
  | IncompatibleArrRestT
  | IncompatibleSuperT
  | IncompatibleMixinT
  | IncompatibleSpecializeT
  | IncompatibleThisSpecializeT
  | IncompatibleVarianceCheckT
  | IncompatibleGetKeysT
  | IncompatibleHasOwnPropT of 'loc * string option
  | IncompatibleGetValuesT
  | IncompatibleUnaryMinusT
  | IncompatibleMapTypeTObject
  | IncompatibleTypeAppVarianceCheckT
  | IncompatibleGetStaticsT
  | IncompatibleUnclassified of string

let map_loc_of_exponential_spread_reason_group f { first_reason; second_reason } =
  { first_reason = f first_reason; second_reason = Option.map ~f second_reason }

let rec map_loc_of_error_message (f : 'a -> 'b) : 'a t' -> 'b t' =
  let map_use_op = TypeUtil.mod_loc_of_virtual_use_op f in
  let map_reason = Reason.map_reason_locs f in
  let map_branch (r, e) = (map_reason r, map_loc_of_error_message f e) in
  let map_upper_kind = function
    | IncompatibleGetPropT (loc, s) -> IncompatibleGetPropT (f loc, s)
    | IncompatibleSetPropT (loc, s) -> IncompatibleSetPropT (f loc, s)
    | IncompatibleMatchPropT (loc, s) -> IncompatibleMatchPropT (f loc, s)
    | IncompatibleMethodT (loc, s) -> IncompatibleMethodT (f loc, s)
    | IncompatibleHasOwnPropT (loc, s) -> IncompatibleHasOwnPropT (f loc, s)
    | IncompatibleGetElemT loc -> IncompatibleGetElemT (f loc)
    | IncompatibleSetElemT loc -> IncompatibleSetElemT (f loc)
    | IncompatibleCallElemT loc -> IncompatibleCallElemT (f loc)
    | ( IncompatibleGetPrivatePropT | IncompatibleSetPrivatePropT | IncompatibleCallT
      | IncompatibleMixedCallT | IncompatibleConstructorT | IncompatibleElemTOfArrT
      | IncompatibleObjAssignFromTSpread | IncompatibleObjAssignFromT | IncompatibleObjRestT
      | IncompatibleObjSealT | IncompatibleArrRestT | IncompatibleSuperT | IncompatibleMixinT
      | IncompatibleSpecializeT | IncompatibleThisSpecializeT | IncompatibleVarianceCheckT
      | IncompatibleGetKeysT | IncompatibleGetValuesT | IncompatibleUnaryMinusT
      | IncompatibleMapTypeTObject | IncompatibleTypeAppVarianceCheckT | IncompatibleGetStaticsT
      | IncompatibleUnclassified _ ) as u ->
      u
  in
  function
  | EIncompatible { use_op; lower = (lreason, lkind); upper = (ureason, ukind); branches } ->
    EIncompatible
      {
        use_op = Option.map ~f:map_use_op use_op;
        lower = (map_reason lreason, lkind);
        upper = (map_reason ureason, map_upper_kind ukind);
        branches = Base.List.map ~f:map_branch branches;
      }
  | EIncompatibleDefs { use_op; reason_lower; reason_upper; branches } ->
    EIncompatibleDefs
      {
        use_op = map_use_op use_op;
        reason_lower = map_reason reason_lower;
        reason_upper = map_reason reason_upper;
        branches = Base.List.map ~f:map_branch branches;
      }
  | EIncompatibleProp { use_op; prop; reason_prop; reason_obj; special } ->
    EIncompatibleProp
      {
        use_op = Option.map ~f:map_use_op use_op;
        prop;
        reason_prop = map_reason reason_prop;
        reason_obj = map_reason reason_obj;
        special;
      }
  | EExpectedStringLit { reason_lower; reason_upper; use_op } ->
    EExpectedStringLit
      {
        reason_lower = map_reason reason_lower;
        reason_upper = map_reason reason_upper;
        use_op = map_use_op use_op;
      }
  | EExpectedNumberLit { reason_lower; reason_upper; use_op } ->
    EExpectedNumberLit
      {
        reason_lower = map_reason reason_lower;
        reason_upper = map_reason reason_upper;
        use_op = map_use_op use_op;
      }
  | EExpectedBooleanLit { reason_lower; reason_upper; use_op } ->
    EExpectedBooleanLit
      {
        reason_lower = map_reason reason_lower;
        reason_upper = map_reason reason_upper;
        use_op = map_use_op use_op;
      }
  | EPropNotFound { prop_name; reason_prop; reason_obj; use_op; suggestion } ->
    EPropNotFound
      {
        prop_name;
        reason_prop = map_reason reason_prop;
        reason_obj = map_reason reason_obj;
        use_op = map_use_op use_op;
        suggestion;
      }
  | EPropNotReadable { reason_prop; prop_name; use_op } ->
    EPropNotReadable { reason_prop = map_reason reason_prop; prop_name; use_op = map_use_op use_op }
  | EPropNotWritable { reason_prop; prop_name; use_op } ->
    EPropNotWritable { reason_prop = map_reason reason_prop; prop_name; use_op = map_use_op use_op }
  | EPropPolarityMismatch ((r1, r2), p, ps, op) ->
    EPropPolarityMismatch ((map_reason r1, map_reason r2), p, ps, map_use_op op)
  | EBuiltinLookupFailed { reason; name } ->
    EBuiltinLookupFailed { reason = map_reason reason; name }
  | EStrictLookupFailed { reason_prop; reason_obj; name; suggestion; use_op } ->
    EStrictLookupFailed
      {
        reason_prop = map_reason reason_prop;
        reason_obj = map_reason reason_obj;
        name;
        suggestion;
        use_op = Option.map ~f:map_use_op use_op;
      }
  | EPrivateLookupFailed ((r1, r2), x, op) ->
    EPrivateLookupFailed ((map_reason r1, map_reason r2), x, map_use_op op)
  | EAdditionMixed (r, op) -> EAdditionMixed (map_reason r, map_use_op op)
  | ETupleArityMismatch ((r1, r2), l, i, op) ->
    ETupleArityMismatch ((map_reason r1, map_reason r2), l, i, map_use_op op)
  | ENonLitArrayToTuple ((r1, r2), op) ->
    ENonLitArrayToTuple ((map_reason r1, map_reason r2), map_use_op op)
  | ETupleOutOfBounds { use_op; reason; reason_op; length; index } ->
    ETupleOutOfBounds
      {
        use_op = map_use_op use_op;
        reason = map_reason reason;
        reason_op = map_reason reason_op;
        length;
        index;
      }
  | ETupleNonIntegerIndex { use_op; reason; index } ->
    ETupleNonIntegerIndex { use_op = map_use_op use_op; reason = map_reason reason; index }
  | ETupleUnsafeWrite { reason; use_op } ->
    ETupleUnsafeWrite { reason = map_reason reason; use_op = map_use_op use_op }
  | EROArrayWrite ((r1, r2), op) -> EROArrayWrite ((map_reason r1, map_reason r2), map_use_op op)
  | EUnionSpeculationFailed { use_op; reason; reason_op; branches } ->
    EUnionSpeculationFailed
      {
        use_op = map_use_op use_op;
        reason = map_reason reason;
        reason_op = map_reason reason_op;
        branches = Base.List.map ~f:map_branch branches;
      }
  | EIncompatibleWithExact ((r1, r2), op) ->
    EIncompatibleWithExact ((map_reason r1, map_reason r2), map_use_op op)
  | EInvalidCharSet { invalid = (ir, set); valid; use_op } ->
    EInvalidCharSet
      { invalid = (map_reason ir, set); valid = map_reason valid; use_op = map_use_op use_op }
  | EIncompatibleWithShape (l, u, use_op) ->
    EIncompatibleWithShape (map_reason l, map_reason u, map_use_op use_op)
  | EInvalidObjectKit { reason; reason_op; use_op } ->
    EInvalidObjectKit
      { reason = map_reason reason; reason_op = map_reason reason_op; use_op = map_use_op use_op }
  | EIncompatibleWithUseOp (rl, ru, op) ->
    EIncompatibleWithUseOp (map_reason rl, map_reason ru, map_use_op op)
  | ETrustIncompatibleWithUseOp (rl, ru, op) ->
    ETrustIncompatibleWithUseOp (map_reason rl, map_reason ru, map_use_op op)
  | ENotAReactComponent { reason; use_op } ->
    ENotAReactComponent { reason = map_reason reason; use_op = map_use_op use_op }
  | EInvalidReactConfigType { reason; use_op } ->
    EInvalidReactConfigType { reason = map_reason reason; use_op = map_use_op use_op }
  | EInvalidReactPropType { reason; use_op; tool } ->
    EInvalidReactPropType { reason = map_reason reason; use_op = map_use_op use_op; tool }
  | EInvalidReactCreateClass { reason; use_op; tool } ->
    EInvalidReactCreateClass { reason = map_reason reason; use_op = map_use_op use_op; tool }
  | EFunctionCallExtraArg (rl, ru, n, op) ->
    EFunctionCallExtraArg (map_reason rl, map_reason ru, n, map_use_op op)
  | EDebugPrint (r, s) -> EDebugPrint (map_reason r, s)
  | EExportValueAsType (r, s) -> EExportValueAsType (map_reason r, s)
  | EImportValueAsType (r, s) -> EImportValueAsType (map_reason r, s)
  | EImportTypeAsTypeof (r, s) -> EImportTypeAsTypeof (map_reason r, s)
  | EImportTypeAsValue (r, s) -> EImportTypeAsValue (map_reason r, s)
  | ERefineAsValue (r, s) -> ERefineAsValue (map_reason r, s)
  | ENoDefaultExport (r, s1, s2) -> ENoDefaultExport (map_reason r, s1, s2)
  | EOnlyDefaultExport (r, s1, s2) -> EOnlyDefaultExport (map_reason r, s1, s2)
  | ENoNamedExport (r, s1, s2, s3) -> ENoNamedExport (map_reason r, s1, s2, s3)
  | EMissingTypeArgs { reason_tapp; reason_arity; min_arity; max_arity } ->
    EMissingTypeArgs
      {
        reason_tapp = map_reason reason_tapp;
        reason_arity = map_reason reason_arity;
        min_arity;
        max_arity;
      }
  | EValueUsedAsType { reason_use } -> EValueUsedAsType { reason_use = map_reason reason_use }
  | EPolarityMismatch { reason; name; expected_polarity; actual_polarity } ->
    EPolarityMismatch { reason = map_reason reason; name; expected_polarity; actual_polarity }
  | EComparison (r1, r2) -> EComparison (map_reason r1, map_reason r2)
  | ESpeculationAmbiguous
      { reason; prev_case = (prev_i, prev_case_reason); case = (i, case_reason); cases } ->
    ESpeculationAmbiguous
      {
        reason = map_reason reason;
        prev_case = (prev_i, map_reason prev_case_reason);
        case = (i, map_reason case_reason);
        cases = Base.List.map ~f:map_reason cases;
      }
  | EUnsupportedExact (r1, r2) -> EUnsupportedExact (map_reason r1, map_reason r2)
  | EIdxArity r -> EIdxArity (map_reason r)
  | EIdxUse1 r -> EIdxUse1 (map_reason r)
  | EIdxUse2 r -> EIdxUse2 (map_reason r)
  | EUnexpectedThisType loc -> EUnexpectedThisType (f loc)
  | ETypeParamArity (loc, i) -> ETypeParamArity (f loc, i)
  | ECallTypeArity { call_loc; is_new; reason_arity; expected_arity } ->
    ECallTypeArity
      { call_loc = f call_loc; is_new; expected_arity; reason_arity = map_reason reason_arity }
  | ETypeParamMinArity (loc, i) -> ETypeParamMinArity (f loc, i)
  | ETooManyTypeArgs (r1, r2, i) -> ETooManyTypeArgs (map_reason r1, map_reason r2, i)
  | ETooFewTypeArgs (r1, r2, i) -> ETooFewTypeArgs (map_reason r1, map_reason r2, i)
  | EInvalidTypeArgs (r1, r2) -> EInvalidTypeArgs (map_reason r1, map_reason r2)
  | EPropertyTypeAnnot loc -> EPropertyTypeAnnot (f loc)
  | EExportsAnnot loc -> EExportsAnnot (f loc)
  | ECharSetAnnot loc -> ECharSetAnnot (f loc)
  | EUnsupportedKeyInObjectType loc -> EUnsupportedKeyInObjectType (f loc)
  | EPredAnnot loc -> EPredAnnot (f loc)
  | ERefineAnnot loc -> ERefineAnnot (f loc)
  | ETrustedAnnot loc -> ETrustedAnnot (f loc)
  | EPrivateAnnot loc -> EPrivateAnnot (f loc)
  | EUnexpectedTypeof loc -> EUnexpectedTypeof (f loc)
  | EFunPredCustom ((r1, r2), s) -> EFunPredCustom ((map_reason r1, map_reason r2), s)
  | EInternal (loc, i) -> EInternal (f loc, i)
  | EUnsupportedSyntax (loc, u) -> EUnsupportedSyntax (f loc, u)
  | EUseArrayLiteral loc -> EUseArrayLiteral (f loc)
  | EMissingAnnotation (r, rs) -> EMissingAnnotation (map_reason r, Base.List.map ~f:map_reason rs)
  | EBindingError (b, loc, s, scope) -> EBindingError (b, f loc, s, scope)
  | ERecursionLimit (r1, r2) -> ERecursionLimit (map_reason r1, map_reason r2)
  | EModuleOutsideRoot (loc, s) -> EModuleOutsideRoot (f loc, s)
  | EMalformedPackageJson (loc, s) -> EMalformedPackageJson (f loc, s)
  | EExperimentalDecorators loc -> EExperimentalDecorators (f loc)
  | EExperimentalClassProperties (loc, b) -> EExperimentalClassProperties (f loc, b)
  | EUnsafeGetSet loc -> EUnsafeGetSet (f loc)
  | EUninitializedInstanceProperty (loc, e) -> EUninitializedInstanceProperty (f loc, e)
  | EExperimentalExportStarAs loc -> EExperimentalExportStarAs (f loc)
  | EExperimentalEnums loc -> EExperimentalEnums (f loc)
  | EIndeterminateModuleType loc -> EIndeterminateModuleType (f loc)
  | EBadExportPosition loc -> EBadExportPosition (f loc)
  | EBadExportContext (s, loc) -> EBadExportContext (s, f loc)
  | EUnreachable loc -> EUnreachable (f loc)
  | EInvalidTypeof (loc, s) -> EInvalidTypeof (f loc, s)
  | EBinaryInLHS r -> EBinaryInLHS (map_reason r)
  | EBinaryInRHS r -> EBinaryInRHS (map_reason r)
  | EArithmeticOperand r -> EArithmeticOperand (map_reason r)
  | ENullVoidAddition r -> ENullVoidAddition (map_reason r)
  | EForInRHS r -> EForInRHS (map_reason r)
  | EObjectComputedPropertyAccess (r1, r2) ->
    EObjectComputedPropertyAccess (map_reason r1, map_reason r2)
  | EObjectComputedPropertyAssign (r1, r2) ->
    EObjectComputedPropertyAssign (map_reason r1, map_reason r2)
  | EInvalidLHSInAssignment l -> EInvalidLHSInAssignment (f l)
  | EUnsupportedImplements r -> EUnsupportedImplements (map_reason r)
  | EReactElementFunArity (r, s, i) -> EReactElementFunArity (map_reason r, s, i)
  | EUnsupportedSetProto r -> EUnsupportedSetProto (map_reason r)
  | EDuplicateModuleProvider { module_name; provider; conflict } ->
    EDuplicateModuleProvider { module_name; provider = f provider; conflict = f conflict }
  | EParseError (loc, p) -> EParseError (f loc, p)
  | EDocblockError (loc, e) -> EDocblockError (f loc, e)
  | EImplicitInexactObject loc -> EImplicitInexactObject (f loc)
  | EAmbiguousObjectType loc -> EAmbiguousObjectType (f loc)
  | EUntypedTypeImport (loc, s) -> EUntypedTypeImport (f loc, s)
  | EUntypedImport (loc, s) -> EUntypedImport (f loc, s)
  | ENonstrictImport loc -> ENonstrictImport (f loc)
  | EUnclearType loc -> EUnclearType (f loc)
  | EDeprecatedType loc -> EDeprecatedType (f loc)
  | EDeprecatedUtility (loc, s) -> EDeprecatedUtility (f loc, s)
  | EDynamicExport (r1, r2) -> EDynamicExport (map_reason r1, map_reason r2)
  | EUnsafeGettersSetters loc -> EUnsafeGettersSetters (f loc)
  | EUnusedSuppression loc -> EUnusedSuppression (f loc)
  | ELintSetting (loc, err) -> ELintSetting (f loc, err)
  | ESketchyNullLint { kind; loc; null_loc; falsy_loc } ->
    ESketchyNullLint { kind; loc = f loc; null_loc = f null_loc; falsy_loc = f falsy_loc }
  | ESketchyNumberLint (kind, r) -> ESketchyNumberLint (kind, map_reason r)
  | EInvalidPrototype (loc, r) -> EInvalidPrototype (f loc, map_reason r)
  | EExperimentalOptionalChaining loc -> EExperimentalOptionalChaining (f loc)
  | EOptionalChainingMethods loc -> EOptionalChainingMethods (f loc)
  | EUnnecessaryOptionalChain (loc, r) -> EUnnecessaryOptionalChain (f loc, map_reason r)
  | EUnnecessaryInvariant (loc, r) -> EUnnecessaryInvariant (f loc, map_reason r)
  | ENoFloatingPromises (loc, r) -> ENoFloatingPromises (f loc, map_reason r)
  | EUnexpectedTemporaryBaseType loc -> EUnexpectedTemporaryBaseType (f loc)
  | ECannotDelete (l1, r1) -> ECannotDelete (f l1, map_reason r1)
  | EBigIntNotYetSupported r -> EBigIntNotYetSupported (map_reason r)
  | ESignatureVerification sve -> ESignatureVerification (Signature_error.map_locs ~f sve)
  | ECannotSpreadInterface { spread_reason; interface_reason } ->
    ECannotSpreadInterface
      { spread_reason = map_reason spread_reason; interface_reason = map_reason interface_reason }
  | ECannotSpreadIndexerOnRight { spread_reason; object_reason; key_reason } ->
    ECannotSpreadIndexerOnRight
      {
        spread_reason = map_reason spread_reason;
        object_reason = map_reason object_reason;
        key_reason = map_reason key_reason;
      }
  | EUnableToSpread { spread_reason; object1_reason; object2_reason; propname; error_kind } ->
    EUnableToSpread
      {
        spread_reason = map_reason spread_reason;
        object1_reason = map_reason object1_reason;
        object2_reason = map_reason object2_reason;
        propname;
        error_kind;
      }
  | EInexactMayOverwriteIndexer { spread_reason; key_reason; value_reason; object2_reason } ->
    EInexactMayOverwriteIndexer
      {
        spread_reason = map_reason spread_reason;
        key_reason = map_reason key_reason;
        value_reason = map_reason value_reason;
        object2_reason = map_reason object2_reason;
      }
  | EExponentialSpread { reason; reasons_for_operand1; reasons_for_operand2 } ->
    EExponentialSpread
      {
        reason = map_reason reason;
        reasons_for_operand1 =
          map_loc_of_exponential_spread_reason_group map_reason reasons_for_operand1;
        reasons_for_operand2 =
          map_loc_of_exponential_spread_reason_group map_reason reasons_for_operand2;
      }
  | EComputedPropertyWithMultipleLowerBounds
      { computed_property_reason; new_lower_bound_reason; existing_lower_bound_reason } ->
    EComputedPropertyWithMultipleLowerBounds
      {
        computed_property_reason = map_reason computed_property_reason;
        new_lower_bound_reason = map_reason new_lower_bound_reason;
        existing_lower_bound_reason = map_reason existing_lower_bound_reason;
      }
  | EComputedPropertyWithUnion { computed_property_reason; union_reason } ->
    EComputedPropertyWithUnion
      {
        computed_property_reason = map_reason computed_property_reason;
        union_reason = map_reason union_reason;
      }
  | EEnumInvalidMemberAccess { member_name; members; access_reason; enum_reason } ->
    EEnumInvalidMemberAccess
      {
        member_name;
        members;
        access_reason = map_reason access_reason;
        enum_reason = map_reason enum_reason;
      }
  | EEnumModification { loc; enum_reason } ->
    EEnumModification { loc = f loc; enum_reason = map_reason enum_reason }
  | EEnumMemberDuplicateValue { loc; prev_use_loc; enum_reason } ->
    EEnumMemberDuplicateValue
      { loc = f loc; prev_use_loc = f prev_use_loc; enum_reason = map_reason enum_reason }
  | EEnumMemberAlreadyChecked { reason; prev_check_reason; enum_reason; member_name } ->
    EEnumMemberAlreadyChecked
      {
        reason = map_reason reason;
        prev_check_reason = map_reason prev_check_reason;
        enum_reason = map_reason enum_reason;
        member_name;
      }
  | EEnumAllMembersAlreadyChecked { reason; enum_reason } ->
    EEnumAllMembersAlreadyChecked
      { reason = map_reason reason; enum_reason = map_reason enum_reason }
  | EEnumNotAllChecked
      { reason; enum_reason; remaining_member_to_check; number_remaining_members_to_check } ->
    EEnumNotAllChecked
      {
        reason = map_reason reason;
        enum_reason = map_reason enum_reason;
        remaining_member_to_check;
        number_remaining_members_to_check;
      }
  | EEnumInvalidCheck { reason; enum_name; members } ->
    EEnumInvalidCheck { reason = map_reason reason; enum_name; members }
  | EEnumMemberUsedAsType { reason; enum_name } ->
    EEnumMemberUsedAsType { reason = map_reason reason; enum_name }
  | EEnumCheckedInIf reason -> EEnumCheckedInIf (map_reason reason)
  | EAssignExportedConstLikeBinding { loc; definition; binding_kind } ->
    EAssignExportedConstLikeBinding
      { loc = f loc; definition = map_reason definition; binding_kind }

let desc_of_reason r = Reason.desc_of_reason ~unwrap:(is_scalar_reason r) r

(* A utility function for getting and updating the use_op in error messages. *)
let util_use_op_of_msg nope util = function
  | EIncompatible { use_op; lower; upper; branches } ->
    Option.value_map use_op ~default:nope ~f:(fun use_op ->
        util use_op (fun use_op -> EIncompatible { use_op = Some use_op; lower; upper; branches }))
  | EIncompatibleDefs { use_op; reason_lower; reason_upper; branches } ->
    util use_op (fun use_op -> EIncompatibleDefs { use_op; reason_lower; reason_upper; branches })
  | EIncompatibleProp { use_op; prop; reason_prop; reason_obj; special } ->
    Option.value_map use_op ~default:nope ~f:(fun use_op ->
        util use_op (fun use_op ->
            EIncompatibleProp { use_op = Some use_op; prop; reason_prop; reason_obj; special }))
  | ETrustIncompatibleWithUseOp (rl, ru, op) ->
    util op (fun op -> ETrustIncompatibleWithUseOp (rl, ru, op))
  | EExpectedStringLit { reason_lower; reason_upper; use_op } ->
    util use_op (fun use_op -> EExpectedStringLit { reason_lower; reason_upper; use_op })
  | EExpectedNumberLit { reason_lower; reason_upper; use_op } ->
    util use_op (fun use_op -> EExpectedNumberLit { reason_lower; reason_upper; use_op })
  | EExpectedBooleanLit { reason_lower; reason_upper; use_op } ->
    util use_op (fun use_op -> EExpectedBooleanLit { reason_lower; reason_upper; use_op })
  | EPropNotFound { prop_name = prop; reason_prop; reason_obj; use_op; suggestion } ->
    util use_op (fun use_op ->
        EPropNotFound { prop_name = prop; reason_prop; reason_obj; use_op; suggestion })
  | EPropNotReadable { reason_prop; prop_name; use_op } ->
    util use_op (fun use_op -> EPropNotReadable { reason_prop; prop_name; use_op })
  | EPropNotWritable { reason_prop; prop_name; use_op } ->
    util use_op (fun use_op -> EPropNotWritable { reason_prop; prop_name; use_op })
  | EPropPolarityMismatch (rs, p, ps, op) ->
    util op (fun op -> EPropPolarityMismatch (rs, p, ps, op))
  | EStrictLookupFailed { reason_prop; reason_obj; name; suggestion; use_op = Some op } ->
    util op (fun op ->
        EStrictLookupFailed { reason_prop; reason_obj; name; suggestion; use_op = Some op })
  | EPrivateLookupFailed (rs, x, op) -> util op (fun op -> EPrivateLookupFailed (rs, x, op))
  | EAdditionMixed (r, op) -> util op (fun op -> EAdditionMixed (r, op))
  | ETupleArityMismatch (rs, x, y, op) -> util op (fun op -> ETupleArityMismatch (rs, x, y, op))
  | ENonLitArrayToTuple (rs, op) -> util op (fun op -> ENonLitArrayToTuple (rs, op))
  | ETupleOutOfBounds { use_op; reason; reason_op; length; index } ->
    util use_op (fun use_op -> ETupleOutOfBounds { use_op; reason; reason_op; length; index })
  | ETupleNonIntegerIndex { use_op; reason; index } ->
    util use_op (fun use_op -> ETupleNonIntegerIndex { use_op; reason; index })
  | ETupleUnsafeWrite { reason; use_op } ->
    util use_op (fun use_op -> ETupleUnsafeWrite { reason; use_op })
  | EROArrayWrite (rs, op) -> util op (fun op -> EROArrayWrite (rs, op))
  | EUnionSpeculationFailed { use_op; reason; reason_op; branches } ->
    util use_op (fun use_op -> EUnionSpeculationFailed { use_op; reason; reason_op; branches })
  | EIncompatibleWithExact (rs, op) -> util op (fun op -> EIncompatibleWithExact (rs, op))
  | EInvalidCharSet { invalid; valid; use_op } ->
    util use_op (fun use_op -> EInvalidCharSet { invalid; valid; use_op })
  | EIncompatibleWithShape (l, u, use_op) ->
    util use_op (fun use_op -> EIncompatibleWithShape (l, u, use_op))
  | EInvalidObjectKit { reason; reason_op; use_op } ->
    util use_op (fun use_op -> EInvalidObjectKit { reason; reason_op; use_op })
  | EIncompatibleWithUseOp (rl, ru, op) -> util op (fun op -> EIncompatibleWithUseOp (rl, ru, op))
  | ENotAReactComponent { reason; use_op } ->
    util use_op (fun use_op -> ENotAReactComponent { reason; use_op })
  | EInvalidReactConfigType { reason; use_op } ->
    util use_op (fun use_op -> EInvalidReactConfigType { reason; use_op })
  | EInvalidReactPropType { reason; use_op; tool } ->
    util use_op (fun use_op -> EInvalidReactPropType { reason; use_op; tool })
  | EInvalidReactCreateClass { reason; use_op; tool } ->
    util use_op (fun use_op -> EInvalidReactCreateClass { reason; use_op; tool })
  | EFunctionCallExtraArg (rl, ru, n, op) ->
    util op (fun op -> EFunctionCallExtraArg (rl, ru, n, op))
  | EDebugPrint (_, _)
  | EExportValueAsType (_, _)
  | EImportValueAsType (_, _)
  | EImportTypeAsTypeof (_, _)
  | EImportTypeAsValue (_, _)
  | ERefineAsValue (_, _)
  | ENoDefaultExport (_, _, _)
  | EOnlyDefaultExport (_, _, _)
  | ENoNamedExport (_, _, _, _)
  | EMissingTypeArgs { reason_tapp = _; reason_arity = _; min_arity = _; max_arity = _ }
  | EValueUsedAsType _
  | EPolarityMismatch { reason = _; name = _; expected_polarity = _; actual_polarity = _ }
  | EBuiltinLookupFailed _
  | EStrictLookupFailed { use_op = None; _ }
  | EComparison (_, _)
  | ESpeculationAmbiguous _
  | EUnsupportedExact (_, _)
  | EIdxArity _
  | EIdxUse1 _
  | EIdxUse2 _
  | EUnexpectedThisType _
  | ETypeParamArity (_, _)
  | ECallTypeArity _
  | ETypeParamMinArity (_, _)
  | ETooManyTypeArgs (_, _, _)
  | ETooFewTypeArgs (_, _, _)
  | EInvalidTypeArgs (_, _)
  | EPropertyTypeAnnot _
  | EExportsAnnot _
  | ECharSetAnnot _
  | EUnsupportedKeyInObjectType _
  | EPredAnnot _
  | ERefineAnnot _
  | ETrustedAnnot _
  | EPrivateAnnot _
  | EUnexpectedTypeof _
  | EFunPredCustom (_, _)
  | EInternal (_, _)
  | EUnsupportedSyntax (_, _)
  | EUseArrayLiteral _
  | EMissingAnnotation _
  | EBindingError (_, _, _, _)
  | ERecursionLimit (_, _)
  | EModuleOutsideRoot (_, _)
  | EMalformedPackageJson (_, _)
  | EExperimentalDecorators _
  | EExperimentalClassProperties (_, _)
  | EUnsafeGetSet _
  | EUninitializedInstanceProperty _
  | EExperimentalExportStarAs _
  | EExperimentalEnums _
  | EIndeterminateModuleType _
  | EBadExportPosition _
  | EBadExportContext _
  | EUnreachable _
  | EInvalidTypeof (_, _)
  | EBinaryInLHS _
  | EBinaryInRHS _
  | EArithmeticOperand _
  | ENullVoidAddition _
  | EForInRHS _
  | EObjectComputedPropertyAccess (_, _)
  | EObjectComputedPropertyAssign (_, _)
  | EInvalidLHSInAssignment _
  | EUnsupportedImplements _
  | EReactElementFunArity (_, _, _)
  | EUnsupportedSetProto _
  | EDuplicateModuleProvider { module_name = _; provider = _; conflict = _ }
  | EParseError (_, _)
  | EDocblockError (_, _)
  | EImplicitInexactObject _
  | EAmbiguousObjectType _
  | EUntypedTypeImport (_, _)
  | EUntypedImport (_, _)
  | ENonstrictImport _
  | EUnclearType _
  | EDeprecatedType _
  | EDeprecatedUtility _
  | EDynamicExport _
  | EUnsafeGettersSetters _
  | EUnusedSuppression _
  | ELintSetting _
  | ESketchyNullLint { kind = _; loc = _; null_loc = _; falsy_loc = _ }
  | ESketchyNumberLint _
  | EInvalidPrototype _
  | EExperimentalOptionalChaining _
  | EOptionalChainingMethods _
  | EUnnecessaryOptionalChain _
  | EUnnecessaryInvariant _
  | ENoFloatingPromises _
  | EUnexpectedTemporaryBaseType _
  | ECannotDelete _
  | EBigIntNotYetSupported _
  | ESignatureVerification _
  | ECannotSpreadInterface _
  | ECannotSpreadIndexerOnRight _
  | EUnableToSpread _
  | EInexactMayOverwriteIndexer _
  | EExponentialSpread _
  | EComputedPropertyWithMultipleLowerBounds _
  | EComputedPropertyWithUnion _
  | EEnumInvalidMemberAccess _
  | EEnumModification _
  | EEnumMemberDuplicateValue _
  | EEnumMemberAlreadyChecked _
  | EEnumAllMembersAlreadyChecked _
  | EEnumNotAllChecked _
  | EEnumInvalidCheck _
  | EEnumMemberUsedAsType _
  | EEnumCheckedInIf _
  | EAssignExportedConstLikeBinding _ ->
    nope

(* Not all messages (i.e. those whose locations are based on use_ops) have locations that can be
  determined while locations are abstract. We just return None in this case. *)
let loc_of_msg : 'loc t' -> 'loc option = function
  | EValueUsedAsType { reason_use = primary }
  | EComparison (primary, _)
  | EFunPredCustom ((primary, _), _)
  | EDynamicExport (_, primary)
  | EInvalidTypeArgs (_, primary)
  | ETooFewTypeArgs (primary, _, _)
  | ETooManyTypeArgs (primary, _, _) ->
    Some (poly_loc_of_reason primary)
  | ESketchyNumberLint (_, reason)
  | EBigIntNotYetSupported reason
  | EUnsupportedSetProto reason
  | EReactElementFunArity (reason, _, _)
  | EUnsupportedImplements reason
  | EObjectComputedPropertyAssign (_, reason)
  | EObjectComputedPropertyAccess (_, reason)
  | EForInRHS reason
  | EBinaryInRHS reason
  | EBinaryInLHS reason
  | EArithmeticOperand reason
  | ENullVoidAddition reason
  | ERecursionLimit (reason, _)
  | EMissingAnnotation (reason, _)
  | EIdxArity reason
  | EIdxUse1 reason
  | EIdxUse2 reason
  | EUnsupportedExact (_, reason)
  | EPolarityMismatch { reason; _ }
  | ENoNamedExport (reason, _, _, _)
  | EOnlyDefaultExport (reason, _, _)
  | ENoDefaultExport (reason, _, _)
  | ERefineAsValue (reason, _)
  | EImportTypeAsValue (reason, _)
  | EImportTypeAsTypeof (reason, _)
  | EExportValueAsType (reason, _)
  | EImportValueAsType (reason, _)
  | EDebugPrint (reason, _)
  | EComputedPropertyWithMultipleLowerBounds
      {
        computed_property_reason = reason;
        new_lower_bound_reason = _;
        existing_lower_bound_reason = _;
      }
  | EComputedPropertyWithUnion { computed_property_reason = reason; union_reason = _ } ->
    Some (poly_loc_of_reason reason)
  | EEnumMemberAlreadyChecked { reason; _ }
  | EEnumAllMembersAlreadyChecked { reason; _ }
  | EEnumNotAllChecked { reason; _ }
  | EEnumInvalidCheck { reason; _ }
  | EEnumMemberUsedAsType { reason; _ }
  | EEnumCheckedInIf reason ->
    Some (poly_loc_of_reason reason)
  (* We position around the use of the object instead of the spread because the
   * spread may be part of a polymorphic type signature. If we add a suppression there,
   * the reduction in coverage is far more drastic. *)
  | ECannotSpreadInterface { spread_reason = _; interface_reason = reason }
  | ECannotSpreadIndexerOnRight { spread_reason = _; object_reason = reason; key_reason = _ }
  | EUnableToSpread
      {
        spread_reason = _;
        object1_reason = _;
        object2_reason = reason;
        propname = _;
        error_kind = _;
      }
  | EInexactMayOverwriteIndexer
      { spread_reason = _; key_reason = _; value_reason = _; object2_reason = reason } ->
    Some (poly_loc_of_reason reason)
  | EExponentialSpread
      {
        reason = _;
        reasons_for_operand1 =
          { first_reason = first_reason_group1; second_reason = second_reason_group1 };
        reasons_for_operand2 =
          { first_reason = first_reason_group2; second_reason = second_reason_group2 };
      } ->
    (* Ideally, we have an actual annotated union in here somewhere. This function tries to find
     * it, otherwise our primary location will be around the first reason in the list of reasons
     * for the first spread operand.
     *
     * It's important that we don't position around the location of the spread because that
     * may be a polymorphic type variable.
     *
     * TODO (jmbrown): Maybe we should have two separate errors here-- one for type spread and
     * one for value spread. It's always safe to position the error around the value spread.
     * The same is true for all of the other spread errors.
     *)
    let union_reason =
      match (second_reason_group1, second_reason_group2) with
      | (None, _) -> first_reason_group1
      | (_, None) -> first_reason_group2
      | (Some r, _) -> r
    in
    Some (poly_loc_of_reason union_reason)
  | EInvalidPrototype (loc, _)
  | EUntypedTypeImport (loc, _)
  | EUntypedImport (loc, _)
  | ENonstrictImport loc
  | EUnclearType loc
  | EDeprecatedType loc
  | EDeprecatedUtility (loc, _)
  | EUnsafeGettersSetters loc
  | EUnnecessaryOptionalChain (loc, _)
  | EUnnecessaryInvariant (loc, _)
  | ENoFloatingPromises (loc, _)
  | EOptionalChainingMethods loc
  | EExperimentalOptionalChaining loc
  | EUnusedSuppression loc
  | EDocblockError (loc, _)
  | EImplicitInexactObject loc
  | EAmbiguousObjectType loc
  | EParseError (loc, _)
  | EInvalidLHSInAssignment loc
  | EInvalidTypeof (loc, _)
  | EUnreachable loc
  | EUnexpectedTemporaryBaseType loc
  | ECannotDelete (loc, _)
  | EBadExportContext (_, loc)
  | EBadExportPosition loc
  | EIndeterminateModuleType loc
  | EExperimentalExportStarAs loc
  | EExperimentalEnums loc
  | EUnsafeGetSet loc
  | EUninitializedInstanceProperty (loc, _)
  | EExperimentalClassProperties (loc, _)
  | EExperimentalDecorators loc
  | EModuleOutsideRoot (loc, _)
  | EMalformedPackageJson (loc, _)
  | EUseArrayLiteral loc
  | EUnsupportedSyntax (loc, _)
  | EInternal (loc, _)
  | EUnexpectedTypeof loc
  | EPrivateAnnot loc
  | ETrustedAnnot loc
  | ERefineAnnot loc
  | EPredAnnot loc
  | EUnsupportedKeyInObjectType loc
  | ECharSetAnnot loc
  | EExportsAnnot loc
  | EPropertyTypeAnnot loc
  | EUnexpectedThisType loc
  | ETypeParamMinArity (loc, _)
  | EAssignExportedConstLikeBinding { loc; _ } ->
    Some loc
  | ELintSetting (loc, _) -> Some loc
  | ETypeParamArity (loc, _) -> Some loc
  | ESketchyNullLint { loc; _ } -> Some loc
  | ECallTypeArity { call_loc; _ } -> Some call_loc
  | EMissingTypeArgs { reason_tapp; _ } -> Some (poly_loc_of_reason reason_tapp)
  | ESignatureVerification sve ->
    Signature_error.(
      (match sve with
      | ExpectedSort (_, _, loc)
      | ExpectedAnnotation (loc, _)
      | InvalidTypeParamUse loc
      | UnexpectedObjectKey (loc, _)
      | UnexpectedObjectSpread (loc, _)
      | UnexpectedArraySpread (loc, _)
      | UnexpectedArrayHole loc
      | EmptyArray loc
      | EmptyObject loc
      | UnexpectedExpression (loc, _)
      | SketchyToplevelDef loc
      | UnsupportedPredicateExpression loc
      | TODO (_, loc) ->
        Some loc))
  | EDuplicateModuleProvider { conflict; _ } -> Some conflict
  | EBindingError (_, loc, _, _) -> Some loc
  | EEnumInvalidMemberAccess { access_reason; _ } -> Some (poly_loc_of_reason access_reason)
  | EEnumModification { loc; _ } -> Some loc
  | EEnumMemberDuplicateValue { loc; _ } -> Some loc
  | ESpeculationAmbiguous { reason; _ } -> Some (poly_loc_of_reason reason)
  | EBuiltinLookupFailed { reason; _ } -> Some (poly_loc_of_reason reason)
  | EFunctionCallExtraArg _
  | ENotAReactComponent _
  | EInvalidReactConfigType _
  | EInvalidReactPropType _
  | EInvalidReactCreateClass _
  | EIncompatibleWithUseOp _
  | ETrustIncompatibleWithUseOp _
  | EIncompatibleDefs _
  | EInvalidObjectKit _
  | EIncompatibleWithShape _
  | EInvalidCharSet _
  | EIncompatibleWithExact _
  | EUnionSpeculationFailed _
  | ETupleUnsafeWrite _
  | EROArrayWrite _
  | ETupleOutOfBounds _
  | ETupleNonIntegerIndex _
  | ENonLitArrayToTuple _
  | ETupleArityMismatch _
  | EAdditionMixed _
  | EPrivateLookupFailed _
  | EStrictLookupFailed _
  | EPropPolarityMismatch _
  | EPropNotReadable _
  | EPropNotWritable _
  | EPropNotFound _
  | EExpectedBooleanLit _
  | EExpectedNumberLit _
  | EExpectedStringLit _
  | EIncompatibleProp _
  | EIncompatible _ ->
    None

let kind_of_msg =
  Errors.(
    function
    | EUntypedTypeImport _ -> LintError Lints.UntypedTypeImport
    | EUntypedImport _ -> LintError Lints.UntypedImport
    | ENonstrictImport _ -> LintError Lints.NonstrictImport
    | EUnclearType _ -> LintError Lints.UnclearType
    | EDeprecatedType _ -> LintError Lints.DeprecatedType
    | EDeprecatedUtility _ -> LintError Lints.DeprecatedUtility
    | EDynamicExport _ -> LintError Lints.DynamicExport
    | EUnsafeGettersSetters _ -> LintError Lints.UnsafeGettersSetters
    | ESketchyNullLint { kind; _ } -> LintError (Lints.SketchyNull kind)
    | ESketchyNumberLint (kind, _) -> LintError (Lints.SketchyNumber kind)
    | EUnnecessaryOptionalChain _ -> LintError Lints.UnnecessaryOptionalChain
    | EUnnecessaryInvariant _ -> LintError Lints.UnnecessaryInvariant
    | ESignatureVerification _ -> LintError Lints.SignatureVerificationFailure
    | EImplicitInexactObject _ -> LintError Lints.ImplicitInexactObject
    | EAmbiguousObjectType _ -> LintError Lints.AmbiguousObjectType
    | EUninitializedInstanceProperty _ -> LintError Lints.UninitializedInstanceProperty
<<<<<<< HEAD
    | ENoFloatingPromises _ -> LintError Lints.NoFloatingPromises
=======
    | ENullVoidAddition _ -> LintError Lints.NullVoidAddition
>>>>>>> a7fcdbab
    | EBadExportPosition _
    | EBadExportContext _ ->
      InferWarning ExportKind
    | EUnexpectedTypeof _
    | EExperimentalDecorators _
    | EExperimentalClassProperties _
    | EUnsafeGetSet _
    | EExperimentalExportStarAs _
    | EExperimentalEnums _
    | EIndeterminateModuleType _
    | EUnreachable _
    | EInvalidTypeof _ ->
      InferWarning OtherKind
    | EInternal _ -> InternalError
    | ERecursionLimit _ -> RecursionLimitError
    | EDuplicateModuleProvider _ -> DuplicateProviderError
    | EParseError _ -> ParseError
    | EDocblockError _
    | ELintSetting _
    | EExperimentalOptionalChaining _
    | EOptionalChainingMethods _ ->
      PseudoParseError
    | _ -> InferError)

let mk_prop_message =
  Errors.Friendly.(
    function
    | None
    | Some "$key"
    | Some "$value" ->
      [text "an index signature declaring the expected key / value type"]
    | Some "$call" -> [text "a call signature declaring the expected parameter / return type"]
    | Some prop -> [text "property "; code prop])

let string_of_internal_error = function
  | PackageHeapNotFound pkg -> spf "package %S was not found in the PackageHeap!" pkg
  | AbnormalControlFlow -> "abnormal control flow"
  | MethodNotAFunction -> "expected function type"
  | OptionalMethod -> "optional methods are not supported"
  | OpenPredWithoutSubst -> "OpenPredT ~> OpenPredT without substitution"
  | PredFunWithoutParamNames -> "FunT -> FunT no params"
  | UnsupportedGuardPredicate pred -> spf "unsupported guard predicate (%s)" pred
  | BreakEnvMissingForCase -> "break env missing for case"
  | PropertyDescriptorPropertyCannotBeRead -> "unexpected property in properties object"
  | ForInLHS -> "unexpected LHS in for...in"
  | ForOfLHS -> "unexpected LHS in for...of"
  | InstanceLookupComputed -> "unexpected computed property lookup on InstanceT"
  | PropRefComputedOpen -> "unexpected open computed property element type"
  | PropRefComputedLiteral -> "unexpected literal computed property element type"
  | ShadowReadComputed -> "unexpected shadow read on computed property"
  | ShadowWriteComputed -> "unexpected shadow write on computed property"
  | RestParameterNotIdentifierPattern -> "unexpected rest parameter, expected an identifier pattern"
  | InterfaceTypeSpread -> "unexpected spread property in interface"
  | DebugThrow -> "debug throw"
  | MergeTimeout s -> spf "merge job timed out after %0.2f seconds" s
  | MergeJobException exc -> "uncaught exception: " ^ Exception.to_string exc
  | CheckTimeout s -> spf "check job timed out after %0.2f seconds" s
  | CheckJobException exc -> "uncaught exception: " ^ Exception.to_string exc
  | UnexpectedTypeapp s -> "unexpected typeapp: " ^ s

(* Friendly messages are created differently based on the specific error they come from, so
   we collect the ingredients here and pass them to make_error_printable *)
type 'loc friendly_message_recipe =
  | IncompatibleUse of {
      loc: 'loc;
      upper_kind: 'loc upper_kind;
      reason_lower: 'loc Reason.virtual_reason;
      reason_upper: 'loc Reason.virtual_reason;
      use_op: 'loc Type.virtual_use_op;
    }
  | Speculation of {
      loc: 'loc;
      use_op: 'loc Type.virtual_use_op;
      branches: ('loc Reason.virtual_reason * 'loc t') list;
    }
  | Incompatible of {
      reason_lower: 'loc Reason.virtual_reason;
      reason_upper: 'loc Reason.virtual_reason;
      use_op: 'loc Type.virtual_use_op;
    }
  | IncompatibleTrust of {
      reason_lower: 'loc Reason.virtual_reason;
      reason_upper: 'loc Reason.virtual_reason;
      use_op: 'loc Type.virtual_use_op;
    }
  | PropMissing of {
      loc: 'loc;
      prop: string option;
      suggestion: string option;
      reason_obj: 'loc Reason.virtual_reason;
      use_op: 'loc Type.virtual_use_op;
    }
  | Normal of { features: 'loc Errors.Friendly.message_feature list }
  | UseOp of {
      loc: 'loc;
      features: 'loc Errors.Friendly.message_feature list;
      use_op: 'loc Type.virtual_use_op;
    }
  | PropPolarityMismatch of {
      prop: string option;
      reason_lower: 'loc Reason.virtual_reason;
      polarity_lower: Polarity.t;
      reason_upper: 'loc Reason.virtual_reason;
      polarity_upper: Polarity.t;
      use_op: 'loc Type.virtual_use_op;
    }

let friendly_message_of_msg : Loc.t t' -> Loc.t friendly_message_recipe =
  let text = Errors.Friendly.text in
  let code = Errors.Friendly.code in
  let ref = Errors.Friendly.ref in
  let desc = Errors.Friendly.ref ~loc:false in
  let msg_export prefix export_name =
    if export_name = "default" then
      (text "", text "the default export")
    else
      (text prefix, code export_name)
  in
  let open Errors in
  function
  | EIncompatible
      { lower = (reason_lower, _); upper = (reason_upper, upper_kind); use_op; branches } ->
    if branches = [] then
      IncompatibleUse
        {
          loc = loc_of_reason reason_upper;
          upper_kind;
          reason_lower;
          reason_upper;
          use_op = Option.value ~default:unknown_use use_op;
        }
    else
      Speculation
        {
          loc = loc_of_reason reason_upper;
          use_op = Option.value ~default:unknown_use use_op;
          branches;
        }
  | EIncompatibleDefs { use_op; reason_lower; reason_upper; branches } ->
    if branches = [] then
      Incompatible { reason_lower; reason_upper; use_op }
    else
      Speculation { loc = loc_of_reason reason_upper; use_op; branches }
  | EIncompatibleProp { prop; reason_prop; reason_obj; special = _; use_op } ->
    PropMissing
      {
        loc = loc_of_reason reason_prop;
        prop;
        reason_obj;
        suggestion = None;
        use_op = Option.value ~default:unknown_use use_op;
      }
  | EDebugPrint (_, str) -> Normal { features = [text str] }
  | EExportValueAsType (_, export_name) ->
    Normal { features = [text "Cannot export the value "; code export_name; text " as a type."] }
  | EImportValueAsType (_, export_name) ->
    let (prefix, export) = msg_export "the value " export_name in
    let features =
      [
        text "Cannot import ";
        prefix;
        export;
        text " as a type. ";
        code "import type";
        text " only works on type exports like type aliases, ";
        text "interfaces, and classes. If you intended to import the type of a ";
        text "value use ";
        code "import typeof";
        text " instead.";
      ]
    in
    Normal { features }
  | EImportTypeAsTypeof (_, export_name) ->
    let (prefix, export) = msg_export "the type " export_name in
    let features =
      [
        text "Cannot import ";
        prefix;
        export;
        text " as a type. ";
        code "import typeof";
        text " only works on value exports like variables, ";
        text "functions, and classes. If you intended to import a type use ";
        code "import type";
        text " instead.";
      ]
    in
    Normal { features }
  | EImportTypeAsValue (_, export_name) ->
    let (prefix, export) = msg_export "the type " export_name in
    let features =
      [
        text "Cannot import ";
        prefix;
        export;
        text " as a value. ";
        text "Use ";
        code "import type";
        text " instead.";
      ]
    in
    Normal { features }
  | ERefineAsValue (_, name) ->
    let (_, export) = msg_export "" name in
    let features = [text "Cannot refine "; export; text " as a value. "] in
    Normal { features }
  | ENoDefaultExport (_, module_name, suggestion) ->
    let features =
      [
        text "Cannot import a default export because there is no default export ";
        text "in ";
        code module_name;
        text ".";
      ]
      @
      match suggestion with
      | None -> []
      | Some suggestion ->
        [
          text " ";
          text "Did you mean ";
          code (spf "import {%s} from \"%s\"" suggestion module_name);
          text "?";
        ]
    in
    Normal { features }
  | EOnlyDefaultExport (_, module_name, export_name) ->
    let features =
      [
        text "Cannot import ";
        code export_name;
        text " because ";
        text "there is no ";
        code export_name;
        text " export in ";
        code module_name;
        text ". Did you mean ";
        code (spf "import %s from \"...\"" export_name);
        text "?";
      ]
    in
    Normal { features }
  | ENoNamedExport (_, module_name, export_name, suggestion) ->
    let features =
      [
        text "Cannot import ";
        code export_name;
        text " because ";
        text "there is no ";
        code export_name;
        text " export in ";
        code module_name;
        text ".";
      ]
      @
      match suggestion with
      | None -> []
      | Some suggestion -> [text " Did you mean "; code suggestion; text "?"]
    in
    Normal { features }
  | EMissingTypeArgs { reason_tapp; reason_arity; min_arity; max_arity } ->
    let (arity, args) =
      if min_arity = max_arity then
        ( spf "%d" max_arity,
          if max_arity = 1 then
            "argument"
          else
            "arguments" )
      else
        (spf "%d-%d" min_arity max_arity, "arguments")
    in
    let reason_arity = replace_desc_reason (desc_of_reason reason_tapp) reason_arity in
    let features =
      [text "Cannot use "; ref reason_arity; text (spf " without %s type %s." arity args)]
    in
    Normal { features }
  | ETooManyTypeArgs (reason_tapp, reason_arity, n) ->
    let reason_arity = replace_desc_reason (desc_of_reason reason_tapp) reason_arity in
    let features =
      [
        text "Cannot use ";
        ref reason_arity;
        text " with more than ";
        text
          (spf
             "%n type %s."
             n
             ( if n == 1 then
               "argument"
             else
               "arguments" ));
      ]
    in
    Normal { features }
  | ETooFewTypeArgs (reason_tapp, reason_arity, n) ->
    let reason_arity = replace_desc_reason (desc_of_reason reason_tapp) reason_arity in
    let features =
      [
        text "Cannot use ";
        ref reason_arity;
        text " with fewer than ";
        text
          (spf
             "%n type %s."
             n
             ( if n == 1 then
               "argument"
             else
               "arguments" ));
      ]
    in
    Normal { features }
  | EInvalidTypeArgs (reason_main, reason_tapp) ->
    let features =
      [text "Cannot use "; ref reason_main; text " with "; ref reason_tapp; text " argument"]
    in
    Normal { features }
  | ETypeParamArity (_, n) ->
    if n = 0 then
      Normal { features = [text "Cannot apply type because it is not a polymorphic type."] }
    else
      let features =
        [
          text "Cannot use type without exactly ";
          text
            (spf
               "%n type %s."
               n
               ( if n == 1 then
                 "argument"
               else
                 "arguments" ));
        ]
      in
      Normal { features }
  | ETypeParamMinArity (_, n) ->
    let features =
      [
        text "Cannot use type without at least ";
        text
          (spf
             "%n type %s."
             n
             ( if n == 1 then
               "argument"
             else
               "arguments" ));
      ]
    in
    Normal { features }
  | ECallTypeArity { call_loc = _; is_new; reason_arity; expected_arity = n } ->
    let use =
      if is_new then
        "construct "
      else
        "call "
    in
    if n = 0 then
      let features =
        [
          text "Cannot ";
          text use;
          text "non-polymorphic ";
          ref reason_arity;
          text " with type arguments.";
        ]
      in
      Normal { features }
    else
      let features =
        [
          text "Cannot ";
          text use;
          ref reason_arity;
          text " without exactly ";
          text
            (spf
               "%n type argument%s."
               n
               ( if n == 1 then
                 ""
               else
                 "s" ));
        ]
      in
      Normal { features }
  | EValueUsedAsType { reason_use } ->
    let features =
      [
        text "Cannot use ";
        desc reason_use;
        text " as a type. ";
        text "A name can be used as a type only if it refers to ";
        text "a type, interface, class, or enum definition. ";
        text "To get the type of a non-class value, use ";
        code "typeof";
        text ".";
      ]
    in
    Normal { features }
  | EExpectedStringLit { reason_lower; reason_upper; use_op } ->
    Incompatible { reason_lower; reason_upper; use_op }
  | EExpectedNumberLit { reason_lower; reason_upper; use_op } ->
    Incompatible { reason_lower; reason_upper; use_op }
  | EExpectedBooleanLit { reason_lower; reason_upper; use_op } ->
    Incompatible { reason_lower; reason_upper; use_op }
  | EPropNotFound { prop_name; reason_obj; reason_prop; use_op; suggestion } ->
    PropMissing
      { loc = loc_of_reason reason_prop; prop = prop_name; reason_obj; use_op; suggestion }
  | EPropNotReadable { reason_prop; prop_name = x; use_op } ->
    UseOp
      {
        loc = loc_of_reason reason_prop;
        features = mk_prop_message x @ [text " is not readable"];
        use_op;
      }
  | EPropNotWritable { reason_prop; prop_name = x; use_op } ->
    UseOp
      {
        loc = loc_of_reason reason_prop;
        features = mk_prop_message x @ [text " is not writable"];
        use_op;
      }
  | EPropPolarityMismatch
      ((reason_lower, reason_upper), prop, (polarity_lower, polarity_upper), use_op) ->
    PropPolarityMismatch
      { prop; reason_lower; polarity_lower; reason_upper; polarity_upper; use_op }
  | EPolarityMismatch { reason; name; expected_polarity; actual_polarity } ->
    let polarity_string = function
      | Polarity.Positive -> "output"
      | Polarity.Negative -> "input"
      | Polarity.Neutral -> "input/output"
    in
    let expected_polarity = polarity_string expected_polarity in
    let actual_polarity = polarity_string actual_polarity in
    let reason_targ = mk_reason (RIdentifier name) (def_loc_of_reason reason) in
    let features =
      [
        text "Cannot use ";
        ref reason_targ;
        text (" in an " ^ actual_polarity ^ " ");
        text "position because ";
        ref reason_targ;
        text " is expected to occur only in ";
        text (expected_polarity ^ " positions.");
      ]
    in
    Normal { features }
  | EBuiltinLookupFailed { reason; name } ->
    let features =
      match name with
      | Some x when is_internal_module_name x ->
        [text "Cannot resolve module "; code (uninternal_module_name x); text "."]
      | None -> [text "Cannot resolve name "; desc reason; text "."]
      | Some x when is_internal_name x -> [text "Cannot resolve name "; desc reason; text "."]
      | Some x -> [text "Cannot resolve name "; code x; text "."]
    in
    Normal { features }
  | EStrictLookupFailed { reason_prop; reason_obj; name; suggestion; use_op } ->
    PropMissing
      {
        loc = loc_of_reason reason_prop;
        prop = name;
        suggestion;
        reason_obj;
        use_op = Option.value ~default:unknown_use use_op;
      }
  | EPrivateLookupFailed (reasons, x, use_op) ->
    PropMissing
      {
        loc = loc_of_reason (fst reasons);
        prop = Some ("#" ^ x);
        reason_obj = snd reasons;
        use_op;
        suggestion = None;
      }
  | EAdditionMixed (reason, use_op) ->
    UseOp
      {
        loc = loc_of_reason reason;
        features = [ref reason; text " could either behave like a string or like a number"];
        use_op;
      }
  | EComparison (lower, upper) ->
    Normal { features = [text "Cannot compare "; ref lower; text " to "; ref upper; text "."] }
  | ETupleArityMismatch (reasons, l1, l2, use_op) ->
    let (lower, upper) = reasons in
    UseOp
      {
        loc = loc_of_reason lower;
        features =
          [
            ref lower;
            text (spf " has an arity of %d but " l1);
            ref upper;
            text (spf " has an arity of %d" l2);
          ];
        use_op;
      }
  | ENonLitArrayToTuple (reasons, use_op) ->
    let (lower, upper) = reasons in
    UseOp
      {
        loc = loc_of_reason lower;
        features =
          [
            ref lower;
            text " has an unknown number of elements, so is ";
            text "incompatible with ";
            ref upper;
          ];
        use_op;
      }
  | ETupleOutOfBounds { reason; reason_op; length; index; use_op } ->
    UseOp
      {
        loc = loc_of_reason reason;
        features =
          [
            ref reason_op;
            text
              (spf
                 " only has %d element%s, so index %s is out of bounds"
                 length
                 ( if length == 1 then
                   ""
                 else
                   "s" )
                 index);
          ];
        use_op;
      }
  | ETupleNonIntegerIndex { reason; index; use_op } ->
    let index_ref = Errors.Friendly.(Reference ([Code index], def_loc_of_reason reason)) in
    UseOp
      {
        loc = loc_of_reason reason;
        features =
          [
            text "the index into a tuple must be an integer, but ";
            index_ref;
            text " is not an integer";
          ];
        use_op;
      }
  | ETupleUnsafeWrite { reason; use_op } ->
    UseOp
      {
        loc = loc_of_reason reason;
        features = [text "the index must be statically known to write a tuple element"];
        use_op;
      }
  | EROArrayWrite (reasons, use_op) ->
    let (lower, _) = reasons in
    UseOp
      {
        loc = loc_of_reason lower;
        features = [text "read-only arrays cannot be written to"];
        use_op;
      }
  | EUnionSpeculationFailed { use_op; reason; reason_op = _; branches } ->
    Speculation { loc = loc_of_reason reason; use_op; branches }
  | ESpeculationAmbiguous
      { reason = _; prev_case = (prev_i, prev_case); case = (i, case); cases = case_rs } ->
    Friendly.(
      let prev_case_r =
        mk_reason (RCustom ("case " ^ string_of_int (prev_i + 1))) (loc_of_reason prev_case)
      in
      let case_r = mk_reason (RCustom ("case " ^ string_of_int (i + 1))) (loc_of_reason case) in
      let features =
        [
          text "Could not decide which case to select, since ";
          ref prev_case_r;
          text " ";
          text "may work but if it doesn't ";
          ref case_r;
          text " looks promising ";
          text "too. To fix add a type annotation ";
        ]
        @ conjunction_concat
            ~conjunction:"or"
            (Base.List.map
               ~f:(fun case_r ->
                 let text = "to " ^ string_of_desc (desc_of_reason case_r) in
                 [ref (mk_reason (RCustom text) (loc_of_reason case_r))])
               case_rs)
        @ [text "."]
      in
      Normal { features })
  | EIncompatibleWithExact (reasons, use_op) ->
    let (lower, upper) = reasons in
    UseOp
      {
        loc = loc_of_reason lower;
        features = [text "inexact "; ref lower; text " is incompatible with exact "; ref upper];
        use_op;
      }
  | EUnsupportedExact (_, lower) ->
    Normal { features = [text "Cannot create exact type from "; ref lower; text "."] }
  | EIdxArity _ ->
    let features =
      [
        text "Cannot call ";
        code "idx(...)";
        text " because only exactly two ";
        text "arguments are allowed.";
      ]
    in
    Normal { features }
  | EIdxUse1 _ ->
    let features =
      [
        text "Cannot call ";
        code "idx(...)";
        text " because the callback ";
        text "argument must not be annotated.";
      ]
    in
    Normal { features }
  | EIdxUse2 _ ->
    let features =
      [
        text "Cannot call ";
        code "idx(...)";
        text " because the callback must ";
        text "only access properties on the callback parameter.";
      ]
    in
    Normal { features }
  | EUnexpectedThisType _ ->
    Normal { features = [text "Unexpected use of "; code "this"; text " type."] }
  | EPropertyTypeAnnot _ ->
    let features =
      [
        text "Cannot use ";
        code "$PropertyType";
        text " because the second ";
        text "type argument must be a string literal.";
      ]
    in
    Normal { features }
  | EExportsAnnot _ ->
    let features =
      [
        text "Cannot use ";
        code "$Exports";
        text " because the first type ";
        text "argument must be a string literal.";
      ]
    in
    Normal { features }
  | ECharSetAnnot _ ->
    let features =
      [
        text "Cannot use ";
        code "$CharSet";
        text " because the first type ";
        text "argument must be a string literal.";
      ]
    in
    Normal { features }
  | EInvalidCharSet { invalid = (invalid_reason, invalid_chars); valid = valid_reason; use_op } ->
    let valid_reason = mk_reason (desc_of_reason valid_reason) (def_loc_of_reason valid_reason) in
    let invalids =
      InvalidCharSetSet.fold
        (fun c acc ->
          match c with
          | InvalidChar c -> [code (String.make 1 c); text " is not a member of the set"] :: acc
          | DuplicateChar c -> [code (String.make 1 c); text " is duplicated"] :: acc)
        invalid_chars
        []
      |> List.rev
    in
    UseOp
      {
        loc = loc_of_reason invalid_reason;
        features =
          [ref invalid_reason; text " is incompatible with "; ref valid_reason; text " since "]
          @ Friendly.conjunction_concat ~conjunction:"and" invalids;
        use_op;
      }
  | EUnsupportedKeyInObjectType _ -> Normal { features = [text "Unsupported key in object type."] }
  | EPredAnnot _ ->
    let features =
      [
        text "Cannot use ";
        code "$Pred";
        text " because the first ";
        text "type argument must be a number literal.";
      ]
    in
    Normal { features }
  | ERefineAnnot _ ->
    let features =
      [
        text "Cannot use ";
        code "$Refine";
        text " because the third ";
        text "type argument must be a number literal.";
      ]
    in
    Normal { features }
  | ETrustedAnnot _ ->
    Normal { features = [text "Not a valid type to mark as "; code "$Trusted"; text "."] }
  | EPrivateAnnot _ ->
    Normal { features = [text "Not a valid type to mark as "; code "$Private"; text "."] }
  | EUnexpectedTypeof _ ->
    Normal { features = [code "typeof"; text " can only be used to get the type of variables."] }
  | EFunPredCustom ((a, b), msg) ->
    Normal { features = [ref a; text ". "; text msg; text " "; ref b; text "."] }
  | EIncompatibleWithShape (lower, upper, use_op) ->
    UseOp
      {
        loc = loc_of_reason lower;
        features = [ref lower; text " is incompatible with "; code "$Shape"; text " of "; ref upper];
        use_op;
      }
  | EInternal (_, internal_error) ->
    let msg = string_of_internal_error internal_error in
    Normal { features = [text (spf "Internal error: %s" msg)] }
  | EUnsupportedSyntax (_, unsupported_syntax) ->
    let features =
      match unsupported_syntax with
      | ComprehensionExpression
      | GeneratorExpression
      | MetaPropertyExpression ->
        [text "Not supported."]
      | ObjectPropertyLiteralNonString -> [text "Non-string literal property keys not supported."]
      | ObjectPropertyGetSet -> [text "Get/set properties not yet supported."]
      | ObjectPropertyComputedGetSet -> [text "Computed getters and setters are not yet supported."]
      | InvariantSpreadArgument ->
        [text "Unsupported arguments in call to "; code "invariant"; text "."]
      | ClassPropertyLiteral -> [text "Literal properties not yet supported."]
      | ClassPropertyComputed -> [text "Computed property keys not supported."]
      | ReactCreateClassPropertyNonInit ->
        [text "Unsupported property specification in "; code "createClass"; text "."]
      | RequireDynamicArgument ->
        [text "The parameter passed to "; code "require"; text " must be a string literal."]
      | ImportDynamicArgument ->
        [text "The parameter passed to "; code "import"; text " must be a string literal."]
      | RequireLazyDynamicArgument ->
        [
          text "The first argument to ";
          code "requireLazy";
          text " must be an ";
          text "array literal of string literals and the second argument must ";
          text "be a callback.";
        ]
      | CatchParameterAnnotation ->
        [text "Type annotations for catch parameters are not yet supported."]
      | CatchParameterDeclaration -> [text "Unsupported catch parameter declaration."]
      | DestructuringObjectPropertyLiteralNonString ->
        [text "Unsupported non-string literal object property in destructuring."]
      | DestructuringExpressionPattern -> [text "Unsupported expression pattern in destructuring."]
      | PredicateDeclarationForImplementation ->
        [text "Cannot declare predicate when a function body is present."]
      | PredicateDeclarationWithoutExpression ->
        [text "Predicate function declarations need to declare a "; text "predicate expression."]
      | PredicateDeclarationAnonymousParameters ->
        [text "Predicate function declarations cannot use anonymous "; text "function parameters."]
      | PredicateInvalidBody ->
        [
          text "Invalid body for predicate function. Expected a simple return ";
          text "statement as body.";
        ]
      | PredicateFunctionAbstractReturnType ->
        [
          text "The return type of a predicate function cannot contain a generic type. ";
          text "The function predicate will be ignored here.";
        ]
      | PredicateVoidReturn -> [text "Predicate functions need to return non-void."]
      | MultipleIndexers -> [text "Multiple indexers are not supported."]
      | MultipleProtos -> [text "Multiple prototypes specified."]
      | ExplicitCallAfterProto -> [text "Unexpected call property after explicit prototype."]
      | ExplicitProtoAfterCall -> [text "Unexpected prototype after call property."]
      | SpreadArgument -> [text "A spread argument is unsupported here."]
      | IllegalName -> [text "Illegal name."]
      | UnsupportedInternalSlot { name; static = false } ->
        [text "Unsupported internal slot "; code name; text "."]
      | UnsupportedInternalSlot { name; static = true } ->
        [text "Unsupported static internal slot "; code name; text "."]
    in
    Normal { features }
  | EUseArrayLiteral _ ->
    Normal { features = [text "Use an array literal instead of "; code "new Array(...)"; text "."] }
  | EMissingAnnotation (reason, _) ->
    let default = [text "Missing type annotation for "; desc reason; text "."] in
    let features =
      match desc_of_reason reason with
      | RTypeParam (_, (RImplicitInstantiation, _), _) ->
        [
          text "Please use a concrete type annotation instead of ";
          code "_";
          text " in this position.";
        ]
      | RTypeParam (_, (reason_op_desc, reason_op_loc), (reason_tapp_desc, reason_tapp_loc)) ->
        let reason_op = mk_reason reason_op_desc reason_op_loc in
        let reason_tapp = mk_reason reason_tapp_desc reason_tapp_loc in
        default
        @ [
            text " ";
            desc reason;
            text " is a type parameter declared in ";
            ref reason_tapp;
            text " and was implicitly instantiated at ";
            ref reason_op;
            text ".";
          ]
      | _ -> default
    in
    (* We don't collect trace info in the assert_ground_visitor because traces
     * represent tests of lower bounds to upper bounds, and the assert_ground
     * visitor is just visiting types. Instead, we collect a list of types we
     * visited to get to the missing annotation error and report that as the
     * trace *)
    Normal { features }
  | EBindingError (binding_error, _, x, entry) ->
    let desc =
      if x = internal_name "this" then
        RThis
      else if x = internal_name "super" then
        RSuper
      else
        RIdentifier x
    in
    (* We can call to_loc here because reaching this point requires that everything else
        in the error message is concretized already; making Scopes polymorphic is not a good idea *)
    let x = mk_reason desc (Scope.Entry.entry_loc entry |> ALoc.to_loc_exn) in
    let features =
      match binding_error with
      | ENameAlreadyBound ->
        [text "Cannot declare "; ref x; text " because the name is already bound."]
      | EReferencedBeforeDeclaration ->
        if desc = RThis || desc = RSuper then
          [
            text "Must call ";
            code "super";
            text " before accessing ";
            ref x;
            text " in a derived constructor.";
          ]
        else
          [
            text "Cannot use variable ";
            ref x;
            text " because the declaration ";
            text "either comes later or was skipped.";
          ]
      | ETypeInValuePosition
      | ETypeAliasInValuePosition ->
        [text "Cannot reference type "; ref x; text " from a value position."]
      | EConstReassigned
      | EConstParamReassigned ->
        [text "Cannot reassign constant "; ref x; text "."]
      | EImportReassigned -> [text "Cannot reassign import "; ref x; text "."]
      | EEnumReassigned -> [text "Cannot reassign enum "; ref x; text "."]
    in
    Normal { features }
  | ERecursionLimit _ -> Normal { features = [text "*** Recursion limit exceeded ***"] }
  | EModuleOutsideRoot (_, package_relative_to_root) ->
    let features =
      [
        text "This module resolves to ";
        code package_relative_to_root;
        text " which ";
        text "is outside both your root directory and all of the entries in the ";
        code "[include]";
        text " section of your ";
        code ".flowconfig";
        text ". ";
        text "You should either add this directory to the ";
        code "[include]";
        text " ";
        text "section of your ";
        code ".flowconfig";
        text ", move your ";
        code ".flowconfig";
        text " file higher in the project directory tree, or ";
        text "move this package under your Flow root directory.";
      ]
    in
    Normal { features }
  | EMalformedPackageJson (_, error) -> Normal { features = [text error] }
  | EExperimentalDecorators _ ->
    let features =
      [
        text "Experimental decorator usage. Decorators are an early stage ";
        text "proposal that may change. Additionally, Flow does not account for ";
        text "the type implications of decorators at this time.";
      ]
    in
    Normal { features }
  | EExperimentalClassProperties (_, static) ->
    let (config_name, config_key) =
      if static then
        ("class static field", "class_static_fields")
      else
        ("class instance field", "class_instance_fields")
    in
    let features =
      [
        text ("Experimental " ^ config_name ^ " usage. ");
        text (String.capitalize_ascii config_name ^ "s are an active early stage ");
        text "feature proposal that may change. You may opt-in to using them ";
        text "anyway in Flow by putting ";
        code ("esproposal." ^ config_key ^ "=enable");
        text " ";
        text "into the ";
        code "[options]";
        text " section of your ";
        code ".flowconfig";
        text ".";
      ]
    in
    Normal { features }
  | EUnsafeGetSet _ ->
    let features =
      [
        text "Potentially unsafe get/set usage. Getters and setters with side ";
        text "effects are potentially unsafe and so disabled by default. You may ";
        text "opt-in to using them anyway by putting ";
        code "unsafe.enable_getters_and_setters";
        text " into the ";
        code "[options]";
        text " section of your ";
        code ".flowconfig";
        text ".";
      ]
    in
    Normal { features }
  | EUninitializedInstanceProperty (_loc, err) ->
    let open Lints in
    let features =
      match err with
      | PropertyNotDefinitelyInitialized ->
        [
          text "Class property not definitely initialized in the constructor. ";
          text "Can you add an assignment to the property declaration?";
        ]
      | ReadFromUninitializedProperty ->
        [
          text "It is unsafe to read from a class property before it is ";
          text "definitely initialized.";
        ]
      | MethodCallBeforeEverythingInitialized ->
        [
          text "It is unsafe to call a method in the constructor before all ";
          text "class properties are definitely initialized.";
        ]
      | PropertyFunctionCallBeforeEverythingInitialized ->
        [
          text "It is unsafe to call a property function in the constructor ";
          text "before all class properties are definitely initialized.";
        ]
      | ThisBeforeEverythingInitialized ->
        [
          text "It is unsafe to use ";
          code "this";
          text " in the constructor ";
          text "before all class properties are definitely initialized.";
        ]
    in
    Normal { features }
  | EExperimentalExportStarAs _ ->
    let features =
      [
        text "Experimental ";
        code "export * as";
        text " usage. ";
        code "export * as";
        text " is an active early stage feature propsal that ";
        text "may change. You may opt-in to using it anyway by putting ";
        code "esproposal.export_star_as=enable";
        text " into the ";
        code "[options]";
        text " section of your ";
        code ".flowconfig";
        text ".";
      ]
    in
    Normal { features }
  | EExperimentalEnums _ ->
    let features =
      [
        text "Experimental ";
        code "enum";
        text " usage. ";
        text "You may opt-in to using enums by putting ";
        code "experimental.enums=true";
        text " into the ";
        code "[options]";
        text " section of your ";
        code ".flowconfig";
        text ".";
      ]
    in
    Normal { features }
  | EIndeterminateModuleType _ ->
    let features =
      [
        text "Unable to determine module type (CommonJS vs ES) if both an export ";
        text "statement and ";
        code "module.exports";
        text " are used in the ";
        text "same module!";
      ]
    in
    Normal { features }
  | EBadExportPosition _ -> Normal { features = [text "Exports can only appear at the top level"] }
  | EBadExportContext (name, _) ->
    Normal
      {
        features =
          [code name; text " may only be used as part of a legal top level export statement"];
      }
  | EUnexpectedTemporaryBaseType _ ->
    Normal
      {
        features =
          [text "The type argument of a temporary base type must be a compatible literal type"];
      }
  | ECannotDelete (_, expr) ->
    let features =
      [
        text "Cannot delete ";
        ref expr;
        text " because only member expressions and variables can be deleted.";
      ]
    in
    Normal { features }
  | ESignatureVerification sve ->
    Signature_error.(
      let features =
        match sve with
        | ExpectedSort (sort, x, _) ->
          [code x; text (spf " is not a %s." (Signature_builder_kind.Sort.to_string sort))]
        | ExpectedAnnotation (_, sort) ->
          [text (spf "Missing type annotation at %s:" (Expected_annotation_sort.to_string sort))]
        | InvalidTypeParamUse _ -> [text "Invalid use of type parameter:"]
        | UnexpectedObjectKey _ -> [text "Expected simple key in object:"]
        | UnexpectedObjectSpread _ -> [text "Unexpected spread in object:"]
        | UnexpectedArraySpread _ -> [text "Unexpected spread in array:"]
        | UnexpectedArrayHole _ -> [text "Unexpected array hole:"]
        | EmptyArray _ ->
          [
            text "Cannot determine the element type of an empty array. ";
            text "Please provide an annotation, e.g., by adding a type cast around this expression.";
          ]
        | EmptyObject _ ->
          [
            text "Cannot determine types of initialized properties of an empty object. ";
            text "Please provide an annotation, e.g., by adding a type cast around this expression.";
          ]
        | UnexpectedExpression (_, esort) ->
          [
            text
              (spf
                 "Cannot determine the type of this %s. "
                 (Flow_ast_utils.ExpressionSort.to_string esort));
            text "Please provide an annotation, e.g., by adding a type cast around this expression.";
          ]
        | SketchyToplevelDef _ -> [text "Unexpected toplevel definition that needs hoisting:"]
        | UnsupportedPredicateExpression _ ->
          [text "Unsupported kind of expression in predicate function:"]
        | TODO (msg, _) -> [text (spf "TODO: %s is not supported yet, try using a type cast." msg)]
      in
      let features =
        text "Cannot build a typed interface for this module. "
        :: text "You should annotate the exports of this module with types. "
        :: features
      in
      Normal { features })
  | EUnreachable _ -> Normal { features = [text "Unreachable code."] }
  | EInvalidObjectKit { reason; reason_op = _; use_op } ->
    UseOp { loc = loc_of_reason reason; features = [ref reason; text " is not an object"]; use_op }
  | EInvalidTypeof (_, typename) ->
    let features =
      [
        text "Cannot compare the result of ";
        code "typeof";
        text " to string ";
        text "literal ";
        code typename;
        text " because it is not a valid ";
        code "typeof";
        text " return value.";
      ]
    in
    Normal { features }
  | EArithmeticOperand reason
  | ENullVoidAddition reason ->
    let features =
      [
        text "Cannot perform arithmetic operation because ";
        ref reason;
        text " ";
        text "is not a number.";
      ]
    in
    Normal { features }
  | EBinaryInLHS reason ->
    (* TODO: or symbol *)
    let features =
      [
        text "Cannot use ";
        code "in";
        text " because on the left-hand side, ";
        ref reason;
        text " must be a string or number.";
      ]
    in
    Normal { features }
  | EBinaryInRHS reason ->
    let features =
      [
        text "Cannot use ";
        code "in";
        text " because on the right-hand side, ";
        ref reason;
        text " must be an object or array.";
      ]
    in
    Normal { features }
  | EForInRHS reason ->
    let features =
      [
        text "Cannot iterate using a ";
        code "for...in";
        text " statement ";
        text "because ";
        ref reason;
        text " is not an object, null, or undefined.";
      ]
    in
    Normal { features }
  | EObjectComputedPropertyAccess (_, reason_prop) ->
    Normal { features = [text "Cannot access computed property using "; ref reason_prop; text "."] }
  | EObjectComputedPropertyAssign (_, reason_prop) ->
    Normal { features = [text "Cannot assign computed property using "; ref reason_prop; text "."] }
  | EInvalidLHSInAssignment _ ->
    Normal { features = [text "Invalid left-hand side in assignment expression."] }
  | EIncompatibleWithUseOp (reason_lower, reason_upper, use_op) ->
    Incompatible { reason_lower; reason_upper; use_op }
  | ETrustIncompatibleWithUseOp (reason_lower, reason_upper, use_op) ->
    IncompatibleTrust { reason_lower; reason_upper; use_op }
  | EUnsupportedImplements reason ->
    Normal
      {
        features = [text "Cannot implement "; desc reason; text " because it is not an interface."];
      }
  | ENotAReactComponent { reason; use_op } ->
    UseOp
      {
        loc = loc_of_reason reason;
        features = [ref reason; text " is not a React component"];
        use_op;
      }
  | EInvalidReactConfigType { reason; use_op } ->
    UseOp
      {
        loc = loc_of_reason reason;
        features = [ref reason; text " cannot calculate config"];
        use_op;
      }
  | EInvalidReactPropType { reason; use_op; tool } ->
    React.(
      React.SimplifyPropType.(
        let is_not_prop_type = "is not a React propType" in
        let msg =
          match tool with
          | ArrayOf -> is_not_prop_type
          | InstanceOf -> "is not a class"
          | ObjectOf -> is_not_prop_type
          | OneOf ResolveArray -> "is not an array"
          | OneOf (ResolveElem _) -> "is not a literal"
          | OneOfType ResolveArray -> "is not an array"
          | OneOfType (ResolveElem _) -> is_not_prop_type
          | Shape ResolveObject -> "is not an object"
          | Shape (ResolveDict _) -> is_not_prop_type
          | Shape (ResolveProp _) -> is_not_prop_type
        in
        UseOp { loc = loc_of_reason reason; features = [ref reason; text (" " ^ msg)]; use_op }))
  | EInvalidReactCreateClass { reason; use_op; tool } ->
    React.(
      React.CreateClass.(
        let is_not_prop_type = "is not a React propType" in
        let msg =
          match tool with
          | Spec _ -> "is not an exact object"
          | Mixins _ -> "is not a tuple"
          | Statics _ -> "is not an object"
          | PropTypes (_, ResolveObject) -> "is not an object"
          | PropTypes (_, ResolveDict _) -> is_not_prop_type
          | PropTypes (_, ResolveProp _) -> is_not_prop_type
          | DefaultProps _ -> "is not an object"
          | InitialState _ -> "is not an object or null"
        in
        UseOp { loc = loc_of_reason reason; features = [ref reason; text (" " ^ msg)]; use_op }))
  | EReactElementFunArity (_, fn, n) ->
    let features =
      [
        text "Cannot call ";
        code ("React." ^ fn);
        text " ";
        text
          (spf
             "without at least %d argument%s."
             n
             ( if n == 1 then
               ""
             else
               "s" ));
      ]
    in
    Normal { features }
  | EFunctionCallExtraArg (unused_reason, def_reason, param_count, use_op) ->
    let msg =
      match param_count with
      | 0 -> "no arguments are expected by"
      | 1 -> "no more than 1 argument is expected by"
      | n -> spf "no more than %d arguments are expected by" n
    in
    UseOp
      { loc = loc_of_reason unused_reason; features = [text msg; text " "; ref def_reason]; use_op }
  | EUnsupportedSetProto _ -> Normal { features = [text "Mutating this prototype is unsupported."] }
  | EDuplicateModuleProvider { module_name; provider; _ } ->
    let features =
      [
        text "Duplicate module provider for ";
        code module_name;
        text ". Change ";
        text "either this module provider or the ";
        ref (mk_reason (RCustom "current module provider") provider);
        text ".";
      ]
    in
    Normal { features }
  | EParseError (_, parse_error) ->
    Normal { features = Friendly.message_of_string (Parse_error.PP.error parse_error) }
  | EDocblockError (_, err) ->
    let features =
      match err with
      | MultipleFlowAttributes ->
        [
          text "Unexpected ";
          code "@flow";
          text " declaration. Only one per ";
          text "file is allowed.";
        ]
      | MultipleProvidesModuleAttributes ->
        [
          text "Unexpected ";
          code "@providesModule";
          text " declaration. ";
          text "Only one per file is allowed.";
        ]
      | MultipleJSXAttributes ->
        [
          text "Unexpected ";
          code "@jsx";
          text " declaration. Only one per ";
          text "file is allowed.";
        ]
      | InvalidJSXAttribute first_error ->
        [
          text "Invalid ";
          code "@jsx";
          text " declaration. Should have the form ";
          code "@jsx LeftHandSideExpression";
          text " with no spaces.";
        ]
        @
        (match first_error with
        | None -> []
        | Some first_error -> [text (spf " Parse error: %s." first_error)])
    in
    Normal { features }
  | EImplicitInexactObject _ ->
    let features =
      [
        text "Please add ";
        code "...";
        text " to the end of the list of ";
        text "properties to express an inexact object type.";
      ]
    in
    Normal { features }
  | EAmbiguousObjectType _ ->
    let features =
      [
        text "Please write this object type as explicitly exact (use ";
        code "{|";
        text " and ";
        code "|}";
        text " instead of ";
        code "{";
        text " and ";
        code "}";
        text ") or as explicitly inexact (add ";
        code "...";
        text " to the end of the list of properties).";
      ]
    in
    Normal { features }
  | EUntypedTypeImport (_, module_name) ->
    let features =
      [
        text "Importing a type from an untyped module makes it ";
        code "any";
        text " ";
        text "and is not safe! Did you mean to add ";
        code "// @flow";
        text " to ";
        text "the top of ";
        code module_name;
        text "?";
      ]
    in
    Normal { features }
  | EUntypedImport (_, module_name) ->
    let features =
      [
        text "Importing from an untyped module makes it ";
        code "any";
        text " ";
        text "and is not safe! Did you mean to add ";
        code "// @flow";
        text " ";
        text "to the top of ";
        code module_name;
        text "?";
      ]
    in
    Normal { features }
  | ENonstrictImport _ ->
    let features =
      [
        text "Dependencies of a ";
        code "@flow strict";
        text " module must ";
        text "also be ";
        code "@flow strict";
        text "!";
      ]
    in
    Normal { features }
  | EUnclearType _ ->
    let features =
      [
        text "Unclear type. Using ";
        code "any";
        text ", ";
        code "Object";
        text ", or ";
        code "Function";
        text " types is not safe!";
      ]
    in
    Normal { features }
  | EDeprecatedType _ ->
    Normal
      { features = [text "Deprecated type. Using "; code "*"; text " types is not recommended!"] }
  | EDeprecatedUtility (_, name) ->
    Normal
      {
        features = [text "Deprecated utility. Using "; code name; text " types is not recommended!"];
      }
  | EDynamicExport (reason, reason_exp) ->
    let features =
      [
        text "Dynamic ";
        ref reason;
        text " unsafely appears in exported ";
        ref reason_exp;
        text ". This can cause importing modules to lose type coverage!";
      ]
    in
    Normal { features }
  | EUnsafeGettersSetters _ ->
    Normal { features = [text "Getters and setters can have side effects and are unsafe."] }
  | EUnusedSuppression _ -> Normal { features = [text "Unused suppression comment."] }
  | ELintSetting (_, kind) ->
    let features =
      match kind with
      | LintSettings.Redundant_argument ->
        [text "Redundant argument. This argument doesn't change any lint settings."]
      | LintSettings.Overwritten_argument ->
        [
          text "Redundant argument. The values set by this argument are ";
          text "overwritten later in this comment.";
        ]
      | LintSettings.Naked_comment ->
        [text "Malformed lint rule. At least one argument is required."]
      | LintSettings.Nonexistent_rule ->
        [
          text "Nonexistent/misspelled lint rule. Perhaps you have a ";
          text "missing/extra ";
          code ",";
          text "?";
        ]
      | LintSettings.Invalid_setting ->
        [text "Invalid setting. Valid settings are error, warn, and off."]
      | LintSettings.Malformed_argument ->
        [
          text "Malformed lint rule. Properly formed rules contain a single ";
          code ":";
          text " character. Perhaps you have a missing/extra ";
          code ",";
          text "?";
        ]
    in
    Normal { features }
  | ESketchyNullLint { kind = sketchy_kind; loc = _; falsy_loc; null_loc } ->
    let (type_str, value_str) =
      match sketchy_kind with
      | Lints.SketchyNullBool -> ("boolean", "false")
      | Lints.SketchyNullNumber -> ("number", "0")
      | Lints.SketchyNullString -> ("string", "an empty string")
      | Lints.SketchyNullMixed -> ("mixed", "false")
      | Lints.SketchyNullEnumBool -> ("boolean enum", "false at runtime")
      | Lints.SketchyNullEnumNumber -> ("number enum", "0 at runtime")
      | Lints.SketchyNullEnumString -> ("string enum", "an empty string at runtime")
    in
    let features =
      [
        text "Sketchy null check on ";
        ref (mk_reason (RCustom type_str) falsy_loc);
        text " ";
        text "which is potentially ";
        text value_str;
        text ". Perhaps you meant to ";
        text "check for ";
        ref (mk_reason RNullOrVoid null_loc);
        text "?";
      ]
    in
    Normal { features }
  | ESketchyNumberLint (_, reason) ->
    let features =
      [
        text "Avoid using ";
        code "&&";
        text " to check the value of ";
        ref reason;
        text ". ";
        text "Consider handling falsy values (0 and NaN) by using a conditional to choose an ";
        text "explicit default instead.";
      ]
    in
    Normal { features }
  | EInvalidPrototype (_, reason) ->
    Normal
      {
        features =
          [text "Cannot use "; ref reason; text " as a prototype. Expected an object or null."];
      }
  | EExperimentalOptionalChaining _ ->
    let features =
      [
        text "Experimental optional chaining (";
        code "?.";
        text ") usage. ";
        text "Optional chaining is an active early-stage feature proposal that ";
        text "may change. You may opt in to using it anyway by putting ";
        code "esproposal.optional_chaining=enable";
        text " into the ";
        code "[options]";
        text " section of your ";
        code ".flowconfig";
        text ".";
      ]
    in
    Normal { features }
  | EOptionalChainingMethods _ ->
    Normal
      { features = [text "Flow does not yet support method or property calls in optional chains."] }
  | EUnnecessaryOptionalChain (_, lhs_reason) ->
    let features =
      [
        text "This use of optional chaining (";
        code "?.";
        text ") is unnecessary because ";
        ref lhs_reason;
        text " cannot be nullish or because an earlier ";
        code "?.";
        text " will short-circuit the nullish case.";
      ]
    in
    Normal { features }
  | EUnnecessaryInvariant (_, reason) ->
    let features =
      [
        text "This use of `invariant` is unnecessary because "; ref reason; text " is always truthy.";
      ]
    in
    Normal { features }
  | EBigIntNotYetSupported reason ->
    Normal { features = [text "BigInt "; ref reason; text " is not yet supported."] }
  | ENoFloatingPromises (_, reason) ->
    let features =
      [
        text "Floating promises can lead to unexpected scheduling.";
        ref reason;
      ]
    in
    Normal { features }
  | ECannotSpreadInterface { spread_reason; interface_reason } ->
    let features =
      [
        text "Cannot determine a type for ";
        ref spread_reason;
        text ". ";
        ref interface_reason;
        text " cannot be spread because interfaces do not ";
        text "track the own-ness of their properties. Can you use an object type instead?";
      ]
    in
    Normal { features }
  | ECannotSpreadIndexerOnRight { spread_reason; object_reason; key_reason } ->
    let features =
      [
        text "Cannot determine a type for ";
        ref spread_reason;
        text ". ";
        ref object_reason;
        text " cannot be spread because the indexer ";
        ref key_reason;
        text " may overwrite properties with explicit keys in a way that Flow cannot track. ";
        text "Can you spread ";
        ref object_reason;
        text " first or remove the indexer?";
      ]
    in
    Normal { features }
  | EUnableToSpread { spread_reason; object1_reason; object2_reason; propname; error_kind } ->
    let (error_reason, fix_suggestion) =
      match error_kind with
      | Inexact -> ("is inexact", [text " Can you make "; ref object2_reason; text " exact?"])
      | Indexer ->
        ( "has an indexer",
          [
            text " Can you remove the indexer in ";
            ref object2_reason;
            text " or make ";
            code propname;
            text " a required property?";
          ] )
    in
    let features =
      [
        text "Cannot determine a type for ";
        ref spread_reason;
        text ". ";
        ref object2_reason;
        text " ";
        text error_reason;
        text ", so it may contain ";
        code propname;
        text " with a type that conflicts with ";
        code propname;
        text "'s definition in ";
        ref object1_reason;
        text ".";
      ]
      @ fix_suggestion
    in
    Normal { features }
  | EInexactMayOverwriteIndexer { spread_reason; key_reason; value_reason; object2_reason } ->
    let features =
      [
        text "Cannot determine a type for ";
        ref spread_reason;
        text ". ";
        ref object2_reason;
        text " is inexact and may ";
        text "have a property key that conflicts with ";
        ref key_reason;
        text " or a property value that conflicts with ";
        ref value_reason;
        text ". Can you make ";
        ref object2_reason;
        text " exact?";
      ]
    in
    Normal { features }
  | EExponentialSpread { reason; reasons_for_operand1; reasons_for_operand2 } ->
    let format_reason_group { first_reason; second_reason } =
      match second_reason with
      | None -> [ref first_reason]
      | Some second_reason ->
        [text "inferred union from "; ref first_reason; text " | "; ref second_reason]
    in
    let union_refs =
      let reasons_for_operand1 = format_reason_group reasons_for_operand1 in
      let reasons_for_operand2 = format_reason_group reasons_for_operand2 in
      reasons_for_operand1 @ [text " and "] @ reasons_for_operand2
    in
    let features =
      [
        text "Computing ";
        ref reason;
        text " may lead to an exponentially large number of cases to reason about because ";
      ]
      @ union_refs
      @ [
          text
            " are both unions. Please use at most one union type per spread to simplify reasoning about the spread result.";
          text
            " You may be able to get rid of a union by specifying a more general type that captures all of the branches of the union.";
        ]
    in
    Normal { features }
  | EComputedPropertyWithMultipleLowerBounds
      { computed_property_reason; new_lower_bound_reason; existing_lower_bound_reason } ->
    let features =
      [
        text "Cannot use ";
        ref computed_property_reason;
        text " as a computed property.";
        text
          " Computed properties may only be primitive literal values, but this one may be either ";
        ref existing_lower_bound_reason;
        text " or ";
        ref new_lower_bound_reason;
        text ". Can you add a literal type annotation to ";
        ref computed_property_reason;
        text "?";
        text " See https://flow.org/en/docs/types/literals/ for more information on literal types.";
      ]
    in
    Normal { features }
  | EComputedPropertyWithUnion { computed_property_reason; union_reason } ->
    let features =
      [
        text "Cannot use ";
        ref computed_property_reason;
        text " as a computed property.";
        text " Computed properties may only be primitive literal values, but ";
        ref union_reason;
        text " is a union. Can you add a literal type annotation to ";
        ref computed_property_reason;
        text "?";
        text " See https://flow.org/en/docs/types/literals/ for more information on literal types.";
      ]
    in
    Normal { features }
  | EEnumInvalidMemberAccess { member_name; members; access_reason; enum_reason } ->
    let features =
      [text "Cannot access "; desc access_reason]
      @
      match member_name with
      | Some name ->
        let suggestion =
          match typo_suggestion (SSet.elements members) name with
          | Some suggestion -> [text " Did you mean the member "; code suggestion; text "?"]
          | None -> []
        in
        [text " because "; code name; text " is not a member of "; ref enum_reason; text "."]
        @ suggestion
      | None ->
        [text " on "; ref enum_reason; text " because computed access is not allowed on enums."]
    in
    Normal { features }
  | EEnumModification { enum_reason; _ } ->
    let features =
      [text "Cannot change member of "; ref enum_reason; text " because enums are frozen."]
    in
    Normal { features }
  | EEnumMemberDuplicateValue { prev_use_loc; enum_reason; _ } ->
    let features =
      [
        text "Invalid enum member initializer. Initializers need to be unique, but this one ";
        text "has already been used for a ";
        ref (mk_reason (RCustom "previous member") prev_use_loc);
        text " of ";
        ref enum_reason;
        text ".";
      ]
    in
    Normal { features }
  | EEnumMemberAlreadyChecked { reason; prev_check_reason; enum_reason; member_name } ->
    let features =
      [
        text "Invalid exhaustive check: ";
        desc reason;
        text " checks for enum member ";
        code member_name;
        text " of ";
        ref enum_reason;
        text ", but member ";
        code member_name;
        text " was already checked at ";
        ref prev_check_reason;
        text ".";
      ]
    in
    Normal { features }
  | EEnumAllMembersAlreadyChecked { reason; enum_reason } ->
    let features =
      [
        text "Invalid exhaustive check: ";
        desc reason;
        text " checks for additional enum members of ";
        ref enum_reason;
        text ", but all of its members have already been checked.";
      ]
    in
    Normal { features }
  | EEnumNotAllChecked
      { reason; enum_reason; remaining_member_to_check; number_remaining_members_to_check } ->
    let features =
      if number_remaining_members_to_check > 1 then
        [
          text "Invalid exhaustive check: ";
          text (string_of_int number_remaining_members_to_check);
          text " members of ";
          ref enum_reason;
          text " have not been checked in ";
          desc reason;
          text ". For example, the member ";
          code remaining_member_to_check;
          text ".";
        ]
      else
        [
          text "Invalid exhaustive check: ";
          text "the member ";
          code remaining_member_to_check;
          text " of ";
          ref enum_reason;
          text " has not been checked in ";
          desc reason;
          text ".";
        ]
    in
    Normal { features }
  | EEnumInvalidCheck { reason; enum_name; members } ->
    let example_member =
      match SSet.choose_opt members with
      | Some name -> name
      | None -> "A"
    in
    let features =
      [
        text "Invalid enum member check at ";
        desc reason;
        text ". Check must be in the form ";
        code (spf "case %s.%s" enum_name example_member);
        text ".";
      ]
    in
    Normal { features }
  | EEnumMemberUsedAsType { reason; enum_name } ->
    let features =
      [
        text "Cannot use ";
        desc reason;
        text " as a type. ";
        text "Enum members are not separate types. ";
        text "Only the enum itself, ";
        code enum_name;
        text ", is a type.";
      ]
    in
    Normal { features }
  | EEnumCheckedInIf reason ->
    let features =
      [
        text "Invalid check of an enum in an if statement. ";
        text "Please use a switch statement to exhaustively check ";
        ref reason;
        text " instead.";
      ]
    in
    Normal { features }
  | EAssignExportedConstLikeBinding { definition; binding_kind; _ } ->
    let features =
      [
        text "Cannot reassign exported ";
        text (Scope.Entry.string_of_let_binding_kind binding_kind);
        text " binding ";
        ref definition;
        text ".";
      ]
    in
    Normal { features }

let is_lint_error = function
  | EUntypedTypeImport _
  | ENullVoidAddition _
  | EUntypedImport _
  | ENonstrictImport _
  | EUnclearType _
  | EDeprecatedType _
  | EDeprecatedUtility _
  | EDynamicExport _
  | EUnsafeGettersSetters _
  | ESketchyNullLint _
  | ESketchyNumberLint _
  | EBigIntNotYetSupported _
  | EUnnecessaryOptionalChain _
  | EUnnecessaryInvariant _
  | EImplicitInexactObject _
  | EAmbiguousObjectType _
  | ENoFloatingPromises _
  | EUninitializedInstanceProperty _ ->
    true
  | _ -> false<|MERGE_RESOLUTION|>--- conflicted
+++ resolved
@@ -1251,11 +1251,8 @@
     | EImplicitInexactObject _ -> LintError Lints.ImplicitInexactObject
     | EAmbiguousObjectType _ -> LintError Lints.AmbiguousObjectType
     | EUninitializedInstanceProperty _ -> LintError Lints.UninitializedInstanceProperty
-<<<<<<< HEAD
     | ENoFloatingPromises _ -> LintError Lints.NoFloatingPromises
-=======
     | ENullVoidAddition _ -> LintError Lints.NullVoidAddition
->>>>>>> a7fcdbab
     | EBadExportPosition _
     | EBadExportContext _ ->
       InferWarning ExportKind
