(**
 * Copyright (c) 2014, Facebook, Inc.
 * All rights reserved.
 *
 * This source code is licensed under the BSD-style license found in the
 * LICENSE file in the "flow" directory of this source tree. An additional grant
 * of patent rights can be found in the PATENTS file in the same directory.
 *
 *)

(* This module describes the representation of lexical environments and defines
   various operations on them, including "stack" operations to push/pop scopes,
   and "lookup" operations to find, read, and write variables and their
   associated type information. *)

open Utils
open Reason_js
open Constraint_js
open Type

module Ast = Spider_monkey_ast

(* helpers *)

(* refinement keys *)
let refinement_key names =
  "$REFI " ^ (String.concat "." names)

let is_refinement name =
  (String.length name) >= 5 && (String.sub name 0 5) = "$REFI"

(****************)
(* Environments *)
(****************)

type env = block list ref
let env: env = ref []

let changeset = ref SSet.empty

let swap_changeset f =
  let oldset = !changeset in
  let newset = f oldset in
  changeset := newset;
  oldset

let global_block: block = {
  scope = Hoist;
  entries = ref SMap.empty;
}

let global_poison = ["eval"; "arguments"]
let global_lexicals = [
  (internal_name "super");
  (internal_name "this")
]

let cache_global cx x reason =
  let t = (if (List.mem x global_poison) then
    AnyT.t
  else (if (List.mem x global_lexicals) then
    MixedT (reason_of_string "global object")
  else
    Flow_js.get_builtin cx x reason
  )) in
  let global_entries = global_block.entries in
  global_entries := SMap.add x (create_env_entry t t None) !global_entries;
  cx.globals <- SSet.add x cx.globals;
  global_block

let find_global cx x reason =
  let global_entries = global_block.entries in
  if (SMap.mem x !global_entries)
  then
    global_block
  else
    cache_global cx x reason

let find_env ?(for_type=false) cx x reason =
  let rec loop = function
    | [] -> find_global cx x reason
    | block::blocks ->
        let entries = block.entries in
        (match SMap.get x !entries with
        | Some entry when (not entry.for_type || for_type) -> block
        | _ -> loop blocks)
  in
  loop (!env)

let get_block x block =
  let entries = block.entries in
  SMap.find_unsafe x !entries

let set_block x entry block =
  let entries = block.entries in
  entries := !entries |> SMap.add x entry

let exists_block x block =
  let entries = block.entries in
  SMap.get x !entries

let set_env x entry hoist =
  let rec loop = function
    | [] -> set_block x entry global_block
    | block::blocks ->
        if (not hoist || (hoist && block.scope = Hoist)) then
          set_block x entry block
        else
          loop blocks in
  loop (!env)

let exists_env x hoist =
  let rec loop = function
    | [] -> exists_block x global_block
    | block::blocks ->
        if (not hoist || (hoist && block.scope = Hoist)) then
          exists_block x block
        else
          loop blocks in
  loop (!env)

<<<<<<< HEAD
let update_block ?(for_type=false) x shape block =
  let entries = block.entries in
  let (s, g) = shape in
  let new_entry = match SMap.get x !entries with
=======
let update_block ?(for_type=false) x (specific_t, general_t) block =
  let values = !block in
  let new_entry = match SMap.get x values with
>>>>>>> 4e929600
    | Some {def_loc; for_type; _;} ->
        create_env_entry ~for_type specific_t general_t def_loc
    | None ->
        create_env_entry ~for_type specific_t general_t None
  in
  entries := !entries |> SMap.add x new_entry

let unset_block x block =
  let entries = block.entries in
  entries := !entries |> SMap.remove x

let read_env ?(for_type=false) cx x reason =
  find_env ~for_type cx x reason |> get_block x

let write_env ?(for_type=false) cx x shape reason =
  find_env ~for_type cx x reason |> update_block ~for_type x shape

let push_env block =
  env := block :: !env

let pop_env () =
  env := List.tl !env

let flat_env () =
  let rec loop acc env =
    match env with
    | { entries; _ }::bs -> loop (SMap.union acc !entries) bs
    | [] -> acc in
  let global_entries = global_block.entries in
  loop !global_entries !env

let switch_env block =
  pop_env ();
  push_env block

let peek_env () =
  List.hd !env

let init_env cx x shape hoist =
  match exists_env x hoist with
  | None -> set_env x shape hoist
  | Some { general; for_type; def_loc; _; } when for_type <> shape.for_type ->
      (* When we have a value var shadowing a type var, replace the type var
       * with the value var *)
      let shadowed_reason =
        mk_reason
          (spf "%s binding %s" (if for_type then "type" else "value") x)
          (match def_loc with None -> Ast.Loc.none | Some loc -> loc) in
      let shadower_reason =
        mk_reason
          (spf "%s binding %s" (if shape.for_type then "type" else "value") x)
          (match shape.def_loc with None -> Ast.Loc.none | Some loc -> loc) in
      Flow_js.add_error cx [
        shadower_reason, "This binding is shadowing";
        shadowed_reason, "which is a different sort of binding";
      ];
      set_env x shape hoist;
      Flow_js.unify cx shape.general general
  | Some { general; _ } ->
      Flow_js.unify cx general shape.general

let let_env x shape f =
  peek_env() |> set_block x shape;
  f();
  peek_env() |> unset_block x

(************)
(* Contexts *)
(************)

(* Recall that for every variable we maintain two types, one flow-sensitive and
   the other flow-insensitive. *)

let get_var ?(for_type=false) cx x reason =
  (read_env ~for_type cx x reason).specific

let get_var_in_scope ?(for_type=false) cx x reason =
  (read_env ~for_type cx x reason).general

let get_var_ cx x reason =
  let block = find_env cx x reason in
  (block = global_block, (get_block x block).specific)

let var_ref ?(for_type=false) cx x reason =
  let t = (read_env ~for_type cx x reason).specific in
  let p = pos_of_reason reason in
  mod_reason_of_t (repos_reason p) t

let get_refinement cx key r =
  match exists_env key true with
  | Some { specific; _ } ->
      let pos = pos_of_reason r in
      let t = mod_reason_of_t (repos_reason pos) specific in
      Some t
  | None ->
      None

let set_var ?(for_type=false) cx x specific_t reason =
  changeset := !changeset |> SSet.add x;
  let general = (read_env ~for_type cx x reason).general in
  Flow_js.unit_flow cx (specific_t, general);
  write_env ~for_type cx x (specific_t, general) reason

let clone_env ctx =
  List.map (fun block ->
    let { scope; entries } = block in
    { scope; entries = ref !entries }
  ) ctx

let update_frame cx ctx =
  let current_frame = List.hd !Flow_js.frames in
  let (stack, _) = IMap.find_unsafe current_frame cx.closures in
  cx.closures <- IMap.add current_frame (stack,ctx) cx.closures;
  env := ctx

(* The following function takes a set of variable names
   and a triple of environments (c1,c2,c3), and merges the information
   carried for changeset variables in c2 and c3 into c1. Assumptions:
   - c1, c2, c3 describe the same scope chain, so have the same depth
   - variables in changeset have been collected from this scope chain
 *)
let rec merge_env cx reason (ctx, ctx1, ctx2) changeset =
  if SSet.cardinal changeset > 0 then
  match (ctx, ctx1, ctx2) with
  | ([],[],[]) -> ()
  | (block::ctx, block1::ctx1, block2::ctx2) ->
      let entries = block.entries in
      let entries1 = block1.entries in
      let entries2 = block2.entries in
      (* merge block, block1, block2 *)
      let not_found = SSet.fold (fun x not_found ->
        match SMap.get x !entries with
        | Some {specific;general;def_loc;for_type;} ->
            let shape1 = SMap.find_unsafe x !entries1 in
            let shape2 = SMap.find_unsafe x !entries2 in
            let s1 = shape1.specific in
            let s2 = shape2.specific in
            let (s, g) =
              if (specific = s1 && specific = s2)
              then (specific,general)
              else if (s1 = general || s2 = general)
              then (general,general)
              else
                let reason = replace_reason x reason in
                let tvar = Flow_js.mk_tvar cx reason in
                Flow_js.unit_flow cx (s1,tvar);
                Flow_js.unit_flow cx (s2,tvar);
                Flow_js.unit_flow cx (tvar,general);
                (tvar,general)
            in
            let for_type = for_type || shape1.for_type || shape2.for_type in
            block.entries := SMap.add x (create_env_entry ~for_type s g def_loc) !entries;
            not_found
        | None ->
            SSet.add x not_found
      ) changeset SSet.empty in
      (* look for the rest of changeset in outer blocks *)
      merge_env cx reason (ctx, ctx1, ctx2) not_found
  | _ -> assert false

let widen_env cx reason =
  let block = List.hd !env in
  let entries = block.entries in
  let entries = !entries in
  if SMap.cardinal entries < 32 then
  block.entries := entries |> SMap.mapi (fun x {specific;general;def_loc;for_type;} ->
    if specific = general
    then create_env_entry ~for_type specific general def_loc
    else
      let reason = replace_reason x reason in
      let tvar = Flow_js.mk_tvar cx reason in
      Flow_js.unit_flow cx (specific,tvar);
      Flow_js.unit_flow cx (tvar,general);
      create_env_entry ~for_type tvar general def_loc
  )

let rec copy_env_ cx reason x = function
  | ([],[]) -> ()
  | (block1::ctx1, block2::ctx2) ->
      let entries1 = block1.entries in
      let entries2 = block2.entries in
      (match SMap.get x !entries1 with
        | Some {specific=s1;_} ->
            let s2 = (SMap.find_unsafe x !entries2).specific in
            Flow_js.unit_flow cx (s2,s1)
        | None -> copy_env_ cx reason x (ctx1,ctx2)
      )
  | _ -> assert false

let copy_env cx reason (ctx1,ctx2) xs =
  SSet.iter (fun x -> copy_env_ cx reason x (ctx1,ctx2)) xs

(* The protocol around havoc has changed a few times.
   The following function used to do most of the work, but is now subsumed by
   havoc_ctx, and is now used only to clear the environment when looking at
   a function body. Also see below. *)

let havoc_env () =
  List.iter (fun block ->
    let entries = block.entries in
    entries := SMap.mapi (fun x {specific=_;general;def_loc;for_type;} ->
      create_env_entry ~for_type general general def_loc
    ) !entries
 ) !env

let rec havoc_env2_ x = function
  | block::blocks ->
      let entries = block.entries in
      (match SMap.get x !entries with
      | Some {specific=_;general;def_loc;for_type;} ->
          entries := !entries |>
            SMap.add x (create_env_entry ~for_type general general def_loc)
      | None ->
          havoc_env2_ x blocks
      )
  | [] -> ()

let havoc_env2 xs =
  SSet.iter (fun x -> havoc_env2_ x !env) xs

let havoc_heap_refinements () =
  List.iter (fun block ->
    let entries = block.entries in
    entries := SMap.mapi (fun x ({specific=_;general;def_loc;for_type;} as entry) ->
      if is_refinement x
      then create_env_entry ~for_type general general def_loc
      else entry
    ) !entries
 ) !env

let clear_env reason =
  let rec loop = function
    | [] -> ()
    | block::blocks ->
        let entries = block.entries in
        entries := !entries |> SMap.mapi (fun x {specific;general;def_loc;for_type;} ->
          (* internal names (.this, .super, .return, .exports) are read-only *)
          if is_internal_name x
          then create_env_entry ~for_type specific general def_loc
          else create_env_entry ~for_type (UndefT reason) general def_loc
        );
        if block.scope = Hoist then ()
        else loop blocks
  in
  loop !env

<<<<<<< HEAD
let string_of_block_entry cx entry =
  let pos = match entry.def_loc with
  | Some loc -> (string_of_pos (pos_of_loc loc))
  | None -> "(none)"
  in
  Utils.spf "{ specific: %s; general: %s; def_loc: %s; for_type: %b }"
    (dump_t cx entry.specific)
    (dump_t cx entry.general)
    pos
    entry.for_type

let string_of_block cx block =
  let entries = block.entries in
  SMap.fold (fun k v acc ->
    (Utils.spf "%s: %s" k (string_of_block_entry cx v))::acc
  ) !entries []
  |> String.concat ";\n  "
  |> Utils.spf "{\n  %s\n}"

=======
>>>>>>> 4e929600
let string_of_env cx ctx =
  String.concat "\n" (List.map (string_of_block cx) ctx)

(* The following functions are used to narrow the type of variables
   based on dynamic checks. *)

let install_refinement cx x xtypes =
  if exists_block x (peek_env ()) = None then
    let t = SMap.find_unsafe x xtypes in
    init_env cx x (create_env_entry t t None) true (* TODO: verify correct hoist behavior *)

let refine_with_pred cx reason pred xtypes =
  SMap.iter (fun x predx ->
    if is_refinement x then install_refinement cx x xtypes;
    let reason' = replace_reason (spf "identifier %s" x) reason in
    let (is_global, tx) = get_var_ cx x reason' in
    if not is_global then (
      let rstr = spf "identifier %s when %s" x (string_of_predicate predx) in
      let reason = replace_reason rstr reason in
      let t = Flow_js.mk_tvar cx reason in
      let rt = mk_predicate (predx, t) in
      Flow_js.unit_flow cx (tx, rt);
      set_var cx x t reason
    ))
  pred

let refine_env cx reason pred xtypes f =
  let ctx = !env in
  let new_ctx = clone_env ctx in
  update_frame cx new_ctx;
  let oldset = swap_changeset (fun _ -> SSet.empty) in
  refine_with_pred cx reason pred xtypes;
  let result = f() in
  let newset = swap_changeset (SSet.union oldset) in
  merge_env cx reason (ctx,new_ctx,ctx) newset;
  update_frame cx ctx;
  result<|MERGE_RESOLUTION|>--- conflicted
+++ resolved
@@ -119,16 +119,9 @@
           loop blocks in
   loop (!env)
 
-<<<<<<< HEAD
-let update_block ?(for_type=false) x shape block =
-  let entries = block.entries in
-  let (s, g) = shape in
+let update_block ?(for_type=false) x (specific_t, general_t) block =
+  let entries = block.entries in
   let new_entry = match SMap.get x !entries with
-=======
-let update_block ?(for_type=false) x (specific_t, general_t) block =
-  let values = !block in
-  let new_entry = match SMap.get x values with
->>>>>>> 4e929600
     | Some {def_loc; for_type; _;} ->
         create_env_entry ~for_type specific_t general_t def_loc
     | None ->
@@ -375,28 +368,6 @@
   in
   loop !env
 
-<<<<<<< HEAD
-let string_of_block_entry cx entry =
-  let pos = match entry.def_loc with
-  | Some loc -> (string_of_pos (pos_of_loc loc))
-  | None -> "(none)"
-  in
-  Utils.spf "{ specific: %s; general: %s; def_loc: %s; for_type: %b }"
-    (dump_t cx entry.specific)
-    (dump_t cx entry.general)
-    pos
-    entry.for_type
-
-let string_of_block cx block =
-  let entries = block.entries in
-  SMap.fold (fun k v acc ->
-    (Utils.spf "%s: %s" k (string_of_block_entry cx v))::acc
-  ) !entries []
-  |> String.concat ";\n  "
-  |> Utils.spf "{\n  %s\n}"
-
-=======
->>>>>>> 4e929600
 let string_of_env cx ctx =
   String.concat "\n" (List.map (string_of_block cx) ctx)
 
