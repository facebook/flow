(**
 * Copyright (c) Facebook, Inc. and its affiliates.
 *
 * This source code is licensed under the MIT license found in the
 * LICENSE file in the root directory of this source tree.
 *)

(* This module describes the subtyping algorithm that forms the core of
   typechecking. The algorithm (in its basic form) is described in Francois
   Pottier's thesis. The main data structures maintained by the algorithm are:
   (1) for every type variable, which type variables form its lower and upper
   bounds (i.e., flow in and out of the type variable); and (2) for every type
   variable, which concrete types form its lower and upper bounds. Every new
   subtyping constraint added to the system is deconstructed into its subparts,
   until basic flows between type variables and other type variables or concrete
   types remain; these flows are then viewed as links in a chain, bringing
   together further concrete types and type variables to participate in
   subtyping. This process continues till a fixpoint is reached---which itself
   is guaranteed to exist, and is usually reached in very few steps. *)

open Utils_js
open Loc_collections
open Reason
open Constraint
open Type

module FlowError = Flow_error

(* type exemplar set - reasons are not considered in compare *)
module TypeExSet = Set.Make(struct
  include Type
  let compare = reasonless_compare
end)

let matching_sentinel_prop reason key sentinel_value =
  MatchingPropT (reason, key, DefT (reason, bogus_trust (), sentinel_value))

(**************************************************************)

(* Check that id1 is not linked to id2. *)
let not_linked (id1, _bounds1) (_id2, bounds2) =
  (* It suffices to check that id1 is not already in the lower bounds of
     id2. Equivalently, we could check that id2 is not already in the upper
     bounds of id1. *)
  not (IMap.mem id1 bounds2.lowertvars)

(**********)
(* frames *)
(**********)

(* note: this is here instead of Env because of circular deps:
  Env is downstream of Flow_js due general utility funcs such as
  Tvar.mk and builtins services. If the flow algorithm can
  be split away from these, then Env can be moved upstream and
  this code can be merged into it. *)

(* background:
   - each scope has an id. scope ids are unique, mod cloning
   for path-dependent analysis.
   - an environment is a scope list
   - each context holds a map of environment snapshots, keyed
   by their topmost scope ids
   - every function type contains a frame id, which maps to
   the environment in which it was defined; as well as a
   changeset containing its reads/writes/refinements on
   closed-over variables

   Given frame ids for calling function and called function and
   the changeset of the called function, here we retrieve the
   environment snapshots for the two functions, find the prefix
   of scopes they share, and havoc the variables in the called
   function's write set which live in those scopes.
 *)
let havoc_call_env = Scope.(

  let overlapped_call_scopes func_env call_env =
    let rec loop = function
      | func_scope :: func_scopes, call_scope :: call_scopes
          when func_scope.id = call_scope.id ->
        call_scope :: loop (func_scopes, call_scopes)
      | _ -> []
    in
    loop (List.rev func_env, List.rev call_env)
  in

  let havoc_entry cx scope ((_, name, _) as entry_ref) =
    (if Context.is_verbose cx then
      prerr_endlinef "%shavoc_entry %s %s"
        (Context.pid_prefix cx)
        (Changeset.string_of_entry_ref entry_ref)
        (Debug_js.string_of_scope cx scope)
      );
    match get_entry name scope with
    | Some _ ->
      havoc_entry name scope;
      Changeset.(if Global.is_active () then Global.change_var entry_ref)
    | None ->
      (* global scopes may lack entries, if function closes over
         path-refined global vars (artifact of deferred lookup) *)
      if is_global scope then ()
      else assert_false (spf "missing entry %S in scope %d: { %s }"
        name scope.id (String.concat ", "
          (SMap.fold (fun n _ acc -> n :: acc) scope.entries [])))
  in

  let havoc_refi cx scope ((_, key, _) as refi_ref) =
    (if Context.is_verbose cx then
      prerr_endlinef "%shavoc_refi %s"
        (Context.pid_prefix cx)
        (Changeset.string_of_refi_ref refi_ref));
    match get_refi key scope with
    | Some _ ->
      havoc_refi key scope;
      Changeset.(if Global.is_active () then Global.change_refi refi_ref)
    | None ->
      (* global scopes may lack entries, if function closes over
         path-refined global vars (artifact of deferred lookup) *)
      if is_global scope then ()
      else assert_false (spf "missing refi %S in scope %d: { %s }"
        (Key.string_of_key key) scope.id
        (String.concat ", " (Key_map.fold (
          fun k _ acc -> (Key.string_of_key k) :: acc) scope.refis [])))
  in

  fun cx func_frame call_frame changeset ->
    if func_frame = 0 || call_frame = 0 || Changeset.is_empty changeset
    then ()
    else
      let func_env = IMap.get func_frame (Context.envs cx) in
      let call_env = IMap.get call_frame (Context.envs cx) in
      Option.iter (Option.both func_env call_env) ~f:(fun (func_env, call_env) ->
        overlapped_call_scopes func_env call_env |>
          List.iter (fun ({ id; _ } as scope) ->
            Changeset.include_scopes [id] changeset |>
              Changeset.iter_writes
                (havoc_entry cx scope)
                (havoc_refi cx scope)
        )
      );
)

(********************************************************************)

(* visit an optional evaluated type at an evaluation id *)
let visit_eval_id cx id f =
  match IMap.get id (Context.evaluated cx) with
  | None -> ()
  | Some t -> f t

(***************)
(* strict mode *)
(***************)

(* For any constraints, return a list of def types that form either the lower
   bounds of the solution, or a singleton containing the solution itself. *)
let types_of constraints =
  match constraints with
  | Unresolved { lower; _ } -> TypeMap.keys lower
  | Resolved t | FullyResolved t -> [t]

(* Def types that describe the solution of a type variable. *)
let possible_types cx id = types_of (Context.find_graph cx id)
  |> List.filter is_proper_def

let possible_types_of_type cx = function
  | OpenT (_, id) -> possible_types cx id
  | _ -> []

let uses_of constraints =
  match constraints with
  | Unresolved { upper; _ } -> UseTypeMap.keys upper
  | Resolved t | FullyResolved t -> [UseT (unknown_use, t)]

let possible_uses cx id = uses_of (Context.find_graph cx id)

(**************)
(* builtins *)
(**************)

(* Every context has a local reference to builtins (along with local references
   to other modules that are discovered during type checking, such as modules
   required by it, the module it provides, and so on). *)
let mk_builtins cx =
  let builtins = Tvar.mk cx (builtin_reason (RCustom "module")) in
  Context.add_module cx Files.lib_module_ref builtins

(* Local references to modules can be looked up. *)
let lookup_module cx m = Context.find_module cx m

(* The builtins reference is accessed just like references to other modules. *)
let builtins cx =
  lookup_module cx Files.lib_module_ref

(***********************)
(* instantiation utils *)
(***********************)

module ImplicitTypeArgument = struct
  (* Make a type argument for a given type parameter, given a reason. Note that
     not all type arguments are tvars; the following function is used only when
     polymorphic types need to be implicitly instantiated, because there was no
     explicit instantiation (via a type application), or when we want to cache a
     unique instantiation and unify it with other explicit instantiations. *)
  let mk_targ cx typeparam reason_op reason_tapp =
    (* Create a reason that is positioned at reason_op, but has a def_loc at
     * typeparam.reason. *)
    let loc_op = aloc_of_reason reason_op in
    let desc = RTypeParam (typeparam.name, (desc_of_reason reason_op, loc_op),
      (desc_of_reason reason_tapp, def_aloc_of_reason reason_tapp)) in
    let reason = mk_reason desc (def_aloc_of_reason typeparam.reason) in
    let reason = repos_reason loc_op reason in
    Tvar.mk cx reason

  (* Abstract a type argument that is created by implicit instantiation
     above. Sometimes, these type arguments are involved in type expansion
     loops, so we abstract them to detect such loops. *)
  let abstract_targ tvar =
    let reason, _ = open_tvar tvar in
    let desc = desc_of_reason reason in
    match desc with
    | RTypeParam _ -> Some (OpenT (locationless_reason desc, 0))
    | _ -> None
end

(* We maintain a stack of entries representing type applications processed
   during calls to flow, for the purpose of terminating unbounded expansion of
   type applications. Intuitively, we may have a potential infinite loop when
   processing a type application leads to another type application with the same
   root, but expanding type arguments. The entries in a stack contain
   approximate measurements that allow us to detect such expansion.

   An entry representing a type application with root C and type args T1,...,Tn
   is of the form (C, [A1,...,An]), where each Ai is a list of the roots of type
   applications nested in Ti. We consider a stack to indicate a potential
   infinite loop when the top of the stack is (C, [A1,...,An]) and there is
   another entry (C, [B1,...,Bn]) in the stack, such that each Bi is non-empty
   and is contained in Ai. *)

module TypeAppExpansion : sig
  type entry
  val push_unless_loop : Context.t -> (Type.t * Type.t list) -> bool
  val pop : unit -> unit
  val get : unit -> entry list
  val set : entry list -> unit
end = struct
  type entry = Type.t * TypeSet.t list
  let stack = ref ([]: entry list)

  (* visitor to collect roots of type applications nested in a type *)
  let roots_collector = object
    inherit [TypeSet.t] Type_visitor.t as super

    method! type_ cx pole acc t = match t with
    | DefT (_, _, TypeAppT (_, c, _)) -> super#type_ cx pole (TypeSet.add c acc) t
    | OpenT _ -> (match ImplicitTypeArgument.abstract_targ t with
      | None -> acc
      | Some t -> TypeSet.add t acc
      )
    | _ -> super#type_ cx pole acc t
  end

  let collect_roots cx = roots_collector#type_ cx Neutral TypeSet.empty

  (* Util to stringify a list, given a separator string and a function that maps
     elements of the list to strings. Should probably be moved somewhere else
     for general reuse. *)
  let string_of_list list sep f =
    list |> Core_list.map ~f:f |> String.concat sep

  let string_of_desc_of_t t = DescFormat.name_of_instance_reason (reason_of_t t)

  (* show entries in the stack *)
  let show_entry (c, tss) =
    spf "%s<%s>" (string_of_desc_of_t c) (
      string_of_list tss "," (fun ts ->
        let ts = TypeSet.elements ts in
        spf "[%s]" (string_of_list ts ";" string_of_desc_of_t)
      ))

  let _dump_stack () =
    string_of_list !stack "\n" show_entry

  (* Detect whether pushing would cause a loop. Push only if no loop is
     detected, and return whether push happened. *)

  let push_unless_loop =

    (* Say that targs are possibly expanding when, given previous targs and
       current targs, each previously non-empty targ is contained in the
       corresponding current targ. *)
    let possibly_expanding_targs prev_tss tss =
      (* The following helper carries around a bit that indicates whether
         prev_tss contains at least one non-empty set. *)
      let rec loop seen_nonempty_prev_ts = function
        | prev_ts::prev_tss, ts::tss ->
          (* if prev_ts is not a subset of ts, we have found a counterexample
             and we can bail out *)
          TypeSet.subset prev_ts ts &&
            (* otherwise, we recurse on the remaining targs, updating the bit *)
            loop (seen_nonempty_prev_ts || not (TypeSet.is_empty prev_ts))
              (prev_tss, tss)
        | [], [] ->
          (* we have found no counterexamples, so it comes down to whether we've
             seen any non-empty prev_ts *)
          seen_nonempty_prev_ts
        | [], _ | _, [] ->
          (* something's wrong around arities, but that's not our problem, so
             bail out *)
          false
      in loop false (prev_tss, tss)

    in fun cx (c, ts) ->
      let tss = Core_list.map ~f:(collect_roots cx) ts in
      let loop = !stack |> List.exists (fun (prev_c, prev_tss) ->
        c = prev_c && possibly_expanding_targs prev_tss tss
      ) in
      if loop then false
      else begin
        stack := (c, tss) :: !stack;
        if Context.is_verbose cx then
          prerr_endlinef "typeapp stack entry: %s" (show_entry (c, tss));
        true
      end

  let pop () = stack := List.tl !stack
  let get () = !stack
  let set _stack = stack := _stack
end

module Cache = struct

  module FlowSet = struct
    let empty = TypeMap.empty

    let add_not_found l us setr =
      setr := TypeMap.add l us !setr; false

    let cache (l, u) setr =
      match TypeMap.get l !setr with
      | None -> add_not_found l (UseTypeSet.singleton u) setr
      | Some us ->
        (* add returns ref eq set if found *)
        let us' = UseTypeSet.add u us in
        us' == us || add_not_found l us' setr

    let fold f =
      TypeMap.fold (fun l -> UseTypeSet.fold (fun u -> f (l, u)))
  end

  (* Cache that remembers pairs of types that are passed to __flow. *)
  module FlowConstraint = struct
    let cache = ref FlowSet.empty

    let rec toplevel_use_op = function
      | Frame (_frame, use_op) -> toplevel_use_op use_op
      | Op (Speculation use_op) -> toplevel_use_op use_op
      | use_op -> use_op

    (* attempt to read LB/UB pair from cache, add if absent *)
    let get cx (l, u) = match l, u with
      (* Don't cache constraints involving type variables, since the
         corresponding typing rules are already sufficiently robust. *)
      | OpenT _, _ | _, UseT (_, OpenT _) -> false
      | _ ->
        (* Use ops are purely for better error messages: they should have no
           effect on type checking. However, recursively nested use ops can pose
           non-termination problems. To ensure proper caching, we hash use ops
           to just their toplevel structure. *)
        let u = mod_use_op_of_use_t toplevel_use_op u in
        let found = FlowSet.cache (l, u) cache in
        if found && Context.is_verbose cx then
          prerr_endlinef "%sFlowConstraint cache hit on (%s, %s)"
            (Context.pid_prefix cx)
            (string_of_ctor l) (string_of_use_ctor u);
        found
  end

  (* Cache that maps TypeApp(Poly (...id), ts) to its result. *)
  module Subst = struct
    let cache = Hashtbl.create 0
    let find = Hashtbl.find_opt cache
    let add = Hashtbl.replace cache
  end

  (* Cache that limits instantiation of polymorphic definitions. Intuitively,
     for each operation on a polymorphic definition, we remember the type
     arguments we use to specialize the type parameters. An operation is
     identified by its reason, and possibly the reasons of its arguments. We
     don't use the entire operation for caching since it may contain the very
     type variables we are trying to limit the creation of with the cache (e.g.,
     those representing the result): the cache would be useless if we considered
     those type variables as part of the identity of the operation. *)
  module PolyInstantiation = struct
    type cache_key = ALoc.t * reason * op_reason
    and op_reason = reason Nel.t

    let cache: (cache_key, Type.t) Hashtbl.t = Hashtbl.create 0

    let find cx reason_tapp typeparam op_reason =
      let loc = def_aloc_of_reason reason_tapp in
      try
        Hashtbl.find cache (loc, typeparam.reason, op_reason)
      with _ ->
        let t = ImplicitTypeArgument.mk_targ cx typeparam (Nel.hd op_reason) reason_tapp in
        Hashtbl.add cache (loc, typeparam.reason, op_reason) t;
        t
  end

  let repos_cache = ref Repos_cache.empty

  module Eval = struct
    type id_cache_key = Type.t * Type.defer_use_t
    type repos_cache_key = Type.t * Type.defer_use_t * int

    let id_cache: (id_cache_key, int) Hashtbl.t = Hashtbl.create 0
    let repos_cache: (repos_cache_key, Type.t) Hashtbl.t = Hashtbl.create 0

    let id t defer_use =
      let cache_key = t, defer_use in
      try
        Hashtbl.find id_cache cache_key
      with _ ->
        let i = mk_id () in
        Hashtbl.add id_cache cache_key i;
        i

    let find_repos t defer_use id =
      let cache_key = t, defer_use, id in
      try Some (Hashtbl.find repos_cache cache_key)
      with _ -> None

    let add_repos t defer_use id tvar =
      let cache_key = t, defer_use, id in
      Hashtbl.add repos_cache cache_key tvar
  end

  module Fix = struct
    type cache_key = reason * Type.t

    let cache: (cache_key, Type.t) Hashtbl.t = Hashtbl.create 0

    let find reason i =
      let cache_key = reason, i in
      try Some (Hashtbl.find cache cache_key)
      with _ -> None

    let add reason i tvar =
      let cache_key = reason, i in
      Hashtbl.add cache cache_key tvar
  end

  let clear () =
    FlowConstraint.cache := FlowSet.empty;
    Hashtbl.clear Subst.cache;
    Hashtbl.clear PolyInstantiation.cache;
    repos_cache := Repos_cache.empty;
    Hashtbl.clear Eval.id_cache;
    Hashtbl.clear Eval.repos_cache;
    Hashtbl.clear Fix.cache;
    ()

  let stats_poly_instantiation () =
    Hashtbl.stats PolyInstantiation.cache

  (* debug util: please don't dead-code-eliminate *)
  (* Summarize flow constraints in cache as ctor/reason pairs, and return counts
     for each group. *)
  let summarize_flow_constraint () =
    let group_counts = FlowSet.fold (fun (l,u) map ->
      let key = spf "[%s] %s => [%s] %s"
        (string_of_ctor l) (string_of_reason (reason_of_t l))
        (string_of_use_ctor u) (string_of_reason (reason_of_use_t u)) in
      match SMap.get key map with
      | None -> SMap.add key 0 map
      | Some i -> SMap.add key (i+1) map
    ) !FlowConstraint.cache SMap.empty in
    SMap.elements group_counts |> List.sort
      (fun (_,i1) (_,i2) -> Pervasives.compare i1 i2)

end

(* Iterate over properties of an object, prioritizing sentinel properties (if
   any) and ignoring shadow properties (if any).

   The first argument to f is a boolean which denotes if the property is a
   sentinel property. *)
let iter_real_props cx id f =
  Context.find_props cx id
  |> SMap.filter (fun x _ -> not (is_internal_name x))
  |> SMap.iter (f ~is_sentinel:false)

(*********************************************************************)

exception SpeculativeError of Error_message.t

let add_output cx ?trace msg =

  let trace_reasons = match trace with
  | None -> []
  | Some trace ->
    (* format a trace into list of (reason, desc) pairs used
     downstream for obscure reasons, and then to messages *)
    let max_trace_depth = Context.max_trace_depth cx in
    if max_trace_depth = 0 then [] else
      Trace.reasons_of_trace ~level:max_trace_depth trace
  in

  let is_enabled = match Error_message.kind_of_msg msg with
    | Errors.LintError lint_kind ->
      begin match Error_message.aloc_of_msg msg with
        | Some loc ->
            (* Okay here because lints must have a concrete location *)
            ALoc.to_loc loc
            |> Error_suppressions.get_lint_settings (Context.severity_cover cx)
            |> Option.value_map ~default:true ~f:(fun lint_settings ->
                 (LintSettings.is_explicit lint_kind lint_settings) ||
                 (LintSettings.get_value lint_kind lint_settings <> Severity.Off)
               )
        | _ -> true
      end
    | _ -> true
  in

  (* If the lint error isn't enabled at this location and isn't explicitly suppressed, just don't
     even add it *)
  if not is_enabled then () else

  if Speculation.speculating ()
  then
    if (Error_message.is_lint_error msg)
    then ignore @@ Speculation.(defer_action cx (Action.Error msg))
    else begin
      if Context.is_verbose cx then
        prerr_endlinef "\nspeculative_error: %s" (Debug_js.dump_error_message cx msg);
      raise (SpeculativeError msg)
    end
  else begin
    if Context.is_verbose cx then
      prerr_endlinef "\nadd_output: %s" (Debug_js.dump_error_message cx msg);

    let error =
      FlowError.error_of_msg ~trace_reasons ~source_file:(Context.file cx) msg in
    (* catch no-loc errors early, before they get into error map *)
    if Flow_error.loc_of_error error
       |> Option.value_map ~default:false ~f:(fun loc -> ALoc.source loc = None) then
      assert_false (
        spf "add_output: no source for error: %s"
        (Debug_js.dump_error_message cx msg));

    Context.add_error cx error
  end

(********************)
(* subtype relation *)
(********************)

(* Sometimes we expect types to be def types. For example, when we see a flow
   constraint from type l to type u, we expect l to be a def type. As another
   example, when we see a unification constraint between t1 and t2, we expect
   both t1 and t2 to be def types. *)

(* Recursion limiter. We proxy recursion depth with trace depth,
   which is either equal or pretty close.
   When check is called with a trace whose depth exceeds a constant
   limit, we throw a LimitExceeded exception.
 *)
module RecursionCheck : sig
  exception LimitExceeded of Trace.t
  val check: Trace.t -> unit

end = struct
  exception LimitExceeded of Trace.t
  let limit = 10000

  (* check trace depth as a proxy for recursion depth
     and throw when limit is exceeded *)
  let check trace =
    if Trace.trace_depth trace >= limit
    then raise (LimitExceeded trace)
end

(* The main problem with constant folding is infinite recursion. Consider a loop
 * that keeps adding 1 to a variable x, which is initialized to 0. If we
 * constant fold x naively, we'll recurse forever, inferring that x has the type
 * (0 | 1 | 2 | 3 | 4 | etc). What we need to do is recognize loops and stop
 * doing constant folding.
 *
 * One solution is for constant-folding-location to keep count of how many times
 * we have seen a reason. Then, when we've seen it multiple times, we can decide
 * to stop doing constant folding.
 *)
module ConstFoldExpansion : sig
  val guard: int -> reason -> (int -> 't) -> 't
end = struct
  let rmaps: int ReasonMap.t IMap.t ref = ref IMap.empty

  let get_rmap id = Option.value ~default:ReasonMap.empty (IMap.get id !rmaps)

  let increment reason rmap =
    match ReasonMap.get reason rmap with
    | None -> 0, ReasonMap.add reason 1 rmap
    | Some count -> count, ReasonMap.add reason (count + 1) rmap

  let decrement reason rmap =
    match ReasonMap.get reason rmap with
    | Some count ->
      if count > 1
      then ReasonMap.add reason (count - 1) rmap
      else ReasonMap.remove reason rmap
    | None -> rmap

  let push id reason =
    let rmap = get_rmap id in
    let old_value, new_reason_map = increment reason rmap in
    rmaps := IMap.add id new_reason_map !rmaps;
    old_value

  let pop id reason =
    let rmap =
      get_rmap id
      |> decrement reason in
    if ReasonMap.is_empty rmap
    then rmaps := IMap.remove id !rmaps
    else rmaps := IMap.add id rmap !rmaps

  let guard id reason f =
    let count = push id reason in
    let ret = f count in
    pop id reason;
    ret
end

exception Not_expect_bound of string

(* Sometimes we don't expect to see type parameters, e.g. when they should have
   been substituted away. *)
let not_expect_bound t = match t with
  | BoundT _ ->
    raise (Not_expect_bound (spf "Did not expect %s" (string_of_ctor t)))
  | _ -> ()

let not_expect_bound_use t =
  lift_to_use not_expect_bound t

(* Sometimes we expect to see only proper def types. Proper def types make sense
   as use types. *)
let expect_proper_def t =
  if not (is_proper_def t) then
    assert_false (spf "Did not expect %s" (string_of_ctor t))

let expect_proper_def_use t =
  lift_to_use expect_proper_def t

let check_nonstrict_import cx trace is_strict imported_is_strict reason =
  if is_strict && (not imported_is_strict) then
    let loc = Reason.aloc_of_reason reason in
    let message = Error_message.ENonstrictImport loc in
    add_output cx ~trace message

let print_if_verbose_lazy cx trace
    ?(delim = "")
    ?(indent = 0)
    (lines: string Lazy.t list) =
  match Context.verbose cx with
  | Some { Verbose.indent = num_spaces; _ } ->
    let indent = indent + Trace.trace_depth trace - 1 in
    let prefix = String.make (indent * num_spaces) ' ' in
    let pid = Context.pid_prefix cx in
    let add_prefix line = spf "\n%s%s%s" prefix pid (Lazy.force line) in
    let lines = Core_list.map ~f:add_prefix lines in
    prerr_endline (String.concat delim lines)
  | None ->
    ()

let print_if_verbose cx trace ?(delim = "") ?(indent = 0) (lines: string list) =
  match Context.verbose cx with
  | Some _ ->
    let lines = Core_list.map ~f:(fun line -> lazy line) lines in
    print_if_verbose_lazy cx trace ~delim ~indent lines
  | None ->
    ()

let print_types_if_verbose cx trace
    ?(note: string option)
    ((l: Type.t), (u: Type.use_t)) =
  match Context.verbose cx with
  | Some { Verbose.depth; _ } ->
    let delim = match note with Some x -> spf " ~> %s" x | None -> " ~>" in
    print_if_verbose cx trace ~delim [
      Debug_js.dump_t ~depth cx l;
      Debug_js.dump_use_t ~depth cx u;
    ]
  | None ->
    ()

let subst = Subst.subst

let check_canceled =
  let count = ref 0 in
  fun () ->
    let n = (!count + 1) mod 128 in
    count := n;
    if n = 0 then WorkerCancel.check_should_exit ()

let error_message_kind_of_lower = function
  | DefT (_, _, NullT) -> Some Error_message.Possibly_null
  | DefT (_, _, VoidT) -> Some Error_message.Possibly_void
  | MaybeT _ -> Some Error_message.Possibly_null_or_void
  | IntersectionT _
  | DefT (_, _, MixedT Empty_intersection) -> Some Error_message.Incompatible_intersection
  | _ -> None

let error_message_kind_of_upper = function
  | GetPropT (_, _, Named (r, name), _) -> Error_message.IncompatibleGetPropT (aloc_of_reason r, Some name)
  | GetPropT (_, _, Computed t, _) -> Error_message.IncompatibleGetPropT (loc_of_t t, None)
  | GetPrivatePropT (_, _, _, _, _, _) -> Error_message.IncompatibleGetPrivatePropT
  | SetPropT (_, _, Named (r, name), _, _, _) -> Error_message.IncompatibleSetPropT (aloc_of_reason r, Some name)
  | SetPropT (_, _, Computed t, _, _, _) -> Error_message.IncompatibleSetPropT (loc_of_t t, None)
  | MatchPropT (_, _, Named (r, name), _) -> Error_message.IncompatibleMatchPropT (aloc_of_reason r, Some name)
  | MatchPropT (_, _, Computed t, _) -> Error_message.IncompatibleMatchPropT (loc_of_t t, None)
  | SetPrivatePropT (_, _, _, _, _, _, _) -> Error_message.IncompatibleSetPrivatePropT
  | MethodT (_, _, _, Named (r, name), _, _) -> Error_message.IncompatibleMethodT (aloc_of_reason r, Some name)
  | MethodT (_, _, _, Computed t, _, _) -> Error_message.IncompatibleMethodT (loc_of_t t, None)
  | CallT _ -> Error_message.IncompatibleCallT
  | ConstructorT _ -> Error_message.IncompatibleConstructorT
  | GetElemT (_, _, t, _) -> Error_message.IncompatibleGetElemT (loc_of_t t)
  | SetElemT (_, _, t, _, _) -> Error_message.IncompatibleSetElemT (loc_of_t t)
  | CallElemT (_, _, t, _) -> Error_message.IncompatibleCallElemT (loc_of_t t)
  | ElemT (_, _, DefT (_, _, ArrT _), _) -> Error_message.IncompatibleElemTOfArrT
  | ObjAssignFromT (_, _, _, ObjSpreadAssign) -> Error_message.IncompatibleObjAssignFromTSpread
  | ObjAssignFromT _ -> Error_message.IncompatibleObjAssignFromT
  | ObjRestT _ -> Error_message.IncompatibleObjRestT
  | ObjSealT _ -> Error_message.IncompatibleObjSealT
  | ArrRestT _ -> Error_message.IncompatibleArrRestT
  | SuperT _ -> Error_message.IncompatibleSuperT
  | MixinT _ -> Error_message.IncompatibleMixinT
  | SpecializeT _ -> Error_message.IncompatibleSpecializeT
  | ConcretizeTypeAppsT _ -> Error_message.IncompatibleSpecializeT
  | ThisSpecializeT _ -> Error_message.IncompatibleThisSpecializeT
  | VarianceCheckT _ -> Error_message.IncompatibleVarianceCheckT
  | GetKeysT _ -> Error_message.IncompatibleGetKeysT
  | HasOwnPropT (_, r, Literal (_, name)) -> Error_message.IncompatibleHasOwnPropT (aloc_of_reason r, Some name)
  | HasOwnPropT (_, r, _) -> Error_message.IncompatibleHasOwnPropT (aloc_of_reason r, None)
  | GetValuesT _ -> Error_message.IncompatibleGetValuesT
  | UnaryMinusT _ -> Error_message.IncompatibleUnaryMinusT
  | MapTypeT (_, (ObjectMap _ | ObjectMapi _), _) -> Error_message.IncompatibleMapTypeTObject
  | TypeAppVarianceCheckT _ -> Error_message.IncompatibleTypeAppVarianceCheckT
  | GetStaticsT _ -> Error_message.IncompatibleGetStaticsT
  | use_t -> Error_message.IncompatibleUnclassified (string_of_use_ctor use_t)

let use_op_of_lookup_action = function
  | RWProp (use_op, _, _, _) -> Some use_op
  | LookupProp (use_op, _) -> Some use_op
  | SuperProp (use_op, _) -> Some use_op
  | MatchProp (use_op, _) -> Some use_op

(* some types need to be resolved before proceeding further *)
let needs_resolution = function
  | OpenT _ | UnionT _ | OptionalT _ | MaybeT _ | AnnotT _ -> true
  | _ -> false

let is_object_prototype_method = function
  | "isPrototypeOf"
  | "hasOwnProperty"
  | "propertyIsEnumerable"
  | "toLocaleString"
  | "toString"
  | "valueOf" -> true
  | _ -> false

(* This must list all of the properties on Function.prototype. *)
let is_function_prototype = function
  | "apply"
  | "bind"
  | "call"
  | "arguments"
  | "caller"
  | "length"
  | "name" -> true
  | x -> is_object_prototype_method x

(* neither object prototype methods nor callable signatures should be
 * implied by an object indexer type *)
let is_dictionary_exempt = function
  | x when is_object_prototype_method x -> true
  | _ -> false

(* common case checking a function as an object *)
let quick_error_fun_as_obj cx trace ~use_op reason statics reason_o props =
  let statics_own_props = match statics with
    | DefT (_, _, ObjT { props_tmap; _ }) -> Some (Context.find_props cx props_tmap)
    | AnyT _
    | DefT (_, _, MixedT _) -> Some SMap.empty
    | _ -> None
  in
  match statics_own_props with
  | Some statics_own_props ->
    let props_not_found = SMap.filter (fun x p ->
      let optional = match p with
      | Field (_, OptionalT _, _) -> true
      |_ -> false
      in
      not (
        optional ||
        is_function_prototype x ||
        SMap.mem x statics_own_props
      )
    ) props in
    SMap.iter (fun x _ ->
      let use_op = Frame (PropertyCompatibility {
        prop = Some x;
        lower = reason;
        upper = reason_o;
        is_sentinel = false;
      }, use_op) in
      let reason_prop =
        replace_reason (fun desc -> RPropertyOf (x, desc)) reason_o in
      let err = Error_message.EPropNotFound (Some x, (reason_prop, reason), use_op) in
      add_output cx ~trace err
    ) props_not_found;
    not (SMap.is_empty props_not_found)
  | None -> false

(* NOTE: The following function looks similar to TypeUtil.quick_subtype, but is in fact more
   complicated: it avoids deep structural checks, admits `any`, etc. It might be worth it to
   simplify this function later. *)
let ground_subtype = function
  (* tvars are not considered ground, so they're not part of this relation *)
  | (OpenT _, _) | (_, UseT (_, OpenT _)) -> false

  (* Allow any lower bound to be repositioned *)
  | (_, ReposLowerT _) -> false
  | (_, ReposUseT _) -> false

  | (_, ObjKitT _) -> false

  | (_, ChoiceKitUseT _) -> false

  (* eval *)
  | _, UseT (_, TypeDestructorTriggerT _) -> false

  (* Allow deferred unification with `any` *)
  | (_, UnifyT _) -> false

  | UnionT _, _ -> false

  (* Allow EmptyT ~> CondT *)
  | (_, CondT _) -> false

  | _, MakeExactT _ -> false

  | DefT (_, _, NumT _), UseT (_, DefT (_, _, NumT _))
  | DefT (_, _, StrT _), UseT (_, DefT (_, _, StrT _))
  | DefT (_, _, BoolT _), UseT (_, DefT (_, _, BoolT _))
  | DefT (_, _, NullT), UseT (_, DefT (_, _, NullT))
  | DefT (_, _, VoidT), UseT (_, DefT (_, _, VoidT))
  | DefT (_, _, EmptyT), _
  | _, UseT (_, DefT (_, _, MixedT _))
    -> true

  (* we handle the any propagation check later *)
  | AnyT _, _ -> false
  | _, UseT (_, AnyT _) -> false

  (* opt: avoid builtin lookups *)
  | ObjProtoT _, UseT (_, ObjProtoT _)
  | FunProtoT _, UseT (_, FunProtoT _)
  | FunProtoT _, UseT (_, ObjProtoT _)
  | DefT (_, _, ObjT {proto_t = ObjProtoT _; _}), UseT (_, ObjProtoT _)
  | DefT (_, _, ObjT {proto_t = FunProtoT _; _}), UseT (_, FunProtoT _)
  | DefT (_, _, ObjT {proto_t = FunProtoT _; _}), UseT (_, ObjProtoT _)
    -> true

  | _ ->
    false

let numeric = function
  | DefT (_, _, NumT _) -> true
  | DefT (_, _, SingletonNumT _) -> true
  | _ -> false

let dateiform = function
  | DefT (reason, _, InstanceT _) ->
    DescFormat.name_of_instance_reason reason = "Date"
  | _ -> false

let numberesque = function x -> numeric x || dateiform x

let function_like = function
  | DefT (_, _, ClassT _)
  | DefT (_, _, FunT _)
  | CustomFunT _
  | FunProtoApplyT _
  | FunProtoBindT _
  | FunProtoCallT _
    -> true
  | _ -> false

let function_use = function
  | UseT (_, DefT (_, _, FunT _)) -> true
  | _ -> false

let object_like = function
  | DefT (_, _, (ObjT _ | InstanceT _)) | AnyT _  -> true
  | t -> function_like t

let object_use = function
  | UseT (_, DefT (_, _, ObjT _)) -> true
  | _ -> false

let object_like_op = function
  | SetPropT _ | GetPropT _ | TestPropT _ | MethodT _ | LookupT _ | MatchPropT _
  | GetProtoT _ | SetProtoT _
  | SuperT _
  | GetKeysT _ | HasOwnPropT _ | GetValuesT _
  | ObjAssignToT _ | ObjAssignFromT _ | ObjRestT _
  | SetElemT _ | GetElemT _
  | UseT (_, AnyT _) -> true
  | _ -> false

let function_like_op = function
  | CallT _
  | ConstructorT _
  | UseT (_, AnyT _) -> true
  | t -> object_like_op t

let equatable = function
  | DefT (_, _, NumT _), DefT (_, _, NumT _)
  | DefT (_, _, StrT _), DefT (_, _, StrT _)
  | DefT (_, _, BoolT _), DefT (_, _, BoolT _)
  | DefT (_, _, EmptyT), _ | _, DefT (_, _, EmptyT)
  | _, DefT (_, _, MixedT _) | DefT (_, _, MixedT _), _
  | AnyT _, _ | _, AnyT _
  | DefT (_, _, VoidT), _ | _, DefT (_, _, VoidT)
  | DefT (_, _, NullT), _ | _, DefT (_, _, NullT)
    -> true

  | DefT (_, _, (NumT _ | StrT _ | BoolT _)), _
  | _, DefT (_, _, (NumT _ | StrT _ | BoolT _))
    -> false

  | _ -> true

(* Creates a union from a list of types. Since unions require a minimum of two
   types this function will return an empty type when there are no types in the
   list, or the list head when there is one type in the list. *)
let union_of_ts reason ts =
  match ts with
  (* If we have no types then this is an error. *)
  | [] -> DefT (reason, bogus_trust (), EmptyT)
  (* If we only have one type then only that should be used. *)
  | t0::[] -> t0
  (* If we have more than one type then we make a union type. *)
  | t0::t1::ts -> UnionT (reason, UnionRep.make t0 t1 ts)

(* generics *)

(** Harness for testing parameterized types. Given a test function and a list
    of type params, generate a bunch of argument maps and invoke the test
    function on each, using Reason.TestID to keep the reasons generated by
    each test disjoint from the others.

    In the general case we simply test every combination of p = bot, p = bound
    for each param p. For many parameter lists this will be more than strictly
    necessary, but determining the minimal set of tests for interrelated params
    is subtle. For now, our only refinement is to isolate all params with an
    upper bound of MixedT (making them trivially unrelated to each other) and
    generate a smaller set of argument maps for these which only cover a) bot,
    bound for each param, and b) every pairwise bot/bound combination. These
    maps are then used as seeds for powersets over the remaining params.

    NOTE: Since the same AST is traversed by each generated test, the order
    of generated tests is important for the proper functioning of hooks that
    record information on the side as ASTs are traversed. Adopting the
    convention that the last traversal "wins" (which would happen, e.g, when
    the recorded information at a location is replaced every time that
    location is encountered), we want the last generated test to always be
    the one where all type parameters are substituted by their bounds
    (instead of Bottom), so that the recorded information is the same as if
    all type parameters were indeed erased and replaced by their bounds.
  *)
and generate_tests : 'a . Context.t -> Type.typeparam list -> (Type.t SMap.t -> 'a) -> 'a =
  (* make bot type for given param *)
  let mk_bot _ { name; reason; _ } =
    let desc = RPolyTest (name, RIncompatibleInstantiation name) in
    DefT (replace_reason_const desc reason, bogus_trust (), EmptyT)
  in
  (* make bound type for given param and argument map *)
  let mk_bound cx prev_args { bound; name; reason = param_reason; _ } =
    (* For the top bound, we match the reason locations that appear in the
     * respective bot bound:
     * - 'loc' is the location of the type parameter (may be repositioned later)
     * - 'def_loc' is the location of the type parameter, and
     * - 'annot_loc_opt' is the location of the bound (if present).
     *)
    mod_reason_of_t (fun bound_reason ->
      let param_loc = Reason.aloc_of_reason param_reason in
      let annot_loc = annot_aloc_of_reason bound_reason in
      let desc = desc_of_reason ~unwrap:false bound_reason in
      repos_reason param_loc ?annot_loc (mk_reason (RPolyTest (name, desc)) param_loc)
    ) (subst cx prev_args bound)
  in
  (* make argument map by folding mk_arg over param list *)
  let mk_argmap mk_arg =
    List.fold_left (fun acc ({ name; _ } as p) ->
      SMap.add name (mk_arg acc p) acc
    ) SMap.empty
  in
  (* for each p, a map with p bot and others bound + map with all bound *)
  let linear cx = function
  | [] -> [SMap.empty]
  | params ->
    let all = mk_argmap (mk_bound cx) params in
    let each = Core_list.map ~f:(fun ({ name; _ } as p) ->
      SMap.add name (mk_bot SMap.empty p) all
    ) params in
    List.rev (all :: each)
  in
  (* a map for every combo of bot/bound params *)
  let powerset cx params arg_map =
    let none = mk_argmap mk_bot params in
    List.fold_left (fun maps ({ name; _ } as p) ->
      let bots = Core_list.map ~f:(SMap.add name (SMap.find_unsafe name none)) maps in
      let bounds = Core_list.map ~f:(fun m -> SMap.add name (mk_bound cx m p) m) maps in
      bots @ bounds
    ) [arg_map] params
  in
  (* main - run f over a collection of arg maps generated for params *)
  fun cx params f ->
    if params = [] then f SMap.empty else
    let is_free = function { bound = DefT (_, _, MixedT _); _ } -> true | _ -> false in
    let free_params, dep_params = List.partition is_free params in
    let free_sets = linear cx free_params in
    let powersets = Core_list.map ~f:(powerset cx dep_params) free_sets in
    let hd_map, tl_maps =
      match List.flatten powersets with
      | x::xs -> x, xs
      | [] -> assert false
    in
    List.fold_left (Fn.const (TestID.run f)) (f hd_map) tl_maps

let inherited_method x = x <> "constructor"

let match_this_binding map f =
  match SMap.find_unsafe "this" map with
  | ReposT (_, t) -> f t
  | _ -> failwith "not a this binding"

let poly_minimum_arity =
  let f = fun n typeparam ->
    if typeparam.default = None then n + 1 else n
  in
  Nel.fold_left f 0

(********************** start of slab **********************************)
module M__flow
  (ReactJs: React_kit.REACT)
  (AssertGround: Flow_common.ASSERT_GROUND)
  (CustomFunKit: Custom_fun_kit.CUSTOM_FUN)
= struct
(** NOTE: Do not call this function directly. Instead, call the wrapper
    functions `rec_flow`, `join_flow`, or `flow_opt` (described below) inside
    this module, and the function `flow` outside this module. **)
let rec __flow cx ((l: Type.t), (u: Type.use_t)) trace =

  if ground_subtype (l, u) then begin
    if Context.trust_tracking cx then
      trust_flow_to_use_t cx trace l u;
    print_types_if_verbose cx trace (l, u)
  end else if Cache.FlowConstraint.get cx (l, u) then
    print_types_if_verbose cx trace ~note:"(cached)" (l, u)
  else (
    print_types_if_verbose cx trace (l, u);
    if Context.trust_tracking cx then
      trust_flow_to_use_t cx trace l u;

    (* limit recursion depth *)
    RecursionCheck.check trace;

    (* Check if this worker has been told to cancel *)
    check_canceled ();

    (* Expect that l is a def type. On the other hand, u may be a use type or a
       def type: the latter typically when we have annotations. *)

    (* Type parameters should always be substituted out, and as such they should
       never appear "exposed" in flows. (They can still appear bound inside
       polymorphic definitions.) *)
    not_expect_bound l;
    not_expect_bound_use u;
    (* Types that are classified as def types but don't make sense as use types
       should not appear as use types. *)
    expect_proper_def_use u;

    (* Before processing the flow action, check that it is not deferred. If it
       is, then when speculation is complete, the action either fires or is
       discarded depending on whether the case that created the action is
       selected or not. *)
    if Speculation.(defer_action cx (Action.Flow (l, u))) then
      print_if_verbose cx trace ~indent:1 ["deferred during speculation"]

    (* Either propagate AnyT through the use type, or short-circuit because any <: u trivially *)
    else if
      match l with
      | AnyT _ -> any_propagated cx trace l u
      | _ -> false

    (* Either propagate AnyT through the def type, or short-circuit because l <: any trivially *)
    then () else if
      match u with
      | UseT (use_op, (AnyT _ as any)) -> any_propagated_use cx trace use_op any l
      | _ -> false

    then () else match (l,u) with

    (********)
    (* eval *)
    (********)

    | EvalT (t, TypeDestructorT (use_op', reason, d), id), _ ->
      let _, result = mk_type_destructor cx ~trace use_op' reason t d id in
      rec_flow cx trace (result, u)

    | _, UseT (use_op, EvalT (t, TypeDestructorT (use_op', reason, d), id)) ->
      let slingshot, result = mk_type_destructor cx ~trace use_op' reason t d id in
      if slingshot
        then rec_flow cx trace (result, ReposUseT (reason, false, use_op, l))
        else rec_flow cx trace (l, UseT (use_op, result))

    | EvalT (t, DestructuringT (reason, s), i), _ ->
      rec_flow cx trace (eval_selector cx ~trace reason t s i, u)

    (** NOTE: the rule with EvalT (_, DestructuringT _, _) as upper bound is
        moved below the OpenT rules, so that we can take advantage of the
        caching inherent in those rules (in particular, when OpenT is a lower
        bound). This caching seems necessary to avoid non-termination. There
        could be other, better ways of achieving the same effect. **)

    (******************)
    (* process X ~> Y *)
    (******************)

    | (OpenT(_, tvar1), UseT (use_op, OpenT(_, tvar2))) ->
      let id1, constraints1 = Context.find_constraints cx tvar1 in
      let id2, constraints2 = Context.find_constraints cx tvar2 in

      (match constraints1, constraints2 with
      | Unresolved bounds1, Unresolved bounds2 ->
          if not_linked (id1, bounds1) (id2, bounds2) then (
            add_upper_edges cx trace (id1, bounds1) (id2, bounds2);
            add_lower_edges cx trace (id1, bounds1) (id2, bounds2);
            flows_across cx trace ~use_op bounds1.lower bounds2.upper;
          );

      | Unresolved bounds1, (Resolved t2 | FullyResolved t2) ->
          edges_and_flows_to_t cx trace (id1, bounds1) (UseT (use_op, t2))

      | (Resolved t1 | FullyResolved t1), Unresolved bounds2 ->
          edges_and_flows_from_t cx trace ~use_op t1 (id2, bounds2)

      | (Resolved t1 | FullyResolved t1), (Resolved t2 | FullyResolved t2) ->
          rec_flow cx trace (t1, UseT (use_op, t2))
      );

    (******************)
    (* process Y ~> U *)
    (******************)

    | (OpenT(r, tvar), t2) ->
      let t2 = match desc_of_reason r with
      | RTypeParam _ -> mod_use_op_of_use_t (fun op -> Frame (ImplicitTypeParam, op)) t2
      | _ -> t2
      in

      let id1, constraints1 = Context.find_constraints cx tvar in
      (match constraints1 with
      | Unresolved bounds1 ->
          edges_and_flows_to_t cx trace (id1, bounds1) t2

      | Resolved t1 | FullyResolved t1 ->
          rec_flow cx trace (t1, t2)
      );

    (******************)
    (* process L ~> X *)
    (******************)

    | (t1, UseT (use_op, OpenT(_, tvar))) ->
      let id2, constraints2 = Context.find_constraints cx tvar in
      (match constraints2 with
      | Unresolved bounds2 ->
          edges_and_flows_from_t cx trace ~use_op t1 (id2, bounds2)

      | Resolved t2 | FullyResolved t2 ->
          rec_flow cx trace (t1, UseT (use_op, t2))
      );

    (*****************)
    (* any with uses *)
    (*****************)

    | _, UseT (_, MergedT (_, uses)) ->
      List.iter (fun u -> rec_flow cx trace (l, u)) uses

    | MergedT _, ReposUseT (reason, use_desc, use_op, l) ->
      let loc = aloc_of_reason reason in
      let desc = if use_desc then Some (desc_of_reason reason) else None in
      let u = reposition cx ~trace loc ?desc l in
      rec_flow cx trace (l, UseT (use_op, u))

    | MergedT (reason, _), _ ->
      rec_flow cx trace (Unsoundness.why Merged reason, u)

    (****************)
    (* eval, contd. *)
    (****************)

    | _, UseT (use_op, EvalT (t, DestructuringT (reason, s), i)) ->
      rec_flow cx trace (l, UseT (use_op, eval_selector cx ~trace reason t s i))

    (***************************)
    (* type destructor trigger *)
    (***************************)

    (* For evaluating type destructors we add a trigger, TypeDestructorTriggerT,
     * to both sides of a type. When TypeDestructorTriggerT sees a new upper or
     * lower bound we destruct that bound and flow the result in the same
     * direction to some tout type. *)

    (* Don't let two TypeDestructorTriggerTs reach each other or else we quickly
     * run into non-termination scenarios. *)
    | TypeDestructorTriggerT _, UseT (_, TypeDestructorTriggerT _) -> ()

    | l, UseT (_, TypeDestructorTriggerT (use_op', reason, repos, d, tout)) ->
      let l = match repos with
      | None -> l
      | Some (reason, use_desc) -> reposition_reason cx ~trace reason ~use_desc l
      in
      eval_destructor cx ~trace use_op' reason l d tout

    | TypeDestructorTriggerT (use_op', reason, _, d, tout), UseT (use_op, AnnotT (r, t, use_desc)) ->
      let tout' = Tvar.mk_where cx reason (fun tout' ->
        let repos = Some (r, use_desc) in
        rec_flow cx trace (t, UseT (use_op, TypeDestructorTriggerT (use_op', reason, repos, d, tout')))
      ) in
      rec_flow cx trace (tout', ReposUseT (reason, false, use_op, tout))

    | TypeDestructorTriggerT (use_op', reason, _, d, tout), UseT (use_op, u) ->
      (* With the same "slingshot" trick used by AnnotT, hold the lower bound
       * at bay until result itself gets concretized, and then flow the lower
       * bound to that concrete type. *)
      let t = Tvar.mk_where cx reason (fun t -> eval_destructor cx ~trace use_op' reason u d t) in
      let use_desc = false in
      rec_flow cx trace (t, ReposUseT (reason, use_desc, use_op, tout))

    (* Ignore any non-type uses. The implementation of type destructors operate
     * solely on types and not arbitrary uses. We also don't want to add errors
     * for arbitrary uses that get added to the subject of our trigger in type
     * destruction evaluation.
     *
     * This may be a risky behavior when considering tvars with *only* non-type
     * uses. However, such tvars are rare and often come from non-sensical
     * programs.
     *
     * Type destructors, currently, may only be created as type annotations.
     * This means that the type is either always 0->1, or it is a polymorphic
     * type argument which will be instantiated with an open tvar. Polymorphic
     * type arguments will also always get some type upper bound with the
     * default type being MixedT. We destruct these upper bounds. *)
    | TypeDestructorTriggerT _, _ -> ()

    (************************)
    (* Full type resolution *)
    (************************)

    (* Full resolution of a type involves (1) walking the type to collect a
       bunch of unresolved tvars (2) emitting constraints that, once those tvars
       are resolved, recursively trigger the process for the resolved types (3)
       finishing when no unresolved tvars remain.

       (1) is covered in ResolvableTypeJob. Below, we cover (2) and (3).

       For (2), we emit a FullyResolveType constraint on any unresolved tvar
       found by (1). These unresolved tvars are chosen so that they have the
       following nice property, called '0->1': they remain unresolved until, at
       some point, they are unified with a concrete type. Moreover, the act of
       resolution coincides with the appearance of one (the first and the last)
       upper bound. (In general, unresolved tvars can accumulate an arbitrary
       number of lower and upper bounds over its lifetime.) More details can be
       found in bindings_of_jobs.

       For (3), we create a special "goal" tvar that acts like a promise for
       fully resolving the original type, and emit a Trigger constraint on the
       goal when no more work remains.

       The main client of full type resolution is checking union and
       intersection types. The check itself is modeled by a TryFlow constraint,
       which is guarded by a goal tvar that corresponds to some full type
       resolution requirement. Eventually, this goal is "triggered," which in
       turn triggers the check. (The name "TryFlow" refers to the technique used
       in the check, which literally tries each branch of the union or
       intersection in turn, maintaining some matching state as it goes: see
       speculative_matches for details). *)

    | t, ChoiceKitUseT (reason, FullyResolveType id) ->
      fully_resolve_type cx trace reason id t

    | InternalT (ChoiceKitT (_, Trigger)), ChoiceKitUseT (reason, TryFlow (i, spec)) ->
      speculative_matches cx trace reason i spec

    (* Intersection types need a preprocessing step before they can be checked;
       this step brings it closer to parity with the checking of union types,
       where the preprocessing effectively happens "automatically." This
       apparent asymmetry is explained in prep_try_intersection.

       Here, it suffices to note that the preprocessing step involves
       concretizing some types. Type concretization is distinct from full type
       resolution. Whereas full type resolution is a recursive process that
       needs careful orchestration, type concretization is a relatively simple
       one-step process: a tvar is concretized when any lower bound appears on
       it. Also, unlike full type resolution, the tvars that are concretized
       don't necessarily have the 0->1 property: they could be concretized at
       different types, as more and more lower bounds appear. *)

    | UnionT (_, urep), IntersectionPreprocessKitT (_, ConcretizeTypes _) ->
      UnionRep.members urep |> List.iter (fun t ->
        rec_flow cx trace (t, u)
      )

    | MaybeT (lreason, t), IntersectionPreprocessKitT (_, ConcretizeTypes _) ->
      let lreason = replace_reason_const RNullOrVoid lreason in
      rec_flow cx trace (NullT.make lreason |> with_trust Trust.bogus_trust , u);
      rec_flow cx trace (VoidT.make lreason |> with_trust Trust.bogus_trust, u);
      rec_flow cx trace (t, u);

    | OptionalT (r, t), IntersectionPreprocessKitT (_, ConcretizeTypes _) ->
      rec_flow cx trace (VoidT.why r |> with_trust Trust.bogus_trust, u);
      rec_flow cx trace (t, u);

    | AnnotT (r, t, use_desc), IntersectionPreprocessKitT (_, ConcretizeTypes _) ->
      (* TODO: directly derive loc and desc from the reason of tvar *)
      let loc = aloc_of_reason r in
      let desc = if use_desc then Some (desc_of_reason r) else None in
      rec_flow cx trace (reposition ~trace cx loc ?desc t, u)

    | t, IntersectionPreprocessKitT (reason,
        ConcretizeTypes (unresolved, resolved, IntersectionT (r, rep), u)) ->
      prep_try_intersection cx trace reason unresolved (t::resolved) u r rep

    (*****************************)
    (* Refinement type subtyping *)
    (*****************************)

    | _, RefineT (reason, LatentP (fun_t, idx), tvar) ->
      flow cx (fun_t, CallLatentPredT (reason, true, idx, l, tvar))

    (*************)
    (* Debugging *)
    (*************)

    | _, DebugPrintT reason ->
      let str = Debug_js.jstr_of_t ~depth:10 cx l in
      add_output cx ~trace (Error_message.EDebugPrint (reason, str))

    | DefT (_, _, NumT (Literal (_, (n, _)))), DebugSleepT _ ->
      let n = ref n in
      while !n > 0.0 do
        WorkerCancel.check_should_exit ();
        Unix.sleepf (min (!n) 1.0);
        n := !n -. 1.
      done

    (*************************)
    (* repositioning, part 1 *)
    (*************************)

    (* if a ReposT is used as a lower bound, `reposition` can reposition it *)
    | ReposT (reason, l), _ ->
      rec_flow cx trace (reposition_reason cx ~trace reason l, u)

    (* if a ReposT is used as an upper bound, wrap the now-concrete lower bound
       in a `ReposUpperT`, which will repos `u` when `u` becomes concrete. *)
    | _, UseT (use_op, ReposT (reason, u)) ->
      rec_flow cx trace (InternalT (ReposUpperT (reason, l)), UseT (use_op, u))

    | InternalT (ReposUpperT (reason, l)), UseT (use_op, u) ->
      (* since this guarantees that `u` is not an OpenT, it's safe to use
         `reposition` on the upper bound here. *)
      let u = reposition_reason cx ~trace reason u in
      rec_flow cx trace (l, UseT (use_op, u))

    | InternalT (ReposUpperT (_, l)), _ ->
      rec_flow cx trace (l, u)

    (***************)
    (* annotations *)
    (***************)

    (* Special cases where we want to recursively concretize types within the
       lower bound. *)

    | UnionT (r, rep), ReposUseT (reason, use_desc, use_op, l) ->
      let rep = UnionRep.ident_map (annot use_desc) rep in
      let annot_loc = annot_aloc_of_reason reason in
      let r = repos_reason (aloc_of_reason reason) ?annot_loc r in
      let r =
        if use_desc
        then replace_reason_const (desc_of_reason reason) r
        else r
      in
      rec_flow cx trace (l, UseT (use_op, UnionT (r, rep)))

    | MaybeT (r, u), ReposUseT (reason, use_desc, use_op, l) ->
      let annot_loc = annot_aloc_of_reason reason in
      let r = repos_reason (aloc_of_reason reason) ?annot_loc r in
      let r =
        if use_desc
        then replace_reason_const (desc_of_reason reason) r
        else r
      in
      rec_flow cx trace (l, UseT (use_op, MaybeT (r, annot use_desc u)))

    | OptionalT (r, u), ReposUseT (reason, use_desc, use_op, l) ->
      let annot_loc = annot_aloc_of_reason reason in
      let r = repos_reason (aloc_of_reason reason) ?annot_loc r in
      let r =
        if use_desc
        then replace_reason_const (desc_of_reason reason) r
        else r
      in
      rec_flow cx trace (l, UseT (use_op, OptionalT (r, annot use_desc u)))

    (* Waits for a def type to become concrete, repositions it as an upper UseT
       using the stored reason. This can be used to store a reason as it flows
       through a tvar. *)

    | (u_def, ReposUseT (reason, use_desc, use_op, l)) ->
      let u = reposition_reason cx ~trace reason ~use_desc u_def in
      rec_flow cx trace (l, UseT (use_op, u))

    (* The sink component of an annotation constrains values flowing
       into the annotated site. *)

    | _, UseT (use_op, AnnotT (r, t, use_desc)) ->
      rec_flow cx trace (t, ReposUseT (r, use_desc, use_op, l))

    (* The source component of an annotation flows out of the annotated
       site to downstream uses. *)

    | AnnotT (r, t, use_desc), u ->
      let t = reposition_reason ~trace cx r ~use_desc t in
      rec_flow cx trace (t, u)

    (****************************************************************)
    (* BecomeT unifies a tvar with an incoming concrete lower bound *)
    (****************************************************************)

    (* MatchingPropT is triggered by a refinement, which means that the
       BecomeT has already fired and become the type being refined. We
       prevent the refined type from unifying with the original type
       because the former is necessarily a subtype of the latter and
       attempting to unify them is a symptom of an issue with BecomeT. *)
    | MatchingPropT _, BecomeT _ ->
      ()

    | _, BecomeT (reason, t) ->
      let l = reposition ~trace cx (aloc_of_reason reason) l in
      rec_unify cx trace ~use_op:unknown_use ~unify_any:true l t

    (***********************)
    (* guarded unification *)
    (***********************)

    (** Utility to unify a pair of types based on a trigger. Triggers are
        commonly type variables that are set up to record when certain
        operations have been processed: until then, they remain latent. For
        example, we can respond to events such as "a property is added," "a
        refinement succeeds," etc., by setting up unification constraints that
        are processed only when the corresponding triggers fire. *)

    | (_, UnifyT(t,t_other)) ->
      rec_unify cx trace ~use_op:unknown_use ~unify_any:true t t_other

    (*********************************************************************)
    (* `import type` creates a properly-parameterized type alias for the *)
    (* remote type -- but only for particular, valid remote types.       *)
    (*********************************************************************)

    (** TODO: This rule allows interpreting an object as a type!

        It is currently used to work with modules that export named types,
        e.g. 'react' or 'immutable'. For example, one can do

        `import type React from 'react'`

        followed by uses of `React` as a container of types in (say) type
        definitions like

        `type C = React.Component<any,any,any>`

        Fortunately, in that case `React` is stored as a type binding in the
        environment, so it cannot be used as a value.

        However, removing this special case causes no loss of expressibility
        (while making the model simpler). For example, in the above example we
        can write

        `import type { Component } from 'react'`

        followed by (say)

        `type C = Component<any,any,any>`

        Overall, we should be able to (at least conceptually) desugar `import
        type` to `import` followed by `type`.

    **)
    | (ExactT (_, DefT (_, _, ObjT _)) | DefT (_, _, ObjT _)), ImportTypeT(_, "default", t) ->
      rec_flow_t cx trace (l, t)

    | (exported_type, ImportTypeT(reason, export_name, t)) ->
      (match canonicalize_imported_type cx trace reason exported_type with
      | Some imported_t -> rec_flow_t cx trace (imported_t, t)
      | None -> add_output cx ~trace (
          Error_message.EImportValueAsType (reason, export_name)
        )
      )

    (************************************************************************)
    (* `import typeof` creates a properly-parameterized type alias for the  *)
    (* "typeof" the remote export.                                          *)
    (************************************************************************)
    | DefT (_, _, PolyT(tparams_loc, typeparams, ((DefT (_, _, ClassT _) | DefT (_, _, FunT _)) as lower_t), id)),
      ImportTypeofT(reason, _, t) ->
      let typeof_t = mk_typeof_annotation cx ~trace reason lower_t in
      rec_flow_t cx trace (poly_type id tparams_loc typeparams
        (DefT (reason, bogus_trust (), TypeT (ImportTypeofKind, typeof_t))), t)

    | (DefT (_, _, TypeT _) | DefT (_, _, PolyT(_, _, DefT (_, _, TypeT _), _))),
      ImportTypeofT(reason, export_name, _) ->
      add_output cx ~trace (Error_message.EImportTypeAsTypeof (reason, export_name))

    | (_, ImportTypeofT(reason, _, t)) ->
      let typeof_t = mk_typeof_annotation cx ~trace reason l in
      rec_flow_t cx trace (DefT (reason, bogus_trust (), TypeT (ImportTypeofKind, typeof_t)), t)

    (**************************************************************************)
    (* Module exports                                                         *)
    (*                                                                        *)
    (* Flow supports both CommonJS and standard ES modules as well as some    *)
    (* interoperability semantics for communicating between the two module    *)
    (* systems in both directions.                                            *)
    (*                                                                        *)
    (* In order to support both systems at once, Flow abstracts the notion of *)
    (* module exports by storing a type map for each of the exports of a      *)
    (* given module, and for each module there is a ModuleT that maintains    *)
    (* this type map. The exported types are then considered immutable once   *)
    (* the module has finished inference.                                     *)
    (*                                                                        *)
    (* When a type is set for the CommonJS exports value, we store it         *)
    (* separately from the normal named exports tmap that ES exports are      *)
    (* stored within. This allows us to distinguish CommonJS modules from ES  *)
    (* modules when interpreting an ES import statement -- which is important *)
    (* because ES ModuleNamespace objects built from CommonJS exports are a   *)
    (* little bit magic.                                                      *)
    (*                                                                        *)
    (* For example: If a CommonJS module exports an object, we will extract   *)
    (* each of the properties of that object and consider them as "named"     *)
    (* exports for the purposes of an import statement elsewhere:             *)
    (*                                                                        *)
    (*   // CJSModule.js                                                      *)
    (*   module.exports = {                                                   *)
    (*     someNumber: 42                                                     *)
    (*   };                                                                   *)
    (*                                                                        *)
    (*   // ESModule.js                                                       *)
    (*   import {someNumber} from "CJSModule";                                *)
    (*   var a: number = someNumber;                                          *)
    (*                                                                        *)
    (* We also map CommonJS export values to the "default" export for         *)
    (* purposes of import statements in other modules:                        *)
    (*                                                                        *)
    (*   // CJSModule.js                                                      *)
    (*   module.exports = {                                                   *)
    (*     someNumber: 42                                                     *)
    (*   };                                                                   *)
    (*                                                                        *)
    (*   // ESModule.js                                                       *)
    (*   import CJSDefaultExport from "CJSModule";                            *)
    (*   var a: number = CJSDefaultExport.someNumber;                         *)
    (*                                                                        *)
    (* Note that the ModuleT type is not intended to be surfaced to any       *)
    (* userland-visible constructs. Instead it's meant as an internal         *)
    (* construct that is only *mapped* to/from userland constructs (such as a *)
    (* CommonJS exports object or an ES ModuleNamespace object).              *)
    (**************************************************************************)

    (* In the following rules, ModuleT appears in two contexts: as imported
       modules, and as modules to be exported.

       As a module to be exported, ModuleT denotes a "growing" module. In this
       form, its contents may change: e.g., its named exports may be
       extended. Conversely, the rules that drive this growing phase can expect
       to work only on ModuleT. In particular, modules that are not @flow never
       hit growing rules: they are modeled as `any`.

       On the other hand, as an imported module, ModuleT denotes a "fully
       formed" module. The rules hit by such a module don't grow it: they just
       take it apart and read it. The same rules could also be hit by modules
       that are not @flow, so the rules have to deal with `any`. *)

    (* util that grows a module by adding named exports from a given map *)
    | (ModuleT(_, exports, _), ExportNamedT(reason, skip_dupes, tmap, export_kind, t_out)) ->
      tmap |> SMap.iter (fun name (loc, t) ->
        if skip_dupes && Context.has_export cx exports.exports_tmap name
        then ()
        else
          let t' = match export_kind with
            | ExportValue
            (* If it's a re-export, we can assume that the appropriate export checks have been
             * applied in the original module. *)
            | ReExport -> t
            (* If it's of the form `export type` then check to make sure it's actually a type. *)
            | ExportType ->
              let t' = Tvar.mk cx (reason_of_t t) in
              rec_flow cx trace (t, AssertExportIsTypeT (reason, name, t'));
              t'
          in
          Context.set_export cx exports.exports_tmap name (loc, t')
      );
      rec_flow_t cx trace (l, t_out)

    | _, AssertExportIsTypeT (reason, name, t_out) ->
      if is_type l then
        rec_flow_t cx trace (l, t_out)
      else begin
        add_output cx ~trace Error_message.(EExportValueAsType (reason, name));
        rec_flow_t cx trace (AnyT.error reason, t_out)
      end

    (** Copy the named exports from a source module into a target module. Used
        to implement `export * from 'SomeModule'`, with the current module as
        the target and the imported module as the source. *)
    | (ModuleT(_, source_exports, _),
       CopyNamedExportsT(reason, target_module_t, t_out)) ->
      let source_tmap = Context.find_exports cx source_exports.exports_tmap in
      rec_flow cx trace (
        target_module_t,
        ExportNamedT(reason, (*skip_dupes*)true, source_tmap, ReExport, t_out)
      )

    (**
     * Copy only the type exports from a source module into a target module.
     * Used to implement `export type * from ...`.
     *)
    | ModuleT(_, source_exports, _),
      CopyTypeExportsT(reason, target_module_t, t_out) ->
      let source_exports = Context.find_exports cx source_exports.exports_tmap in
      (* Remove locations. TODO at some point we may want to include them here. *)
      let source_exports = SMap.map snd source_exports in
      let target_module_t =
        SMap.fold (fun export_name export_t target_module_t ->
          Tvar.mk_where cx reason (fun t -> rec_flow cx trace (
            export_t,
            ExportTypeT(reason, true, export_name, target_module_t, t)
          ))
        ) source_exports target_module_t
      in
      rec_flow_t cx trace (target_module_t, t_out)

    (**
     * Export a type from a given ModuleT, but only if the type is compatible
     * with `import type`/`export type`. When it is not compatible, it is simply
     * not added to the exports map.
     *
     * Note that this is very similar to `ExportNamedT` except that it only
     * exports one type at a time and it takes the type to be exported as a
     * lower (so that the type can be filtered post-resolution).
     *)
    | l, ExportTypeT(reason, skip_dupes, export_name, target_module_t, t_out) ->
      let is_type_export = (
        match l with
        | DefT (_, _, ObjT _) when export_name = "default" -> true
        | l -> canonicalize_imported_type cx trace reason l <> None
      ) in
      if is_type_export then
        rec_flow cx trace (target_module_t, ExportNamedT(
          reason,
          skip_dupes,
          (* TODO we may want to add location information here *)
          SMap.singleton export_name (None, l),
          ReExport,
          t_out
        ))
      else
        rec_flow_t cx trace (target_module_t, t_out)

    (* There is nothing to copy from a module exporting `any` or `Object`. *)
    | AnyT _, CopyNamedExportsT(_, target_module, t) ->
      rec_flow_t cx trace (target_module, t)

    (**
     * ObjT CommonJS export values have their properties turned into named
     * exports
     *)
    | (DefT (_, _, ObjT {props_tmap; proto_t; _;}) | ExactT (_, DefT (_, _, ObjT {props_tmap; proto_t; _;}))),
      CJSExtractNamedExportsT(
        reason, (module_t_reason, exporttypes, is_strict), t_out
      ) ->

      (* Copy props from the prototype *)
      let module_t = Tvar.mk_where cx reason (fun t ->
        rec_flow cx trace (
          proto_t,
          CJSExtractNamedExportsT(reason, (module_t_reason, exporttypes, is_strict), t)
        )
      ) in

      (* Copy own props *)
      rec_flow cx trace (module_t, ExportNamedT(
        reason,
        false, (* skip_dupes *)
        Properties.extract_named_exports (Context.find_props cx props_tmap),
        ExportValue,
        t_out
      ))

    (**
     * InstanceT CommonJS export values have their properties turned into named
     * exports
     *)
    | DefT (_, _, InstanceT(_, _, _, {own_props; proto_props; _;})),
      CJSExtractNamedExportsT(
        reason, (module_t_reason, exporttypes, is_strict), t_out
      ) ->

      let module_t = ModuleT (module_t_reason, exporttypes, is_strict) in

      let extract_named_exports id =
        Context.find_props cx id
        |> SMap.filter (fun x _ -> not (is_munged_prop_name cx x))
        |> Properties.extract_named_exports
      in

      (* Copy own props *)
      let module_t = Tvar.mk_where cx reason (fun t ->
        rec_flow cx trace (module_t, ExportNamedT(
          reason,
          false, (* skip_dupes *)
          extract_named_exports own_props,
          ExportValue,
          t
        ))
      ) in

      (* Copy proto props *)
      (* TODO: own props should take precedence *)
      rec_flow cx trace (module_t, ExportNamedT(
        reason,
        false, (* skip_dupes *)
        extract_named_exports proto_props,
        ExportValue,
        t_out
      ))

    (* If the module is exporting any or Object, then we allow any named
     * import
     *)
    | AnyT _,
      CJSExtractNamedExportsT(_, (module_t_reason, exporttypes, is_strict), t_out) ->
      let module_t = ModuleT (
        module_t_reason,
        { exporttypes with has_every_named_export = true; },
        is_strict
      ) in
      rec_flow_t cx trace (module_t, t_out)

    (**
     * All other CommonJS export value types do not get merged into the named
     * exports tmap in any special way.
     *)
    | (_, CJSExtractNamedExportsT(_, (module_t_reason, exporttypes, is_strict), t_out)) ->
      let module_t = ModuleT (module_t_reason, exporttypes, is_strict) in
      rec_flow_t cx trace (module_t, t_out)

    (**************************************************************************)
    (* Module imports                                                         *)
    (*                                                                        *)
    (* The process of importing from a module consists of reading from the    *)
    (* foreign ModuleT type and generating a user-visible construct from it.  *)
    (*                                                                        *)
    (* For CommonJS imports (AKA 'require()'), if the foreign module is an ES *)
    (* module we generate an object whose properties correspond to each of    *)
    (* the named exports of the foreign module. If the foreign module is also *)
    (* a CommonJS module, use the type of the foreign CommonJS exports value  *)
    (* directly.                                                              *)
    (*                                                                        *)
    (* For ES imports (AKA `import` statements), simply generate a model of   *)
    (* an ES ModuleNamespace object from the individual named exports of the  *)
    (* foreign module. This object can then be passed up to "userland"        *)
    (* directly (via `import * as`) or it can be used to extract individual   *)
    (* exports from the foreign module (via `import {}` and `import X from`). *)
    (**************************************************************************)

    (* require('SomeModule') *)
    | (ModuleT(_, exports, imported_is_strict), CJSRequireT(reason, t, is_strict)) ->
      check_nonstrict_import cx trace is_strict imported_is_strict reason;
      let cjs_exports = (
        match exports.cjs_export with
        | Some t ->
          (* reposition the export to point at the require(), like the object
             we create below for non-CommonJS exports *)
          reposition ~trace cx (aloc_of_reason reason) t
        | None ->
          (* convert ES module's named exports to an object *)
          let proto = ObjProtoT reason in
          let exports_tmap = Context.find_exports cx exports.exports_tmap in
          let props = SMap.map (fun (loc, t) -> Field (loc, t, Positive)) exports_tmap in
          Obj_type.mk_with_proto cx reason
            ~sealed:true ~frozen:true ~props proto
      ) in
      rec_flow_t cx trace (cjs_exports, t)

    (* import * as X from 'SomeModule'; *)
    | (ModuleT(_, exports, imported_is_strict), ImportModuleNsT(reason, t, is_strict)) ->
      check_nonstrict_import cx trace is_strict imported_is_strict reason;
      let exports_tmap = Context.find_exports cx exports.exports_tmap in
      let props = SMap.map (fun (loc, t) -> Field (loc, t, Positive)) exports_tmap in
      let props = match exports.cjs_export with
      | Some t ->
        (* TODO this Field should probably have a location *)
        let p = Field (None, t, Positive) in
        SMap.add "default" p props
      | None -> props
      in
      let dict = if exports.has_every_named_export
      then Some {
        key = StrT.why reason |> with_trust bogus_trust;
        value = AnyT.untyped reason;
        dict_name = None;
        dict_polarity = Neutral;
      }
      else None in
      let proto = ObjProtoT reason in
      let ns_obj = Obj_type.mk_with_proto cx reason
        ~sealed:true ~frozen:true ?dict ~props proto
      in
      rec_flow_t cx trace (ns_obj, t)

    (* import [type] X from 'SomeModule'; *)
    | ModuleT(module_reason, exports, imported_is_strict),
      ImportDefaultT(reason, import_kind, (local_name, module_name), t, is_strict) ->
      check_nonstrict_import cx trace is_strict imported_is_strict reason;
      let export_t = match exports.cjs_export with
        | Some t -> t
        | None ->
            let exports_tmap = Context.find_exports cx exports.exports_tmap in
            match SMap.get "default" exports_tmap with
              | Some (_, t) -> t
              | None ->
                (**
                 * A common error while using `import` syntax is to forget or
                 * misunderstand the difference between `import foo from ...`
                 * and `import {foo} from ...`. The former means to import the
                 * default export to a local var called "foo", and the latter
                 * means to import a named export called "foo" to a local var
                 * called "foo".
                 *
                 * To help guide users here, if we notice that the module being
                 * imported from has no default export (but it does have a named
                 * export that fuzzy-matches the local name specified), we offer
                 * that up as a possible "did you mean?" suggestion.
                 *)
                let known_exports = SMap.keys exports_tmap in
                let suggestion = typo_suggestion known_exports local_name in
                add_output cx ~trace (Error_message.ENoDefaultExport
                  (reason, module_name, suggestion));
                AnyT.error module_reason
      in

      let import_t = (
        match import_kind with
        | ImportType ->
          Tvar.mk_where cx reason (fun tvar ->
            rec_flow cx trace (export_t, ImportTypeT(reason, "default", tvar))
          )
        | ImportTypeof ->
          Tvar.mk_where cx reason (fun tvar ->
            rec_flow cx trace (export_t, ImportTypeofT(reason, "default", tvar))
          )
        | ImportValue ->
          rec_flow cx trace (export_t, AssertImportIsValueT(reason, "default"));
          export_t
      ) in
      rec_flow_t cx trace (import_t, t)

    (* import {X} from 'SomeModule'; *)
    | ModuleT(_, exports, imported_is_strict),
      ImportNamedT(reason, import_kind, export_name, module_name, t, is_strict) ->
        check_nonstrict_import cx trace is_strict imported_is_strict reason;
        (**
         * When importing from a CommonJS module, we shadow any potential named
         * exports called "default" with a pointer to the raw `module.exports`
         * object
         *)
        let exports_tmap = (
          let exports_tmap = Context.find_exports cx exports.exports_tmap in
          (* Drop locations; they are not needed here *)
          let exports_tmap = SMap.map snd exports_tmap in
          match exports.cjs_export with
          | Some t -> SMap.add "default" t exports_tmap
          | None -> exports_tmap
        ) in
        let has_every_named_export = exports.has_every_named_export in
        let import_t = (
          match (import_kind, SMap.get export_name exports_tmap) with
          | (ImportType, Some t) ->
            Tvar.mk_where cx reason (fun tvar ->
              rec_flow cx trace (t, ImportTypeT(reason, export_name, tvar))
            )
          | (ImportType, None) when has_every_named_export ->
            let t = AnyT.untyped reason in
            Tvar.mk_where cx reason (fun tvar ->
              rec_flow cx trace (t, ImportTypeT(reason, export_name, tvar))
            )
          | (ImportTypeof, Some t) ->
            Tvar.mk_where cx reason (fun tvar ->
              rec_flow cx trace (t, ImportTypeofT(reason, export_name, tvar))
            )
          | (ImportTypeof, None) when has_every_named_export ->
            let t = AnyT.untyped reason in
            Tvar.mk_where cx reason (fun tvar ->
              rec_flow cx trace (t, ImportTypeofT(reason, export_name, tvar))
            )
          | (ImportValue, Some t) ->
            rec_flow cx trace (t, AssertImportIsValueT(reason, export_name));
            t
          | (ImportValue, None) when has_every_named_export ->
            let t = AnyT.untyped reason in
            rec_flow cx trace (t, AssertImportIsValueT(reason, export_name));
            t
          | (_, None) ->
            let num_exports = SMap.cardinal exports_tmap in
            let has_default_export = SMap.get "default" exports_tmap <> None in

            let msg =
              if num_exports = 1 && has_default_export
              then
                Error_message.EOnlyDefaultExport (reason, module_name, export_name)
              else
                let known_exports = SMap.keys exports_tmap in
                let suggestion = typo_suggestion known_exports export_name in
                Error_message.ENoNamedExport (reason, module_name, export_name, suggestion)
            in
            add_output cx ~trace msg;
            AnyT.error reason
        ) in
        rec_flow_t cx trace (import_t, t)

    | AnyT (lreason, src), (CJSRequireT(reason, t, _) | ImportModuleNsT(reason, t, _)) ->
      let () = match desc_of_reason lreason with
        (* Use a special reason so we can tell the difference between an any-typed import
         * from an untyped module and an any-typed import from a nonexistent module. *)
        | RUntypedModule module_name ->
          let loc = Reason.aloc_of_reason reason in
          let message = Error_message.EUntypedImport (loc, module_name) in
          add_output cx ~trace message
        | _ -> ()
      in
      rec_flow_t cx trace (AnyT.why src reason, t)

    | AnyT (lreason, src), ImportDefaultT(reason, import_kind, _, t, _) ->
      let () = match import_kind, desc_of_reason lreason with
        (* Use a special reason so we can tell the difference between an any-typed type import
         * from an untyped module and an any-typed import from a nonexistent module. *)
        | (ImportType | ImportTypeof), RUntypedModule module_name ->
          let loc = Reason.aloc_of_reason reason in
          let message = Error_message.EUntypedTypeImport (loc, module_name) in
          add_output cx ~trace message
        | ImportValue, RUntypedModule module_name ->
          let loc = Reason.aloc_of_reason reason in
          let message = Error_message.EUntypedImport (loc, module_name) in
          add_output cx ~trace message
        | _ -> ()
      in
      rec_flow_t cx trace (AnyT.why src reason, t)

    | AnyT (lreason, src), ImportNamedT(reason, import_kind, _, _, t, _) ->
      let () = match import_kind, desc_of_reason lreason with
        (* Use a special reason so we can tell the difference between an any-typed type import
         * from an untyped module and an any-typed type import from a nonexistent module. *)
        | (ImportType | ImportTypeof), RUntypedModule module_name ->
          let loc = Reason.aloc_of_reason reason in
          let message = Error_message.EUntypedTypeImport (loc, module_name) in
          add_output cx ~trace message
        | ImportValue, RUntypedModule module_name ->
          let loc = Reason.aloc_of_reason reason in
          let message = Error_message.EUntypedImport (loc, module_name) in
          add_output cx ~trace message
        | _ -> ()
      in
      rec_flow_t cx trace (AnyT.why src reason, t)

    | (DefT (_, _, PolyT (_, _, DefT (_, _, TypeT _), _)) | DefT (_, _, TypeT _)),
       AssertImportIsValueT(reason, name) ->
      add_output cx ~trace (Error_message.EImportTypeAsValue (reason, name))

    | (_, AssertImportIsValueT(_, _)) -> ()

    (*******************************)
    (* common implicit conversions *)
    (*******************************)

    | (_, UseT (_, DefT (_, _, NumT _))) when numeric l -> ()

    | (_, UseT (_, AnyT _)) when function_like l -> ()

    | AnyT _, GetPropT (_, _, Named (_, x), _)
    | AnyT _, SetPropT (_, _, Named (_, x), _, _, _)
    | AnyT _, LookupT (_, _, _, Named (_, x), _)
    | AnyT _, MethodT (_, _, _, Named (_, x), _, _)
        when is_function_prototype x -> ()
    | AnyT _, UseT (_, u) when function_like u -> ()
    | AnyT _, UseT (_, u) when object_like u -> ()

    | (_, UseT (_, AnyT _)) when object_like l -> ()
    | (AnyT _, UseT (_, u)) when object_like u -> ()

    (**
     * Handling for the idx() custom function.
     *
     * idx(a, a => a.b.c) is a 2-arg function with semantics meant to simlify
     * the process of extracting a property from a chain of maybe-typed property
     * accesses.
     *
     * As an example, if you consider an object type such as:
     *
     *   {
     *     me: ?{
     *       firstName: string,
     *       lastName: string,
     *       friends: ?Array<User>,
     *     }
     *   }
     *
     * The process of getting to the friends of my first friend (safely) looks
     * something like this:
     *
     *   let friendsOfFriend = obj.me && obj.me.friends && obj.me.friends[0]
     *                         && obj.me.friends[0].friends;
     *
     * This is verbose to say the least. To simplify, we can define a function
     * called idx() as:
     *
     *   function idx(obj, callback) {
     *     try { return callback(obj); } catch (e) {
     *       if (isNullPropertyAccessError(e)) {
     *         return null;
     *       } else {
     *         throw e;
     *       }
     *     }
     *   }
     *
     * This function can then be used to safely dive into the aforementioned
     * object tersely:
     *
     *  let friendsOfFriend = idx(obj, obj => obj.me.friends[0].friends);
     *
     * If we assume these semantics, then we can model the type of this function
     * by wrapping the `obj` parameter in a special signifying wrapper type that
     * is only valid against use types associated with property accesses. Any
     * time this specially wrapper type flows into a property access operation,
     * we:
     *
     * 1) Strip away any potential MaybeT from the contained type
     * 2) Forward the un-Maybe'd type on to the access operation
     * 3) Wrap the result back in the special wrapper
     *
     * We can then flow this wrapped `obj` to a call on the callback function,
     * remove the wrapper from the return type, and return that value wrapped in
     * a MaybeT.
     *
     * ...of course having a `?.` operator in the language would be a nice
     *    reason to throw all of this clownerous hackery away...
     *)
    | CustomFunT (lreason, Idx),
      CallT (use_op, reason_op, {
        call_this_t;
        call_targs;
        call_args_tlist;
        call_tout;
        call_closure_t;
        call_strict_arity;
      }) ->
      let tout = match call_targs, call_args_tlist with
      | None, (Arg obj)::(Arg cb)::[] ->
        let wrapped_obj = DefT (reason_op, bogus_trust (), IdxWrapper obj) in
        let callback_result = Tvar.mk_where cx reason_op (fun t ->
          rec_flow cx trace (cb, CallT (use_op, reason_op, {
            call_this_t;
            call_targs = None;
            call_args_tlist = [Arg wrapped_obj];
            call_tout = t;
            call_closure_t;
            call_strict_arity;
          }))
        ) in
        let unwrapped_t = Tvar.mk_where cx reason_op (fun t ->
          rec_flow cx trace (callback_result, IdxUnwrap(reason_op, t))
        ) in
        let maybe_r = replace_reason (fun desc -> RMaybe desc) reason_op in
        MaybeT (maybe_r, unwrapped_t)
      | None, (SpreadArg t1)::(SpreadArg t2)::_ ->
        add_output cx ~trace Error_message.(
          EUnsupportedSyntax (loc_of_t t1, SpreadArgument));
        add_output cx ~trace Error_message.(
          EUnsupportedSyntax (loc_of_t t2, SpreadArgument));
        AnyT.error reason_op
      | None, (SpreadArg t)::_
      | None, _::(SpreadArg t)::_ ->
        let spread_loc = loc_of_t t in
        add_output cx ~trace Error_message.(
          EUnsupportedSyntax (spread_loc, SpreadArgument));
        AnyT.error reason_op
      | Some _, _ ->
        add_output cx ~trace Error_message.(ECallTypeArity {
          call_loc = aloc_of_reason reason_op;
          is_new = false;
          reason_arity = lreason;
          expected_arity = 0;
        });
        AnyT.error reason_op
      | _ ->
        (* Why is idx strict about arity? No other functions are. *)
        add_output cx ~trace Error_message.(EIdxArity reason_op);
        AnyT.error reason_op
      in
      rec_flow_t cx trace (tout, call_tout)

    (* Unwrap idx() callback param *)
    | DefT (_, _, IdxWrapper obj), IdxUnwrap (_, t) -> rec_flow_t cx trace (obj, t)
    | (_, IdxUnwrap (_, t)) -> rec_flow_t cx trace (l, t)

    (* De-maybe-ify an idx() property access *)
    | MaybeT (_, inner_t), IdxUnMaybeifyT _
    | OptionalT (_, inner_t), IdxUnMaybeifyT _
      -> rec_flow cx trace (inner_t, u)
    | DefT (_, _, NullT), IdxUnMaybeifyT _ -> ()
    | DefT (_, _, VoidT), IdxUnMaybeifyT _ -> ()
    | _, IdxUnMaybeifyT (_, t) when (
        match l with
        | (UnionT _ | IntersectionT _) -> false
        | _ -> true
      ) ->
      rec_flow_t cx trace (l, t)

    (* The set of valid uses of an idx() callback parameter. In general this
       should be limited to the various forms of property access operations. *)
    | DefT (idx_reason, trust, IdxWrapper obj), ReposLowerT (reason_op, use_desc, u) ->
      let repositioned_obj = Tvar.mk_where cx reason_op (fun t ->
        rec_flow cx trace (obj, ReposLowerT (reason_op, use_desc, UseT (unknown_use, t)))
      ) in
      rec_flow cx trace (DefT (idx_reason, trust, IdxWrapper repositioned_obj), u)

    | DefT (idx_reason, trust, IdxWrapper obj), GetPropT (use_op, reason_op, propname, t_out) ->
      let de_maybed_obj = Tvar.mk_where cx idx_reason (fun t ->
        rec_flow cx trace (obj, IdxUnMaybeifyT (idx_reason, t))
      ) in
      let prop_type = Tvar.mk_where cx reason_op (fun t ->
        rec_flow cx trace (de_maybed_obj, GetPropT (use_op, reason_op, propname, t))
      ) in
      rec_flow_t cx trace (DefT (idx_reason, trust, IdxWrapper prop_type), t_out)

    | DefT (idx_reason, trust, IdxWrapper obj),
      GetPrivatePropT (use_op, reason_op, name, class_bindings, static, t_out) ->
      let de_maybed_obj = Tvar.mk_where cx idx_reason (fun t ->
        rec_flow cx trace (obj, IdxUnMaybeifyT (idx_reason, t))
      ) in
      let prop_type = Tvar.mk_where cx reason_op (fun t ->
        rec_flow cx trace (de_maybed_obj,
        GetPrivatePropT (use_op, reason_op, name, class_bindings, static, t))
      ) in
      rec_flow_t cx trace (DefT (idx_reason, trust, IdxWrapper prop_type), t_out)

    | DefT (idx_reason, trust, IdxWrapper obj), GetElemT (use_op, reason_op, prop, t_out) ->
      let de_maybed_obj = Tvar.mk_where cx idx_reason (fun t ->
        rec_flow cx trace (obj, IdxUnMaybeifyT (idx_reason, t))
      ) in
      let prop_type = Tvar.mk_where cx reason_op (fun t ->
        rec_flow cx trace (de_maybed_obj, GetElemT (use_op, reason_op, prop, t))
      ) in
      rec_flow_t cx trace (DefT (idx_reason, trust, IdxWrapper prop_type), t_out)

    | DefT (reason, _, IdxWrapper _), UseT _ ->
      add_output cx ~trace (Error_message.EIdxUse1 reason)

    | DefT (reason, _, IdxWrapper _), _ ->
      add_output cx ~trace (Error_message.EIdxUse2 reason)

    (*********************)
    (* type assert calls *)
    (*********************)

    | CustomFunT (fun_reason, TypeAssertIs),
      CallT (use_op, reason_op, call_type)
    | CustomFunT (fun_reason, TypeAssertThrows),
      CallT (use_op, reason_op, call_type)
    | CustomFunT (fun_reason, TypeAssertWraps),
      CallT (use_op, reason_op, call_type) ->

      let call_loc = aloc_of_reason reason_op in
      let fun_loc = aloc_of_reason fun_reason in
      let fun_reason_new = mk_reason RFunctionType fun_loc in

      (* Add Flow errors for calls that attempt to assert types that cannot be
      checked at runtime. *)
      let reason = mk_reason (RCustom "TypeAssert library function") call_loc in
      let return_t = begin match call_type.call_targs with
      | None ->
        add_output cx ~trace (Error_message.ETooFewTypeArgs (reason, reason, 1));
        AnyT.at AnyError fun_loc
      | Some [ExplicitArg t] ->
        let kind, return_t = begin match l with
        | CustomFunT (_, TypeAssertIs) -> Context.Is, BoolT.at fun_loc |> with_trust bogus_trust
        | CustomFunT (_, TypeAssertThrows) -> Context.Throws, t
        | CustomFunT (_, TypeAssertWraps) ->
          (* For TypeAssertWraps, return type is Result<T> *)
          let mk_bool b = DefT (mk_reason (RBooleanLit b) fun_loc, bogus_trust (), SingletonBoolT b) in
          let pmap_fail =
            Properties.add_field "error" Neutral None (StrT.at fun_loc |> with_trust bogus_trust)
            (Properties.add_field "success" Neutral None (mk_bool false) SMap.empty) in
          let pmap_succ =
            Properties.add_field "value" Neutral None t
            (Properties.add_field "success" Neutral None (mk_bool true) SMap.empty) in
          let id_succ, id_fail =
            Context.make_property_map cx pmap_fail,
            Context.make_property_map cx pmap_succ in
          let reason = mk_reason (RCustom "Result<T>") fun_loc in
          let obj_fail, obj_succ =
            mk_object_def_type ~reason ~dict:None ~call:None id_fail dummy_prototype,
            mk_object_def_type ~reason ~dict:None ~call:None id_succ dummy_prototype in
          Context.Wraps,
          UnionT (mk_reason RUnion fun_loc, UnionRep.make obj_fail obj_succ [])
        | _ -> failwith "cannot reach this case"
        end in
        Context.add_type_assert cx call_loc (kind, TypeUtil.loc_of_t t); return_t
      | Some _ ->
        add_output cx ~trace (Error_message.ETooManyTypeArgs (reason, reason, 1));
        AnyT.at AnyError fun_loc
      end in

      let funtype = DefT (fun_reason_new, bogus_trust (), FunT (
        dummy_static reason,
        mk_reason RPrototype fun_loc |> Unsoundness.function_proto_any,
        {
          this_t = mk_reason RThis fun_loc |> MixedT.make |> with_trust bogus_trust;
          params = [(Some "value", MixedT.at fun_loc |> with_trust bogus_trust)];
          rest_param = None;
          return_t = return_t;
          is_predicate = false;
          closure_t = 0;
          changeset = Changeset.empty;
          def_reason = fun_reason_new;
        }))
      in
      rec_flow cx trace (
        funtype, CallT (use_op, reason_op, {call_type with call_targs = None})
      )

    (*********************)
    (* optional chaining *)
    (*********************)

    | DefT (r, _, (NullT | VoidT)), OptionalChainT (r', lhs_reason, chain) ->
      Context.mark_optional_chain cx (aloc_of_reason r') lhs_reason ~useful:true;
      Nel.iter (fun (_, t_out) -> rec_flow_t cx trace (InternalT (OptionalChainVoidT r), t_out)) chain;

    | InternalT (OptionalChainVoidT _), OptionalChainT (r', lhs_reason, chain) ->
      Context.mark_optional_chain cx (aloc_of_reason r') lhs_reason ~useful:false;
      Nel.iter (fun (_, t_out) -> rec_flow_t cx trace (l, t_out)) chain;

    | _, OptionalChainT (r', lhs_reason, chain) when (
        match l with
        | MaybeT _ | OptionalT _ | UnionT _ | IntersectionT _ -> false
        | _ -> true
      ) ->
      Context.mark_optional_chain cx (aloc_of_reason r') lhs_reason ~useful:(
        match l with
        | DefT (_, _, (MixedT _)) | AnyT _ -> true
        | _ -> false
      );
      let lhs_t = ref l in
      Nel.iter (fun (opt_use, t_out) ->
        let t_out' = Tvar.mk cx (reason_of_t t_out) in
        rec_flow cx trace (!lhs_t, apply_opt_use opt_use t_out');
        rec_flow_t cx trace (t_out', t_out);
        lhs_t := t_out';
      ) chain;

    | InternalT (OptionalChainVoidT r), u ->
      rec_flow cx trace (DefT (r, bogus_trust (), VoidT), u);

    (*************)
    (* invariant *)
    (*************)

    | _, InvariantT r' -> Context.mark_invariant cx (aloc_of_reason r') (reason_of_t l) ~useful:(
        match Type_filter.not_exists l with
        | DefT (_, _, EmptyT) -> false
        | _ -> true
      )

    (***************)
    (* maybe types *)
    (***************)

    (** The type maybe(T) is the same as null | undefined | UseT *)

    | DefT (r, trust, (NullT | VoidT)), UseT (use_op, MaybeT (_, tout)) ->
      rec_flow cx trace (EmptyT.why r trust, UseT (use_op, tout))

    | MaybeT _, ReposLowerT (reason_op, use_desc, u) ->
      (* Don't split the maybe type into its constituent members. Instead,
         reposition the entire maybe type. *)
      let loc = aloc_of_reason reason_op in
      let desc = if use_desc then Some (desc_of_reason reason_op) else None in
      rec_flow cx trace (reposition cx ~trace loc ?desc l, u)

    | MaybeT (_, t), ObjAssignFromT (_, _, _, ObjAssign _) ->
      (* This isn't correct, but matches the existing incorrectness of spreads
       * today. In particular, spreading `null` and `void` become {}. The wrong
       * part is that spreads should distribute through unions, so `{...?T}`
       * should be `{...null}|{...void}|{...T}`, which simplifies to `{}`. *)
      rec_flow cx trace (t, u)

    | MaybeT (_, t), UseT (_, MaybeT _) ->
      rec_flow cx trace (t, u)

    | MaybeT (reason, t), _ ->
      let reason = replace_reason_const ~keep_def_loc:true RNullOrVoid reason in
      rec_flow cx trace (NullT.make reason |> with_trust Trust.bogus_trust, u);
      rec_flow cx trace (VoidT.make reason |> with_trust Trust.bogus_trust, u);
      rec_flow cx trace (t, u)

    (******************)
    (* optional types *)
    (******************)

    (** The type optional(T) is the same as undefined | UseT *)

    | DefT (r, trust, VoidT), UseT (use_op, OptionalT (_, tout)) ->
      rec_flow cx trace (EmptyT.why r trust, UseT (use_op, tout))

    | OptionalT _, ReposLowerT (reason, use_desc, u) ->
      (* Don't split the optional type into its constituent members. Instead,
         reposition the entire optional type. *)
      rec_flow cx trace (reposition_reason cx ~trace reason ~use_desc l, u)

    | OptionalT (_, t), ObjAssignFromT (_, _, _, ObjAssign _) ->
      (* This isn't correct, but matches the existing incorrectness of spreads
       * today. In particular, spreading `null` and `void` become {}. The wrong
       * part is that spreads should distribute through unions, so `{...?T}`
       * should be `{...null}|{...void}|{...T}`, which simplifies to `{}`. *)
      rec_flow cx trace (t, u)

    | OptionalT (_, t), UseT (_, OptionalT _)
    | OptionalT (_, t), UseT (_, MaybeT _) ->
      rec_flow cx trace (t, u)

    | OptionalT (r, t), _ ->
      rec_flow cx trace (VoidT.why r |> with_trust Trust.bogus_trust, u);
      rec_flow cx trace (t, u)

    (*****************)
    (* logical types *)
    (*****************)

    (* !x when x is of unknown truthiness *)
    | DefT (_, trust, BoolT None), NotT (reason, tout)
    | DefT (_, trust, StrT AnyLiteral), NotT (reason, tout)
    | DefT (_, trust, NumT AnyLiteral), NotT (reason, tout) ->
      rec_flow_t cx trace (BoolT.at (aloc_of_reason reason) trust, tout)

    (* !x when x is falsy *)
    | DefT (_, trust, BoolT (Some false)), NotT (reason, tout)
    | DefT (_, trust, SingletonBoolT false), NotT (reason, tout)
    | DefT (_, trust, StrT (Literal (_, ""))), NotT (reason, tout)
    | DefT (_, trust, SingletonStrT ""), NotT (reason, tout)
    | DefT (_, trust, NumT (Literal (_, (0., _)))), NotT (reason, tout)
    | DefT (_, trust, SingletonNumT (0., _)), NotT (reason, tout)
    | DefT (_, trust, NullT), NotT (reason, tout)
    | DefT (_, trust, VoidT), NotT (reason, tout) ->
      let reason = replace_reason_const (RBooleanLit true) reason in
      rec_flow_t cx trace (DefT (reason, trust, BoolT (Some true)), tout)

    (* !x when x is truthy *)
    | (_, NotT(reason, tout)) ->
      let reason = replace_reason_const (RBooleanLit false) reason in
      rec_flow_t cx trace (DefT (reason, bogus_trust (), BoolT (Some false)), tout)

    | (left, AndT(_, right, u)) ->
      begin match left with
      | DefT (reason, _, NumT _) ->
        add_output cx ~trace (Error_message.ESketchyNumberLint (Lints.SketchyNumberAnd, reason))
      | _ -> ()
      end;
      (* a falsy && b ~> a
         a truthy && b ~> b
         a && b ~> a falsy | b *)
      (match Type_filter.exists left with
      | DefT (_, _, EmptyT) -> (* falsy *)
        rec_flow cx trace (left, PredicateT (NotP (ExistsP None), u))
      | _ ->
        (match Type_filter.not_exists left with
        | DefT (_, _, EmptyT) -> (* truthy *)
          rec_flow cx trace (right, UseT (unknown_use, u))
        | _ ->
          rec_flow cx trace (left, PredicateT (NotP (ExistsP None), u));
          rec_flow cx trace (right, UseT (unknown_use, u))
        )
      )

    | (left, OrT(_, right, u)) ->
      (* a truthy || b ~> a
         a falsy || b ~> b
         a || b ~> a truthy | b *)
      (match Type_filter.not_exists left with
      | DefT (_, _, EmptyT) -> (* truthy *)
        rec_flow cx trace (left, PredicateT (ExistsP None, u))
      | _ ->
        (match Type_filter.exists left with
        | DefT (_, _, EmptyT) -> (* falsy *)
          rec_flow cx trace (right, UseT (unknown_use, u))
        | _ ->
          rec_flow cx trace (left, PredicateT (ExistsP None, u));
          rec_flow cx trace (right, UseT (unknown_use, u))
        )
      )

    | (left, NullishCoalesceT(_, right, u)) when (
        match left with
        | (OptionalT _ | MaybeT _  | UnionT _| IntersectionT _) -> false
        | _ -> true
      ) ->
      begin match left with
      | DefT (_, _, (
          NullT
        | VoidT
      )) -> rec_flow_t cx trace (right, u)
      | _ -> rec_flow_t cx trace (left, u)
      end

    (*****************************)
    (* upper and lower any types *)
    (*****************************)

    (** AnyWithLowerBoundT and AnyWithUpperBoundT are mildly useful types that
        model subtyping constraints without introducing potentially unwanted
        effects: they can appear on both sides of a type, but only constrain one
        of those sides. In some sense, they are liked bounded AnyT: indeed, AnyT
        has the same behavior as AnyWithLowerBound (EmptyT) and
        AnyWithUpperBoundT (MixedT). Thus, these types can be used instead of
        AnyT when some precise typechecking is required without overconstraining
        the system. A completely static alternative would be achieved with
        bounded type variables, which Flow does not support yet. **)

    | AnyWithLowerBoundT t, _ ->
      rec_flow cx trace (t, u)

    | _, UseT (use_op, AnyWithLowerBoundT t) ->
      rec_flow cx trace (l, UseT (use_op, MixedT.why (reason_of_t t) |> with_trust bogus_trust))

    | AnyWithUpperBoundT t, _ ->
      rec_flow cx trace (EmptyT.why (reason_of_t t) |> with_trust bogus_trust, u)

    | _, UseT (_, AnyWithUpperBoundT t) ->
      rec_flow_t cx trace (l, t)

    | _, ReactKitT (use_op, reason_op, React.CreateElement0 (clone, config, children, tout)) ->
      let tool = React.CreateElement (clone, l, config, children, tout) in
      rec_flow cx trace (l, ReactKitT (use_op, reason_op, tool))

    (*********************)
    (* type applications *)
    (*********************)

    (* Sometimes a polymorphic class may have a polymorphic method whose return
       type is a type application on the same polymorphic class, possibly
       expanded. See Array#map or Array#concat, e.g. It is not unusual for
       programmers to reuse variables, assigning the result of a method call on
       a variable to itself, in which case we could get into cycles of unbounded
       instantiation. We use caching to cut these cycles. Caching relies on
       reasons (see module Cache.I). This is OK since intuitively, there should
       be a unique instantiation of a polymorphic definition for any given use
       of it in the source code.

       In principle we could use caching more liberally, but we don't because
       not all use types arise from source code, and because reasons are not
       perfect. Indeed, if we tried caching for all use types, we'd lose
       precision and report spurious errors.

       Also worth noting is that we can never safely cache def types. This is
       because substitution of type parameters in def types does not affect
       their reasons, so we'd trivially lose precision. *)

    | (ThisTypeAppT(reason_tapp,c,this,ts), _) ->
      let reason_op = reason_of_use_t u in
      let tc = specialize_class cx trace ~reason_op ~reason_tapp c ts in
      instantiate_this_class cx trace reason_tapp tc this (Upper u)

    | (_, UseT (use_op, ThisTypeAppT(reason_tapp,c,this,ts))) ->
      let reason_op = reason_of_t l in
      let tc = specialize_class cx trace ~reason_op ~reason_tapp c ts in
      instantiate_this_class cx trace reason_tapp tc this (Lower (use_op, l))

    | DefT (_, _, TypeAppT _), ReposLowerT (reason, use_desc, u) ->
        rec_flow cx trace (reposition_reason cx ~trace reason ~use_desc l, u)

    | DefT (reason_tapp, _, TypeAppT(use_op, c, ts)), MethodT (_, _, _, _, _, _) ->
        let reason_op = reason_of_use_t u in
        let t = mk_typeapp_instance cx
          ~trace ~use_op ~reason_op ~reason_tapp ~cache:[] c ts in
        rec_flow cx trace (t, u)

    (* If we have a TypeAppT (c, ts) ~> TypeAppT (c, ts) then we want to
     * concretize both cs to PolyTs so that we may referentially compare them.
     * We cannot compare the non-concretized versions since they may have been
     * reposition, they may be two OpenTs from different locations, or any other
     * way you can access the same PolyT via different means that results in a
     * different c being passed to TypeAppT.
     *
     * We use the ConcretizeTypeAppsT use type to concretize both the c of our
     * upper and lower TypeAppT bound. We start by concretizing the upper bound
     * which we signal by setting the final element in ConcretizeTypeAppsT to
     * true. *)
    | DefT (r1, _, TypeAppT (op1, c1, ts1)),
      UseT (use_op, DefT (r2, _, TypeAppT (op2, c2, ts2))) ->
      if TypeAppExpansion.push_unless_loop cx (c1, ts1) then (
        if TypeAppExpansion.push_unless_loop cx (c2, ts2) then (
          rec_flow cx trace (c2, ConcretizeTypeAppsT
            (use_op, (ts2, op2, r2), (c1, ts1, op1, r1), true));
            TypeAppExpansion.pop ();
        );
        TypeAppExpansion.pop ();
      );


    (* When we have concretized the c for our upper bound TypeAppT then we want
     * to concretize the lower bound. We flip all our arguments to
     * ConcretizeTypeAppsT and set the final element to false to signal that we
     * have concretized the upper bound's c.
     *
     * If the upper bound's c is not a PolyT then we will fall down to an
     * incompatible use error. *)
    | DefT (_, _, PolyT _) as c2,
      ConcretizeTypeAppsT (use_op, (ts2, op2, r2), (c1, ts1, op1, r1), true) ->
      rec_flow cx trace (c1, ConcretizeTypeAppsT
        (use_op, (ts1, op1, r1), (c2, ts2, op2, r2), false))

    (* When we have concretized the c for our lower bound TypeAppT then we can
     * finally run our TypeAppT ~> TypeAppT logic. If we have referentially the
     * same PolyT for each TypeAppT then we want to check the type arguments
     * only. (Checked in the when condition.) If we do not have the same PolyT
     * for each TypeAppT then we want to expand our TypeAppTs and compare the
     * expanded results.
     *
     * If the lower bound's c is not a PolyT then we will fall down to an
     * incompatible use error.
     *
     * The upper bound's c should always be a PolyT here since we could not have
     * made it here if it was not given the logic of our earlier case. *)
    | DefT (_, _, PolyT (_, _, _, id1)),
      ConcretizeTypeAppsT (use_op, (ts1, _, r1), (DefT (_, _, PolyT (_, _, _, id2)), ts2, _, r2), false)
      when id1 = id2 && List.length ts1 = List.length ts2 ->
      let targs = List.map2 (fun t1 t2 -> (t1, t2)) ts1 ts2 in
      rec_flow cx trace (l,
        TypeAppVarianceCheckT (use_op, r1, r2, targs))

    (* This is the case which implements the expansion for our
     * TypeAppT (c, ts) ~> TypeAppT (c, ts) when the cs are unequal. *)
    | DefT (_, _, PolyT (tparams_loc1, xs1, t1, id1)),
      ConcretizeTypeAppsT (use_op, (ts1, op1, r1), (DefT (_, _, PolyT (tparams_loc2, xs2, t2, id2)), ts2, op2, r2), false) ->
      let t1 = mk_typeapp_instance_of_poly cx trace ~use_op:op2 ~reason_op:r2 ~reason_tapp:r1
        id1 tparams_loc1 xs1 t1 ts1 in
      let t2 = mk_typeapp_instance_of_poly cx trace ~use_op:op1 ~reason_op:r1 ~reason_tapp:r2
        id2 tparams_loc2 xs2 t2 ts2 in
      rec_flow cx trace (t1, UseT (use_op, t2))

    | DefT (reason_tapp, _, TypeAppT (use_op, c, ts)), _ ->
      if TypeAppExpansion.push_unless_loop cx (c, ts) then (
        let reason_op = reason_of_use_t u in
        let t = mk_typeapp_instance cx ~trace ~use_op ~reason_op ~reason_tapp c ts in
        rec_flow cx trace (t, u);
        TypeAppExpansion.pop ();
      );

    | _, UseT (use_op, DefT (reason_tapp, _, TypeAppT (use_op_tapp, c, ts))) ->
      if TypeAppExpansion.push_unless_loop cx (c, ts) then (
        let reason_op = reason_of_t l in
        let t = mk_typeapp_instance cx ~trace ~use_op:use_op_tapp ~reason_op ~reason_tapp c ts in
        rec_flow cx trace (l, UseT (use_op, t));
        TypeAppExpansion.pop ();
      );

    (**********************)
    (*    opaque types    *)
    (**********************)

    (* If the ids are equal, we use flow_type_args to make sure that the type arguments of each
     * are compatible with each other. If there are no type args, this doesn't do anything *)
    | OpaqueT (lreason, {opaque_id = id1; opaque_type_args = ltargs; _}),
      UseT (use_op, OpaqueT (ureason, {opaque_id = id2; opaque_type_args = utargs; _}))
      when ALoc.equal id1 id2 ->
        flow_type_args cx trace ~use_op lreason ureason ltargs utargs

    (* Repositioning should happen before opaque types are considered so that we can
     * have the "most recent" location when we do look at the opaque type *)
    | OpaqueT _, ReposLowerT (reason, use_desc, u) ->
      rec_flow cx trace (reposition_reason cx ~trace reason ~use_desc l, u)

    (* If the type is still in the same file it was defined, we allow it to
     * expose its underlying type information *)
    | OpaqueT (r, {underlying_t = Some t; _}), _
      when ALoc.source (aloc_of_reason r) = ALoc.source (def_aloc_of_reason r) ->
      rec_flow cx trace (t, u)

    (* If the lower bound is in the same file as where the opaque type was defined,
     * we expose the underlying type information *)
    | _, UseT (use_op, OpaqueT (r, {underlying_t = Some t; _}))
      when ALoc.source (aloc_of_reason (reason_of_t l)) =
           ALoc.source (def_aloc_of_reason r) ->
      rec_flow cx trace (l, UseT (use_op, t))

    (*****************************************************************)
    (* Intersection type preprocessing for certain object predicates *)
    (*****************************************************************)

    (* Predicate refinements on intersections of object types need careful
       handling. An intersection of object types passes a predicate when any of
       those object types passes the predicate: however, the refined type must
       be the intersection as a whole, not the particular object type that
       passes the predicate! (For example, we may check some condition on
       property x and property y of { x: ... } & { y: ... } in sequence, and not
       expect to get property-not-found errors in the process.)

       Although this seems like a special case, it's not. An intersection of
       object types should behave more or less the same as a "concatenated"
       object type with all the properties of those object types. The added
       complication arises as an implementation detail, because we do not
       concatenate those object types explicitly. *)

    | _, IntersectionPreprocessKitT (_,
        SentinelPropTest (sense, key, t, inter, tvar)) ->
      sentinel_prop_test_generic key cx trace tvar inter (sense, l, t)

    | _, IntersectionPreprocessKitT (reason,
        PropExistsTest (sense, key, inter, tvar)) ->
      prop_exists_test_generic reason key cx trace tvar inter sense l

    (***********************)
    (* Singletons and keys *)
    (***********************)

    (** Finite keysets over arbitrary objects can be represented by KeysT. While
        it is possible to also represent singleton string types using KeysT (by
        taking the keyset of an object with a single property whose key is that
        string and whose value is ignored), we can model them more directly
        using SingletonStrT. Specifically, SingletonStrT models a type
        annotation that looks like a string literal, which describes a singleton
        set containing that string literal. Going further, other uses of KeysT
        where the underlying object is created solely for the purpose of
        describing a keyset can be modeled using unions of singleton strings.

        One may also legitimately wonder why SingletonStrT(_, key) cannot be
        always replaced by StrT(_, Some key). The reason is that types of the
        latter form (string literal types) are inferred to be the type of string
        literals appearing as values, and we don't want to prematurely narrow
        down the type of the location where such values may appear, since that
        would preclude other strings to be stored in that location. Thus, by
        necessity we allow all string types to flow to StrT (whereas only
        exactly matching string literal types may flow to SingletonStrT).  **)

    | DefT (rl, _, StrT actual), UseT (use_op, DefT (ru, _, SingletonStrT expected)) ->
      if TypeUtil.literal_eq expected actual
      then ()
      else
        let reasons = FlowError.ordered_reasons (rl, ru) in
        add_output cx ~trace
          (Error_message.EExpectedStringLit (reasons, expected, actual, use_op))

    | DefT (rl, _, NumT actual), UseT (use_op, DefT (ru, _, SingletonNumT expected)) ->
      if TypeUtil.number_literal_eq expected actual
      then ()
      else
        let reasons = FlowError.ordered_reasons (rl, ru) in
        add_output cx ~trace
          (Error_message.EExpectedNumberLit (reasons, expected, actual, use_op))

    | DefT (rl, _, BoolT actual), UseT (use_op, DefT (ru, _, SingletonBoolT expected)) ->
      if TypeUtil.boolean_literal_eq expected actual
      then ()
      else
        let reasons = FlowError.ordered_reasons (rl, ru) in
        add_output cx ~trace
          (Error_message.EExpectedBooleanLit (reasons, expected, actual, use_op))

    (*****************************************************)
    (* keys (NOTE: currently we only support string keys *)
    (*****************************************************)

    | DefT (reason_s, _, StrT literal), UseT (use_op, KeysT (reason_op, o)) ->
      let reason_next = match literal with
      | Literal (_, x) -> replace_reason_const (RProperty (Some x)) reason_s
      | _ -> replace_reason_const RUnknownString reason_s in
      (* check that o has key x *)
      let u = HasOwnPropT(use_op, reason_next, literal) in
      rec_flow cx trace (o, ReposLowerT(reason_op, false, u))

    | KeysT _, ToStringT (_, t) ->
      (* KeysT outputs strings, so we know ToStringT will be a no-op. *)
      rec_flow cx trace (l, t)

    | KeysT (reason1, o1), _ ->
      (* flow all keys of o1 to u *)
      rec_flow cx trace (o1, GetKeysT (reason1, u))

    (* helpers *)

    | DefT (reason_o, _, ObjT { props_tmap = mapr; dict_t; _; }),
      HasOwnPropT (use_op, reason_op, x) ->
      (match x, dict_t with
      (* If we have a literal string and that property exists *)
      | Literal (_, x), _ when Context.has_prop cx mapr x -> ()
      (* If we have a dictionary, try that next *)
      | _, Some { key; _ } -> rec_flow_t cx trace (DefT (reason_op, bogus_trust (), StrT x), key)
      | _ ->
        let prop = match x with
        | Literal (_, prop) -> Some prop
        | _ -> None
        in
        let err = Error_message.EPropNotFound (prop, (reason_op, reason_o), use_op) in
        add_output cx ~trace err)

    | DefT (reason_o, _, InstanceT (_, _, _, instance)),
      HasOwnPropT(use_op, reason_op, Literal (_, x)) ->
      let own_props = Context.find_props cx instance.own_props in
      let proto_props = Context.find_props cx instance.proto_props in
      let fields = SMap.union own_props proto_props in
      (match SMap.get x fields with
      | Some _ -> ()
      | None ->
        let err = Error_message.EPropNotFound (Some x, (reason_op, reason_o), use_op) in
        add_output cx ~trace err)

    | DefT (reason_o, _, InstanceT (_, _, _, _)), HasOwnPropT(use_op, reason_op, _) ->
        let err = Error_message.EPropNotFound (None, (reason_op, reason_o), use_op) in
        add_output cx ~trace err

    (* AnyT has every prop *)
    | AnyT _, HasOwnPropT _ -> ()

    | DefT (_, _, ObjT { flags; props_tmap; dict_t; _ }), GetKeysT (reason_op, keys) ->
      begin match flags.sealed with
      | Sealed ->
        (* flow the union of keys of l to keys *)
        let keylist = SMap.fold (fun x _ acc ->
          let reason = replace_reason_const (RStringLit x) reason_op in
          DefT (reason, bogus_trust (), StrT (Literal (None, x)))::acc
        ) (Context.find_props cx props_tmap) [] in
        rec_flow cx trace (union_of_ts reason_op keylist, keys);
        Option.iter dict_t (fun { key; _ } ->
          rec_flow cx trace (key, ToStringT (reason_op, keys))
        );
      | _ ->
        rec_flow cx trace (StrT.why reason_op |> with_trust bogus_trust, keys)
      end

    | DefT (_, _, InstanceT (_, _, _, instance)), GetKeysT (reason_op, keys) ->
      (* methods are not enumerable, so only walk fields *)
      let own_props = Context.find_props cx instance.own_props in
      let keylist = SMap.fold (fun x _ acc ->
        let reason = replace_reason_const (RStringLit x) reason_op in
        DefT (reason, bogus_trust (), StrT (Literal (None, x)))::acc
      ) own_props [] in
      rec_flow cx trace (union_of_ts reason_op keylist, keys)

    | AnyT _, GetKeysT (reason_op, keys) ->
      rec_flow cx trace (StrT.why reason_op |> with_trust literal_trust, keys)

    (** In general, typechecking is monotonic in the sense that more constraints
        produce more errors. However, sometimes we may want to speculatively try
        out constraints, backtracking if they produce errors (and removing the
        errors produced). This is useful to typecheck union types and
        intersection types: see below. **)

    (** NOTE: It is important that any def type that simplifies to a union or
        intersection of other def types be processed before we process unions
        and intersections: otherwise we may get spurious errors. **)

    (**********)
    (* values *)
    (**********)

    | DefT (_, _, ObjT o), GetValuesT (reason, values) ->
      let {
        flags;
        proto_t = _;
        props_tmap = tmap;
        dict_t;
        call_t = _; (* call props excluded from values *)
      } = o in
      (* Find all of the props. *)
      let props = Context.find_props cx tmap in
      (* Get the read type for all readable properties and discard the rest. *)
      let ts = SMap.fold (fun _ prop ts ->
        match Property.read_t prop with
        | Some t ->
            let t = if flags.frozen then
              match t with
              | DefT (t_reason, trust, StrT (Literal (_, lit))) ->
                let t_reason = replace_reason_const (RStringLit lit) t_reason in
                DefT (t_reason, trust, SingletonStrT lit)
              | DefT (t_reason, trust, NumT (Literal (_, lit))) ->
                let t_reason = replace_reason_const (RNumberLit (snd lit)) t_reason in
                DefT (t_reason, trust, SingletonNumT lit)
              | DefT (t_reason, trust, BoolT (Some lit)) ->
                let t_reason = replace_reason_const (RBooleanLit lit) t_reason in
                DefT (t_reason, trust, SingletonBoolT lit)
              | _ -> t
            else t in
            t :: ts
        | None -> ts
      ) props [] in
      (* If the object has a dictionary value then add that to our types. *)
      let ts = match dict_t with
      | Some { value; _ } -> value :: ts
      | None -> ts in
      (* Create a union type from all our selected types. *)
      let values_l = union_of_ts reason ts in
      rec_flow_t cx trace (values_l, values)

    | DefT (_, _, InstanceT (_, _, _, { own_props; _ })), GetValuesT (reason, values) ->
      (* Find all of the props. *)
      let props = Context.find_props cx own_props in
      (* Get the read type for all readable properties and discard the rest. *)
      let ts = SMap.fold (fun key prop ts ->
        match Property.read_t prop with
        (* We don't want to include the property type if its name is the
           internal value "$key" because that will be the type for the instance
           index and not the value. *)
        | Some t when key != "$key" -> t :: ts
        | _ -> ts
      ) props [] in
      (* Create a union type from all our selected types. *)
      let values_l = union_of_ts reason ts in
      rec_flow_t cx trace (values_l, values)

    (* Any will always be ok *)
    | AnyT (_, src), GetValuesT (reason, values) ->
      rec_flow_t cx trace (AnyT.why src reason, values)

    (********************************)
    (* union and intersection types *)
    (********************************)

    (* Don't split the union type into its constituent members. Instead,
       reposition the entire union type. *)
    | UnionT _, ReposLowerT (reason, use_desc, u) ->
      rec_flow cx trace (reposition_reason cx ~trace reason ~use_desc l, u)

    | UnionT _, ObjKitT (use_op, reason, resolve_tool, tool, tout) ->
      object_kit cx trace ~use_op reason resolve_tool tool tout l

    (* cases where there is no loss of precision *)

    (* Optimization where an union is a subset of another. Equality modulo
        reasons is important for this optimization to be effective, since types
        are repositioned everywhere. *)

    (** TODO: (1) Define a more general partial equality, that takes into
        account unified type variables. (2) Get rid of UnionRep.quick_mem. **)
    | UnionT (_, rep1), UseT (_, UnionT (_, rep2)) when
       (* Try n log n check before n^2 check *)
        begin match UnionRep.check_enum rep1, UnionRep.check_enum rep2 with
          | Some enums1, Some enums2 -> EnumSet.subset enums1 enums2
          | _, _ ->
              let ts2 = Type_mapper.union_flatten cx @@ UnionRep.members rep2 in
              Type_mapper.union_flatten cx @@ UnionRep.members rep1
              |> List.for_all (fun t1 -> List.exists
                  (TypeUtil.quick_subtype (Context.trust_errors cx) t1) ts2)
        end ->
      ()

    (* Optimization to treat maybe and optional types as special unions for subset comparision *)

    | UnionT (reason, rep), UseT (use_op, MaybeT (r, maybe)) ->
      let checked_trust = Context.trust_errors cx in
      let void = (VoidT.why r |> with_trust bogus_trust) in
      let null = (NullT.why r |> with_trust bogus_trust) in
      let filter_void t = TypeUtil.quick_subtype checked_trust t void in
      let filter_null t = TypeUtil.quick_subtype checked_trust t null in
      let filter_null_and_void t = filter_void t || filter_null t in
      let remove_predicate predicate =
        UnionRep.members
        %> Type_mapper.union_flatten cx
        %> Core_list.rev_filter ~f:(predicate %> not)
        %> union_of_ts reason in
      (* if the union doesn't contain void or null,
         then everything in it must be upper-bounded by maybe *)
      begin match UnionRep.quick_mem_enum checked_trust void rep, UnionRep.quick_mem_enum checked_trust null rep with
        | UnionRep.No, UnionRep.No -> rec_flow_t ~use_op cx trace (l, maybe)
        | UnionRep.Yes, UnionRep.No ->
            rec_flow_t ~use_op cx trace (remove_predicate filter_void rep, maybe)
        | UnionRep.No, UnionRep.Yes ->
            rec_flow_t ~use_op cx trace (remove_predicate filter_null rep, maybe)
        | UnionRep.Yes, UnionRep.Yes ->
            rec_flow_t ~use_op cx trace (remove_predicate filter_null_and_void rep, maybe)
        | _ -> UnionRep.members rep |> List.iter (fun t -> rec_flow cx trace (t, u))
      end

    | UnionT (reason, rep), UseT (use_op, OptionalT (r, opt)) ->
      let checked_trust = Context.trust_errors cx in
      let void = (VoidT.why r |> with_trust bogus_trust) in
      let remove_void =
        UnionRep.members
        %> Type_mapper.union_flatten cx
        %> Core_list.rev_filter ~f:(fun t -> TypeUtil.quick_subtype checked_trust t void |> not)
        %> union_of_ts reason in
      (* if the union doesn't contain void, then everything in it must be upper-bounded by u *)
      begin match UnionRep.quick_mem_enum checked_trust void rep with
        | UnionRep.No -> rec_flow_t ~use_op cx trace (l, opt)
        | UnionRep.Yes -> rec_flow_t ~use_op cx trace (remove_void rep, opt)
        | _ -> UnionRep.members rep |> List.iter (fun t -> rec_flow cx trace (t, u))
      end

    | UnionT (r, rep), SentinelPropTestT (_reason, l, _key, sense, sentinel, result) ->
      (* we have the check l.key === sentinel where l.key is a union *)
      if sense then
        match sentinel with
        | Enum.One enum ->
          begin
            let def = match enum with
              | Enum.Str v -> SingletonStrT v
              | Enum.Num v -> SingletonNumT v
              | Enum.Bool v -> SingletonBoolT v
              | Enum.Void -> VoidT
              | Enum.Null -> NullT in
            match UnionRep.quick_mem_enum (Context.trust_errors cx) (DefT (r, Trust.bogus_trust (), def)) rep with
            | UnionRep.No -> ()  (* provably unreachable, so prune *)
            | UnionRep.Yes -> rec_flow_t cx trace (l, result)
            | UnionRep.Conditional _ | UnionRep.Unknown -> (* inconclusive: the union is not concretized *)
              UnionRep.members rep |> List.iter (fun t -> rec_flow cx trace (t,u))
          end
        | Enum.Many enums ->
          let acc = EnumSet.fold (fun enum acc ->
            let def = match enum with
              | Enum.Str v -> SingletonStrT v
              | Enum.Num v -> SingletonNumT v
              | Enum.Bool v -> SingletonBoolT v
              | Enum.Void -> VoidT
              | Enum.Null -> NullT in
            UnionRep.join_quick_mem_results (acc,
              UnionRep.quick_mem_enum (Context.trust_errors cx) (DefT (r, Trust.bogus_trust (), def)) rep)
          ) enums UnionRep.No in
          begin match acc with
            | UnionRep.No -> ()  (* provably unreachable, so prune *)
            | UnionRep.Yes -> rec_flow_t cx trace (l, result)
            | UnionRep.Conditional _ | UnionRep.Unknown -> (* inconclusive: the union is not concretized *)
              UnionRep.members rep |> List.iter (fun t -> rec_flow cx trace (t,u))
          end
      else
        (* for l.key !== sentinel where l.key is a union, we can't really prove
           that the check is guaranteed to fail (assuming the union doesn't
           degenerate to a singleton) *)
        rec_flow_t cx trace (l, result)

    | UnionT (_, rep), _
      when (match u with
        (* For l.key !== sentinel when sentinel has a union type, don't split the union. This
           prevents a drastic blowup of cases which can cause perf problems. *)
        | PredicateT (RightP (SentinelProp _, _), _)
        | PredicateT (NotP (RightP (SentinelProp _, _)), _) -> false
        | _ -> true
      ) ->
      UnionRep.members rep |> List.iter (fun t -> rec_flow cx trace (t,u))

    | _, UseT (use_op, IntersectionT (_, rep)) ->
      InterRep.members rep |> List.iter (fun t ->
        rec_flow cx trace (l, UseT (use_op, t))
      )

    (* When a subtyping question involves a union appearing on the right or an
       intersection appearing on the left, the simplification rules are
       imprecise: we split the union / intersection into cases and try to prove
       that the subtyping question holds for one of the cases, but each of those
       cases may be unprovable, which might lead to spurious errors. In
       particular, obvious assertions such as (A | B) & C is a subtype of A | B
       cannot be proved if we choose to split the union first (discharging
       unprovable subgoals of (A | B) & C being a subtype of either A or B);
       dually, obvious assertions such as A & B is a subtype of (A & B) | C
       cannot be proved if we choose to simplify the intersection first
       (discharging unprovable subgoals of either A or B being a subtype of (A &
       B) | C). So instead, we try inclusion rules to handle such cases.

       An orthogonal benefit is that for large unions or intersections, checking
       inclusion is significantly faster that splitting for proving simple
       inequalities (O(n) instead of O(n^2) for n cases).  *)

    | IntersectionT (_, rep), UseT (_, u)
      when List.mem u (InterRep.members rep) ->
      ()

    (* String enum sets can be handled in logarithmic time by just
     * checking for membership in the set.
     *)
    | DefT (reason_l, _, StrT Literal (_, x)), UseT (use_op, UnionT (reason_u, rep)) when
        match UnionRep.check_enum rep with
        | Some enums ->
            if not (EnumSet.mem (Enum.Str x) enums)
            then add_output cx ~trace (Error_message.EIncompatibleWithUseOp
              (reason_l, UnionRep.specialized_reason reason_u rep, use_op));
            true
        | _ -> false
      -> ()

    | _, UseT (_, UnionT (_, rep)) when
        let ts = Type_mapper.union_flatten cx @@ UnionRep.members rep in
        List.exists (TypeUtil.quick_subtype (Context.trust_errors cx) l) ts ->
      ()

    | _, UseT (use_op, UnionT (r, rep)) ->
      (* Try the branches of the union in turn, with the goal of selecting the correct branch. This
         process is reused for intersections as well. See comments on try_union and
         try_intersection. *)
      try_union cx trace use_op l r rep

    (* maybe and optional types are just special union types *)

    | t1, UseT (use_op, MaybeT (_, t2)) ->
      rec_flow cx trace (t1, UseT (use_op, t2))

    | t1, UseT (use_op, OptionalT (_, t2)) ->
      rec_flow cx trace (t1, UseT (use_op, t2))

    (** special treatment for some operations on intersections: these
        rules fire for particular UBs whose constraints can (or must)
        be resolved against intersection LBs as a whole, instead of
        by decomposing the intersection into its parts.
      *)

    (** lookup of properties **)
    | IntersectionT (_, rep),
      LookupT (reason, strict, try_ts_on_failure, s, t) ->
      let ts = InterRep.members rep in
      assert (ts <> []);
      (* Since s could be in any object type in the list ts, we try to look it
         up in the first element of ts, pushing the rest into the list
         try_ts_on_failure (see below). *)
      rec_flow cx trace
        (List.hd ts,
         LookupT (reason, strict, (List.tl ts) @ try_ts_on_failure, s, t))

    | IntersectionT _, TestPropT (reason, _, prop, tout) ->
      rec_flow cx trace (l, GetPropT (unknown_use, reason, prop, tout))

    (** extends **)
    | IntersectionT (_, rep),
      ExtendsUseT (use_op, reason, try_ts_on_failure, l, u) ->
      let t, ts = InterRep.members_nel rep in
      let try_ts_on_failure = (Nel.to_list ts) @ try_ts_on_failure in
      (* Since s could be in any object type in the list ts, we try to look it
         up in the first element of ts, pushing the rest into the list
         try_ts_on_failure (see below). *)
      rec_flow cx trace (t, ExtendsUseT (use_op, reason, try_ts_on_failure, l, u))

    (** consistent override of properties **)
    | IntersectionT (_, rep), SuperT (use_op, reason, derived) ->
      InterRep.members rep |> List.iter (fun t ->
        let u = match use_op with
        | Op (ClassExtendsCheck c) ->
          let use_op = Op (ClassExtendsCheck { c with extends = reason_of_t t }) in
          SuperT (use_op, reason, derived)
        | _ ->
          u
        in
        rec_flow cx trace (t, u))

    (** structural subtype multiple inheritance **)
    | IntersectionT (_, rep), ImplementsT (use_op, this) ->
      InterRep.members rep |> List.iter (fun t ->
        let u = match use_op with
        | Op (ClassImplementsCheck c) ->
          let use_op = Op (ClassImplementsCheck { c with implements = reason_of_t t }) in
          ImplementsT (use_op, this)
        | _ ->
          u
        in
        rec_flow cx trace (t, u))

    (** object types: an intersection may satisfy an object UB without
        any particular member of the intersection doing so completely.
        Here we trap object UBs with more than one property, and
        decompose them into singletons.
        Note: should be able to do this with LookupT rather than
        slices, but that approach behaves in nonobvious ways. TODO why?
      *)
    | IntersectionT _,
      UseT (use_op, DefT (r, _, ObjT { flags; props_tmap; proto_t; dict_t; call_t }))
      when SMap.cardinal (Context.find_props cx props_tmap) > 1 ->
      iter_real_props cx props_tmap (fun ~is_sentinel:_ x p ->
        let pmap = SMap.singleton x p in
        let id = Context.make_property_map cx pmap in
        let obj = mk_objecttype ~flags ~dict:dict_t ~call:call_t id dummy_prototype in
        rec_flow cx trace (l, UseT (use_op, DefT (r, bogus_trust (), ObjT obj)))
      );
      rec_flow cx trace (l, UseT (use_op, proto_t))

    (** predicates: prevent a predicate upper bound from prematurely decomposing
        an intersection lower bound *)
    | IntersectionT _, PredicateT (pred, tout) ->
      predicate cx trace tout l pred

    (* same for guards *)
    | IntersectionT _, GuardT (pred, result, tout) ->
      guard cx trace l pred result tout

    (** ObjAssignFromT copies multiple properties from its incoming LB.
        Here we simulate a merged object type by iterating over the
        entire intersection. *)
    | IntersectionT (_, rep),
      ObjAssignFromT (reason_op, proto, tout, kind) ->
      let tvar = List.fold_left (fun tout t ->
        let tvar = match Cache.Fix.find reason_op t with
        | Some tvar -> tvar
        | None ->
          Tvar.mk_where cx reason_op (fun tvar ->
            Cache.Fix.add reason_op t tvar;
            rec_flow cx trace (t, ObjAssignFromT (reason_op, proto, tvar, kind))
          )
        in
        rec_flow_t cx trace (tvar, tout);
        tvar
      ) (Tvar.mk cx reason_op) (InterRep.members rep) in
      rec_flow_t cx trace (tvar, tout)

    (** This duplicates the (_, ReposLowerT u) near the end of this pattern
        match but has to appear here to preempt the (IntersectionT, _) in
        between so that we reposition the entire intersection. *)
    | IntersectionT _, ReposLowerT (reason, use_desc, u) ->
      rec_flow cx trace (reposition_reason cx ~trace reason ~use_desc l, u)

    | IntersectionT _, ObjKitT (use_op, reason, resolve_tool, tool, tout) ->
      object_kit cx trace ~use_op reason resolve_tool tool tout l

    (* CallT uses that arise from the CallType type destructor are processed
       without preparation (see below). This is because in these cases, the
       return type is intended to be 0-1, whereas preparation (as implemented
       currently) destroys 0-1 behavior. *)
    | IntersectionT (r, rep), CallT (_, reason, _) when is_calltype_reason reason ->
      try_intersection cx trace u r rep

    (** All other pairs with an intersection lower bound come here. Before
        further processing, we ensure that the upper bound is concretized. See
        prep_try_intersection for details. **)

    (* (After the above preprocessing step, try the branches of the intersection
       in turn, with the goal of selecting the correct branch. This process is
       reused for unions as well. See comments on try_union and
       try_intersection.)  *)

    | IntersectionT (r, rep), u ->
      prep_try_intersection cx trace
        (reason_of_use_t u) (parts_to_replace u) [] u r rep

    (************)
    (* matching *)
    (************)

    | MatchingPropT (reason, x, t), UseT (_, l) ->
      (* Things that can have properties are object-like (objects, instances,
         and their exact versions). Notably, "meta" types like union, annot,
         typeapp, eval, maybe, optional, and intersection should have boiled
         away by this point. *)
      let propref = Named (reason, x) in
      let strict = NonstrictReturning (None, None) in
      let u = LookupT (reason, strict, [], propref, MatchProp (unknown_use, t)) in
      rec_flow cx trace (l, u)

    | MatchingPropT _, _ when is_use u ->
      () (* TODO: empty? *)

    (*************************)
    (* Resolving rest params *)
    (*************************)

    (* `any` is obviously fine as a spread element. `Object` is fine because
     * any Iterable can be spread, and `Object` is the any type that covers
     * iterable objects. *)
    | AnyT (r, _),
      ResolveSpreadT (use_op, reason_op, {
        rrt_resolved;
        rrt_unresolved;
        rrt_resolve_to;
      }) ->

      let rrt_resolved = (ResolvedAnySpreadArg r)::rrt_resolved in
      resolve_spread_list_rec
        cx ~trace ~use_op ~reason_op
        (rrt_resolved, rrt_unresolved) rrt_resolve_to

    | _,
      ResolveSpreadT (use_op, reason_op, {
        rrt_resolved;
        rrt_unresolved;
        rrt_resolve_to;
      }) ->
      let reason = reason_of_t l in

      let arrtype = match l with
      | DefT (_, _, ArrT arrtype) ->
        (* Arrays *)
        arrtype
      | _ ->
        (* Non-array non-any iterables *)
        let reason = reason_of_t l in
        let element_tvar = Tvar.mk cx reason in
        let iterable =
          let targs = [element_tvar; Unsoundness.why ResolveSpread reason;
                                     Unsoundness.why ResolveSpread reason] in
          get_builtin_typeapp cx
            (replace_reason_const (RCustom "Iterable expected for spread") reason)
            "$Iterable" targs
        in
        flow_t cx (l, iterable);
        ArrayAT (element_tvar, None)
      in

      let elemt = elemt_of_arrtype arrtype in

      begin match rrt_resolve_to with
      (* Any ResolveSpreadsTo* which does some sort of constant folding needs to
       * carry an id around to break the infinite recursion that constant
       * constant folding can trigger *)
      | ResolveSpreadsToTuple (id, elem_t, tout)
      | ResolveSpreadsToArrayLiteral (id, elem_t, tout) ->
        (* You might come across code like
         *
         * for (let x = 1; x < 3; x++) { foo = [...foo, x]; }
         *
         * where every time you spread foo, you flow another type into foo. So
         * each time `l ~> ResolveSpreadT` is processed, it might produce a new
         * `l ~> ResolveSpreadT` with a new `l`.
         *
         * Here is how we avoid this:
         *
         * 1. We use ConstFoldExpansion to detect when we see a ResolveSpreadT
         *    upper bound multiple times
         * 2. When a ResolveSpreadT upper bound multiple times, we change it into
         *    a ResolveSpreadT upper bound that resolves to a more general type.
         *    This should prevent more distinct lower bounds from flowing in
         * 3. rec_flow caches (l,u) pairs.
         *)


        let reason_elemt = reason_of_t elemt in
        ConstFoldExpansion.guard id reason_elemt (fun recursion_depth ->
          match recursion_depth with
          | 0 ->
            (* The first time we see this, we process it normally *)
            let rrt_resolved =
              ResolvedSpreadArg(reason, arrtype)::rrt_resolved in
            resolve_spread_list_rec
              cx ~trace ~use_op ~reason_op
              (rrt_resolved, rrt_unresolved) rrt_resolve_to
          | 1 ->
            (* To avoid infinite recursion, let's deconstruct to a simpler case
             * where we no longer resolve to a tuple but instead just resolve to
             * an array. *)
            rec_flow cx trace (l, ResolveSpreadT (use_op, reason_op, {
              rrt_resolved;
              rrt_unresolved;
              rrt_resolve_to = ResolveSpreadsToArray (elem_t, tout);
            }))
          | _ ->
            (* We've already deconstructed, so there's nothing left to do *)
            ()
        )

      | ResolveSpreadsToMultiflowCallFull (id, _)
      | ResolveSpreadsToMultiflowSubtypeFull (id, _)
      | ResolveSpreadsToCustomFunCall (id, _, _)
      | ResolveSpreadsToMultiflowPartial (id, _, _, _) ->
        let reason_elemt = reason_of_t elemt in
        ConstFoldExpansion.guard id reason_elemt (fun recursion_depth ->
          match recursion_depth with
          | 0 ->
            (* The first time we see this, we process it normally *)
            let rrt_resolved =
              ResolvedSpreadArg(reason, arrtype)::rrt_resolved in
            resolve_spread_list_rec
              cx ~trace ~use_op ~reason_op
              (rrt_resolved, rrt_unresolved) rrt_resolve_to
          | 1 ->
            (* Consider
             *
             * function foo(...args) { foo(1, ...args); }
             * foo();
             *
             * Because args is unannotated, we try to infer it. However, due to
             * the constant folding we do with spread arguments, we'll first
             * infer that it is [], then [] | [1], then [] | [1] | [1,1] ...etc
             *
             * We can recognize that we're stuck in a constant folding loop. But
             * how to break it?
             *
             * In this case, we are constant folding by recognizing when args is
             * a tuple or an array literal. We can break the loop by turning
             * tuples or array literals into simple arrays.
             *)

            let new_arrtype = match arrtype with
            (* These can get us into constant folding loops *)
            | ArrayAT (elemt, Some _)
            | TupleAT (elemt, _) -> ArrayAT (elemt, None)
            (* These cannot *)
            | ArrayAT (_, None)
            | ROArrayAT _ -> arrtype in

            let rrt_resolved =
             ResolvedSpreadArg(reason, new_arrtype)::rrt_resolved in
            resolve_spread_list_rec
             cx ~trace ~use_op ~reason_op
             (rrt_resolved, rrt_unresolved) rrt_resolve_to
          | _ -> ()
        )

      (* no caching *)
      | ResolveSpreadsToArray _
      | ResolveSpreadsToCallT _
        ->
        let rrt_resolved = ResolvedSpreadArg(reason, arrtype)::rrt_resolved in
        resolve_spread_list_rec
          cx ~trace ~use_op ~reason_op
          (rrt_resolved, rrt_unresolved) rrt_resolve_to
      end

    (* singleton lower bounds are equivalent to the corresponding
       primitive with a literal constraint. These conversions are
       low precedence to allow equality exploits above, such as
       the UnionT membership check, to fire.
       TODO we can move to a single representation for singletons -
       either SingletonFooT or (FooT <literal foo>) - if we can
       ensure that their meaning as upper bounds is unambiguous.
       Currently a SingletonFooT means the constrained type,
       but the literal in (FooT <literal>) is a no-op.
       Abstractly it should be totally possible to scrub literals
       from the latter kind of flow, but it's unclear how difficult
       it would be in practice.
     *)

    | DefT (_, _, (SingletonStrT _ | SingletonNumT _ | SingletonBoolT _)),
      ReposLowerT (reason, use_desc, u) ->
      rec_flow cx trace (reposition_reason cx ~trace reason ~use_desc l, u)

    | DefT (reason, trust, SingletonStrT key), _ ->
      rec_flow cx trace (DefT (reason, trust, StrT (Literal (None, key))), u)

    | DefT (reason, trust, SingletonNumT lit), _ ->
      rec_flow cx trace (DefT (reason, trust, NumT (Literal (None, lit))), u)

    | DefT (reason, trust, SingletonBoolT b), _ ->
      rec_flow cx trace (DefT (reason, trust, BoolT (Some b)), u)

    (* NullProtoT is necessary as an upper bound, to distinguish between
       (ObjT _, NullProtoT _) constraints and (ObjT _, DefT (_, _, NullT)), but as
       a lower bound, it's the same as DefT (_, _, NullT) *)
    | NullProtoT reason, _ ->
      rec_flow cx trace (DefT (reason, bogus_trust (), NullT), u)

    (************************************************************************)
    (* exact object types *)
    (************************************************************************)

    (* ExactT<X> comes from annotation, may behave as LB or UB *)

    (* when $Exact<LB> ~> UB, forward to MakeExactT *)
    | ExactT (r, t), _ ->
      rec_flow cx trace (t, MakeExactT (r, Upper u))

    (* ObjT LB ~> $Exact<UB>. make exact if exact and unsealed *)
    | DefT (_, _, ObjT { flags; _ }), UseT (use_op, ExactT (r, t)) ->
      if flags.exact && (Obj_type.sealed_in_op r flags.sealed)
      then rec_flow cx trace (t, MakeExactT (r, Lower (use_op, l)))
      else begin
        let reasons = FlowError.ordered_reasons (reason_of_t l, r) in
        add_output cx ~trace (Error_message.EIncompatibleWithExact (reasons, use_op));
        (* Continue the Flow even after we've errored. Often, there is more that
         * is different then just the fact that the upper bound is exact and the
         * lower bound is not. This could easily hide errors in ObjT ~> ExactT *)
        rec_flow cx trace (l, UseT (use_op, t))
      end

    (* any ~> $Exact<UB>. unwrap exact *)
    | AnyT _, UseT (use_op, ExactT (_, t)) ->
      rec_flow cx trace (l, UseT (use_op, t))

    (* inexact LB ~> $Exact<UB>. error *)
    | _, UseT (use_op, ExactT (ru, _)) ->
      let reasons = FlowError.ordered_reasons (reason_of_t l, ru) in
      add_output cx ~trace (Error_message.EIncompatibleWithExact (reasons, use_op))

    (* LB ~> MakeExactT (_, UB) exactifies LB, then flows result to UB *)

    (* exactify incoming LB object type, flow to UB *)
    | DefT (r, trust, ObjT obj), MakeExactT (_, Upper u) ->
      let exactobj = { obj with flags = { obj.flags with exact = true } } in
      rec_flow cx trace (DefT (r, trust, ObjT exactobj), u)

    (* exactify incoming UB object type, flow to LB *)
    | DefT (ru, trust, ObjT obj_u), MakeExactT (reason_op, Lower (use_op, l)) ->
      (* forward to standard obj ~> obj *)
      let ru = repos_reason (aloc_of_reason reason_op) ru in
      let xu = { obj_u with flags = { obj_u.flags with exact = true } } in
      rec_flow cx trace (l, UseT (use_op, DefT (ru, trust, ObjT xu)))

    | AnyT (_, src), MakeExactT (reason_op, k) ->
      continue cx trace (AnyT.why src reason_op) k

    | DefT (_, trust, VoidT), MakeExactT (reason_op, k) ->
      continue cx trace (VoidT.why reason_op trust) k

    | DefT (_, trust, EmptyT), MakeExactT (reason_op, k) ->
      continue cx trace (EmptyT.why reason_op trust) k

    (* unsupported kind *)
    | _, MakeExactT (ru, _) ->
      add_output cx ~trace (Error_message.EUnsupportedExact (ru, reason_of_t l))

    (*******************************************)
    (* Refinement based on function predicates *)
    (*******************************************)

    (** Call to predicated (latent) functions *)

    (* Calls to functions appearing in predicate refinement contexts dispatch
       to this case. Here, the return type of the function holds the predicate
       that will refine the incoming `unrefined_t` and flow a filtered
       (refined) version of this type into `fresh_t`.

       What is important to note here is that `return_t` has no access to the
       function's parameter names. It will simply be an `OpenPredT` containing
       mappings from symbols (Key.t) that are (hopefully) the function's
       parameters to predicates. In other words, it is an "open" predicate over
       (free) variables, which *should* be the function's parameters.

       The `CallLatentPredT` use contains the index of the argument under
       refinement. By combining this information with the names of the
       parameters, we can arrive to the actual name (Key.t) of the parameter
       that gets refined, which can be used as a key into the `OpenPredT` that
       is expected to eventually flow to `return_t`.  Effectively, we are
       substituting the actual parameter to the refining call (here in the form
       of the index of the argument to the call) to the formal parameter of the
       function, and this information is stored in `CallOpenPredT` of the
       produced flow.

       Problematic cases (e.g. when the refining index is out of bounds w.r.t.
       `params`) raise errors, but also propagate the unrefined types (as if the
       refinement never took place).
    *)
    | DefT (lreason, _, FunT (_, _, {
        params;
        return_t;
        is_predicate = true;
        _
      })),
      CallLatentPredT (reason, sense, index, unrefined_t, fresh_t) ->
      (* TODO: for the moment we only support simple keys (empty projection)
         that exactly correspond to the function's parameters *)
      let name_or_err = try
        let (name, _) = List.nth params (index-1) in
        Ok name
      with
        | Invalid_argument _ ->
          Error ("Negative refinement index.",
            (lreason, reason))
        | Failure msg when msg = "nth" ->
          let r1 = replace_reason (fun desc -> RCustom (
            spf "%s that uses predicate on parameter at position %d"
              (string_of_desc desc)
              index
          )) reason in
          let r2 = replace_reason (fun desc -> RCustom (
            spf "%s with %d parameters"
              (string_of_desc desc)
              (List.length params)
          )) lreason in
          Error ("This is incompatible with", (r1, r2))
      in
      (match name_or_err with
      | Ok (Some name) ->
        let key = name, [] in
        rec_flow cx trace
          (return_t, CallOpenPredT (reason, sense, key, unrefined_t, fresh_t))
      | Ok None ->
        let loc = aloc_of_reason lreason in
        add_output cx ~trace Error_message.(EInternal
          (loc, PredFunWithoutParamNames))
      | Error (msg, reasons) ->
        add_output cx ~trace (Error_message.EFunPredCustom (reasons, msg));
        rec_flow_t cx trace (unrefined_t, fresh_t))


    (* Fall through all the remaining cases *)
    | _, CallLatentPredT (_,_,_,unrefined_t, fresh_t) ->
      rec_flow_t cx trace (unrefined_t, fresh_t)

    (** Trap the return type of a predicated function *)

    | OpenPredT (_, _, p_pos, p_neg),
      CallOpenPredT (_, sense, key, unrefined_t, fresh_t) ->
      begin
        let preds = if sense then p_pos else p_neg in
        match Key_map.get key preds with
        | Some p -> rec_flow cx trace (unrefined_t, PredicateT (p, fresh_t))
        | _ -> rec_flow_t cx trace (unrefined_t, fresh_t)
      end

    (* Any other flow to `CallOpenPredT` does not actually refine the
       type in question so we just fall back to regular flow. *)
    | _, CallOpenPredT (_, _, _, unrefined_t, fresh_t) ->
      rec_flow_t cx trace (unrefined_t, fresh_t)

    (********************************)
    (* Function-predicate subtyping *)
    (********************************)

    (* When decomposing function subtyping for predicated functions we need to
     * pair-up the predicates that each of the two functions established
     * before we can check for predicate implication. The predicates encoded
     * inside the two `OpenPredT`s refer to the formal parameters of the two
     * functions (which are not the same). `SubstOnPredT` is a use that does
     * this matching by carrying a substitution (`subst`) from keys from the
     * function in the left-hand side to keys in the right-hand side.
     *
     * Each matched pair of predicates is subsequently checked for consistency.
     *)
    | OpenPredT (_, t1, _, _),
      SubstOnPredT (_, _, OpenPredT (_, t2, p_pos_2, p_neg_2))
      when Key_map.(is_empty p_pos_2 && is_empty p_neg_2) ->
      rec_flow_t cx trace (t1, t2)

    | OpenPredT _, UseT (_, OpenPredT _) ->
      let loc = aloc_of_reason (reason_of_use_t u) in
      add_output cx ~trace Error_message.(EInternal (loc, OpenPredWithoutSubst))

    (*********************************************)
    (* Using predicate functions as regular ones *)
    (*********************************************)

    | OpenPredT (_, l, _, _), _ -> rec_flow cx trace (l, u)

    (********************)
    (* mixin conversion *)
    (********************)

    (* A class can be viewed as a mixin by extracting its immediate properties,
       and "erasing" its static and super *)

    | ThisClassT (_, DefT (_, trust, InstanceT (_, _, _, instance))), MixinT (r, tvar) ->
      let static = ObjProtoT r in
      let super = ObjProtoT r in
      rec_flow cx trace (
        this_class_type (DefT (r, trust, InstanceT (static, super, [], instance))),
        UseT (unknown_use, tvar)
      )

    | DefT (_, _, PolyT (tparams_loc, xs, ThisClassT (_, DefT (_, trust, InstanceT (_, _, _, insttype))), _)),
      MixinT (r, tvar) ->
      let static = ObjProtoT r in
      let super = ObjProtoT r in
      let instance = DefT (r, trust, InstanceT (static, super, [], insttype)) in
      rec_flow cx trace (
        poly_type (Context.make_nominal cx) tparams_loc xs (this_class_type instance),
        UseT (unknown_use, tvar)
      )

    | AnyT (_, src), MixinT (r, tvar) ->
      rec_flow_t cx trace (AnyT.why src r, tvar)

    (* TODO: it is conceivable that other things (e.g. functions) could also be
       viewed as mixins (e.g. by extracting properties in their prototypes), but
       such enhancements are left as future work. *)

    (***************************************)
    (* generic function may be specialized *)
    (***************************************)

    (* Instantiate a polymorphic definition using the supplied type
       arguments. Use the instantiation cache if directed to do so by the
       operation. (SpecializeT operations are created when processing TypeAppT
       types, so the decision to cache or not originates there.) *)

    | DefT (_, _, PolyT (tparams_loc,xs,t,id)), SpecializeT(use_op,reason_op,reason_tapp,cache,ts,tvar) ->
      let ts = Option.value ts ~default:[] in
      let t_ = mk_typeapp_of_poly cx trace ~use_op ~reason_op ~reason_tapp ?cache id tparams_loc xs t ts in
      rec_flow_t cx trace (t_, tvar)

    | DefT (_, _, PolyT (_, tps, _, _)), VarianceCheckT(_, ts, polarity) ->
      variance_check cx ~trace polarity (Nel.to_list tps, ts)

    (* When we are checking the polarity of a super class where the super class has no type
       args, we end up generating this constraint. Since it has no type args, we never resolve to
       a PolyT, but we still want to check the polarity in this case. *)
    | DefT (_, _, ClassT _), VarianceCheckT(_, [], polarity) ->
        check_polarity cx ~trace polarity l

    | DefT (_, _, PolyT (tparams_loc, tparams, _, _)),
      TypeAppVarianceCheckT (use_op, reason_op, reason_tapp, targs) ->
      let minimum_arity = poly_minimum_arity tparams in
      let maximum_arity = Nel.length tparams in
      let reason_arity =
        mk_reason (RCustom "See type parameters of definition here") tparams_loc in
      if List.length targs > maximum_arity then (
        add_output cx ~trace
          (Error_message.ETooManyTypeArgs (reason_tapp, reason_arity, maximum_arity));
      ) else (
        let unused_targs = Nel.fold_left (fun targs { name; default; polarity; reason; _ } ->
          match default, targs with
          | None, [] ->
            (* fewer arguments than params but no default *)
            add_output cx ~trace (Error_message.ETooFewTypeArgs
              (reason_tapp, reason_arity, minimum_arity));
            []
          | _, [] -> []
          | _, (t1, t2)::targs ->
            let use_op = Frame (TypeArgCompatibility {
              name;
              targ = reason;
              lower = reason_op;
              upper = reason_tapp;
              polarity;
            }, use_op) in
            (match polarity with
            | Positive -> rec_flow cx trace (t1, UseT (use_op, t2))
            | Negative -> rec_flow cx trace (t2, UseT (use_op, t1))
            | Neutral -> rec_unify cx trace ~use_op t1 t2);
            targs
        ) targs tparams in
        assert (unused_targs = []);
      )

    (* empty targs specialization of non-polymorphic classes is a no-op *)
    | (DefT (_, _, ClassT _) | ThisClassT _), SpecializeT(_,_,_,_,None,tvar) ->
      rec_flow_t cx trace (l, tvar)

    | AnyT _, SpecializeT (_, _, _, _, _, tvar) ->
      rec_flow_t cx trace (l, tvar)

    (* this-specialize a this-abstracted class by substituting This *)
    | ThisClassT (_, i), ThisSpecializeT(r, this, k) ->
      let i = subst cx (SMap.singleton "this" this) i in
      continue_repos cx trace r i k

    (* this-specialization of non-this-abstracted classes is a no-op *)
    | DefT (_, _, ClassT i), ThisSpecializeT(r, _this, k) ->
      (* TODO: check that this is a subtype of i? *)
      continue_repos cx trace r i k

    | AnyT _, ThisSpecializeT (r, _, k) ->
      continue_repos cx trace r l k

    | DefT (_, _, PolyT _), ReposLowerT (reason, use_desc, u) ->
      rec_flow cx trace (reposition_reason cx ~trace reason ~use_desc l, u)

    | (ThisClassT _, ReposLowerT (reason, use_desc, u)) ->
      rec_flow cx trace (reposition_reason cx ~trace reason ~use_desc l, u)

    (* When do we consider a polymorphic type <X:U> T to be a subtype of another
       polymorphic type <X:U'> T'? This is the subject of a long line of
       research. A rule that works (Cardelli/Wegner) is: force U = U', and prove
       that T is a subtype of T' for any X:U'. A more general rule that proves
       that U' is a subtype of U instead of forcing U = U' is known to cause
       undecidable subtyping (Pierce): the counterexamples are fairly
       pathological, but can be reliably constructed by exploiting the "switch"
       of bounds from U' to U (and back, with sufficient trickery), in ways that
       are difficult to detect statically.

       However, these results are somewhat tricky to interpret in Flow, since we
       are not proving stuff inductively: instead we are co-inductively assuming
       what we want to prove, and checking consistency.

       Separately, none of these rules capture the logical interpretation of the
       original subtyping question (interpreting subtyping as implication, and
       polymorphism as universal quantification). What we really want to show is
       that, for all X:U', there is some X:U such that T is a subtype of T'. But
       we already deal with statements of this form when checking polymorphic
       definitions! In particular, statements such as "there is some X:U...")
       correspond to "create a type variable with that constraint and ...", and
       statements such as "show that for all X:U" correspond to "show that for
       both X = bottom and X = U, ...".

       Thus, all we need to do when checking that any type flows to a
       polymorphic type is to follow the same principles used when checking that
       a polymorphic definition has a polymorphic type. This has the pleasant
       side effect that the type we're checking does not itself need to be a
       polymorphic type at all! For example, we can let a non-generic method be
       overridden with a generic method, as long as the non-generic signature
       can be derived as a specialization of the generic signature. *)

    (** some shortcuts **)
    | DefT (_, _, PolyT (_, _, _, id1)), UseT (_, DefT (_, _, PolyT (_, _, _, id2)))
      when id1 = id2 -> ()

    | DefT (r1, _, PolyT (tparams_loc1, params1, t1, id1)), UseT (use_op, DefT (r2, _, PolyT (tparams_loc2, params2, t2, id2))) ->
      let n1 = Nel.length params1 in
      let n2 = Nel.length params2 in
      if n2 > n1 then
        add_output cx ~trace (Error_message.ETooManyTypeArgs (r2, r1, n1))
      else if n2 < n1 then
        add_output cx ~trace (Error_message.ETooFewTypeArgs (r2, r1, n1))
      else
        (** for equal-arity polymorphic types, flow param upper bounds, then instances parameterized
            by these *)
        let args1 = instantiate_poly_param_upper_bounds cx params1 in
        let args2 = instantiate_poly_param_upper_bounds cx params2 in
        List.iter2 (fun arg1 arg2 -> rec_flow_t cx trace ~use_op (arg2, arg1)) args1 args2;
        let inst1 =
          let r = reason_of_t t1 in
          mk_typeapp_of_poly cx trace
            ~use_op ~reason_op:r ~reason_tapp:r id1 tparams_loc1 params1 t1 args1 in
        let inst2 =
          let r = reason_of_t t2 in
          mk_typeapp_of_poly cx trace
            ~use_op ~reason_op:r ~reason_tapp:r id2 tparams_loc2 params2 t2 args2 in
        rec_flow_t cx trace (inst1, inst2)

    (** general case **)
    | _, UseT (use_op, DefT (_, _, PolyT (_, ids, t, _))) ->
        generate_tests cx (Nel.to_list ids) (fun map_ ->
          rec_flow cx trace (l, UseT (use_op, subst cx ~use_op map_ t))
        )

    (* TODO: ideally we'd do the same when lower bounds flow to a
       this-abstracted class, but fixing the class is easier; might need to
       revisit *)
    | (_, UseT (use_op, ThisClassT (r, i))) ->
      let reason = reason_of_t l in
      rec_flow cx trace (l, UseT (use_op, fix_this_class cx trace reason (r, i)))

    (** This rule is hit when a polymorphic type appears outside a
        type application expression - i.e. not followed by a type argument list
        delimited by angle brackets.
        We want to require full expressions in type positions like annotations,
        but allow use of polymorphically-typed values - for example, in class
        extends clauses and at function call sites - without explicit type
        arguments, since typically they're easily inferred from context.
      *)
    | DefT (reason_tapp, _, (PolyT (tparams_loc, ids, t, _))), _ ->
      let reason_op = reason_of_use_t u in
      begin match u with
      | UseT (use_op, DefT (_, _, TypeT _)) ->
        ignore use_op; (* TODO: add use op to missing type arg error? *)
        add_output cx ~trace (Error_message.EMissingTypeArgs {
          reason_tapp = reason_tapp;
          reason_arity = mk_poly_arity_reason tparams_loc;
          min_arity = poly_minimum_arity ids;
          max_arity = Nel.length ids;
        })
      (* Special case for `_ instanceof C` where C is polymorphic *)
      | PredicateT ((RightP (InstanceofTest, _) | NotP (RightP (InstanceofTest, _))), _) ->
        let l = instantiate_poly_default_args cx trace
          ~use_op:unknown_use ~reason_op ~reason_tapp (tparams_loc, ids, t) in
        rec_flow cx trace (l, u)
      (* Special case for React.PropTypes.instanceOf arguments, which are an
         exception to type arg arity strictness, because it's not possible to
         provide args and we need to interpret the value as a type. *)
      | ReactKitT (use_op, reason_op, (React.SimplifyPropType
          (React.SimplifyPropType.InstanceOf, _) as tool)) ->
        let l = instantiate_poly_default_args cx trace
          ~use_op ~reason_op ~reason_tapp (tparams_loc, ids, t) in
        ReactJs.run cx trace ~use_op reason_op l tool
      (* Calls to polymorphic functions may cause non-termination, e.g. when the
         results of the calls feed back as subtle variations of the original
         arguments. This is similar to how we may have non-termination with
         method calls on type applications. Thus, it makes sense to replicate
         the specialization caching mechanism used in TypeAppT ~> MethodT to
         avoid non-termination in PolyT ~> CallT.

         As it turns out, we need a bit more work here. A call may invoke
         different cases of an overloaded polymorphic function on different
         arguments, so we use the reasons of arguments in addition to the reason
         of the call as keys for caching instantiations.

         On the other hand, even the reasons of arguments may not offer sufficient
         distinguishing power when the arguments have not been concretized:
         differently typed arguments could be incorrectly summarized by common
         type variables they flow to, causing spurious errors. In particular, we
         don't cache calls involved in the execution of mapped type operations
         ($TupleMap, $ObjectMap, $ObjectMapi) to avoid this problem.

         NOTE: This is probably not the final word on non-termination with
         generics. We need to separate the double duty of reasons in the current
         implementation as error positions and as caching keys. As error
         positions we should be able to subject reasons to arbitrary tweaking,
         without fearing regressions in termination guarantees.
      *)
      | CallT (use_op, _, calltype) when not (is_typemap_reason reason_op) ->
        begin match calltype.call_targs with
        | None ->
          let arg_reasons = Core_list.map ~f:(function
            | Arg t -> reason_of_t t
            | SpreadArg t -> reason_of_t t
          ) calltype.call_args_tlist in
          let t_ = instantiate_poly cx trace
            ~use_op ~reason_op ~reason_tapp ~cache:arg_reasons (tparams_loc,ids,t) in
          rec_flow cx trace (t_, u)
        | Some targs ->
          let t_ = instantiate_poly_call_or_new cx trace (tparams_loc, ids, t) targs
            ~use_op ~reason_op ~reason_tapp in
          rec_flow cx trace (t_,
            CallT (use_op, reason_op, {calltype with call_targs = None}))
        end
      | ConstructorT (use_op, reason_op, Some targs, args, tout) ->
        let t_ = instantiate_poly_call_or_new cx trace (tparams_loc, ids, t) targs
          ~use_op ~reason_op ~reason_tapp in
        rec_flow cx trace (t_, ConstructorT (use_op, reason_op, None, args, tout))
      | _ ->
        let t_ = instantiate_poly cx trace
          ~use_op:unknown_use ~reason_op ~reason_tapp (tparams_loc,ids,t) in
        rec_flow cx trace (t_, u)
      end

    (* when a this-abstracted class flows to upper bounds, fix the class *)
    | (ThisClassT (r, i), _) ->
      let reason = reason_of_use_t u in
      rec_flow cx trace (fix_this_class cx trace reason (r, i), u)

    (*****************************)
    (* React Abstract Components *)
    (*****************************)
    (*
     * In all of these cases, we check:
     *  1. configu <: configl
     *  2. default_propsl = default_propsu
     *  3. instancel <: instanceu
     *
     *  2. is necessary because we allow the default props of a component to be read and
     *  written.
     *
     *  1. Is necessary because we need to ensure that any config object that is passed to u
     *  is compatible with the config of l. This also is sufficient; unification is not required.
     *  We can think of AbstractComponents as some sort of callable that accepts a config object.
     *  The only place that the config object type would appear is in the callable signature, which
     *  is contravariant.
     *
     *  In reality, a component is turned into an element via createElement, which accepts a
     *  component and a config object. From there, it creates an object that will become the
     *  props of a component by combining the config object with the component's default props.
     *  This process creates a new fresh unaliased props object, which is passed to the component.
     *
     *  3. Is necessary because we need to ensure the ref passed in is compatible with the instance
     *  type of the component. React will assign ref.current to the instance of the component, so we
     *  need to ensure that the type we assign is compatible with the type ref.current.
     *)

    (* Class component ~> AbstractComponent *)
    | DefT (reasonl, _, ClassT this),
      UseT (use_op, DefT (_reasonu, _, ReactAbstractComponentT {config; instance})) ->
        (* Contravariant config check *)
        React_kit.get_config cx trace l ~use_op ~reason_op:reasonl ~rec_flow
          ~rec_flow_t ~rec_unify ~get_builtin_type ~add_output
          (React.GetConfig l) Negative config;
        (* check instancel <: instanceu *)
        rec_flow_t cx trace ~use_op (this, instance);

    (* Function Component ~> AbstractComponent *)
    | DefT (reasonl, _, FunT (_, _, { return_t; _ })),
      UseT (use_op, DefT (_reasonu, _, ReactAbstractComponentT {config; instance})) ->
        (* Contravariant config check *)
        React_kit.get_config cx trace l ~use_op ~reason_op:reasonl ~rec_flow
          ~rec_flow_t ~rec_unify ~get_builtin_type ~add_output
          (React.GetConfig l) Negative config;

        (* Ensure this is a function component *)
        rec_flow_t ~use_op cx trace (return_t, get_builtin_type cx reasonl "React$Node");

        (* A function component instance type is always void, so flow void to instance *)
        rec_flow_t cx trace ~use_op
          ((VoidT.make (replace_reason_const RVoid reasonl) |> with_trust bogus_trust), instance);

    (* Object Component ~> AbstractComponent *)
    | DefT (r, _, ObjT {call_t = Some id; _}),
      UseT (_, DefT (reason_op, _, ReactAbstractComponentT _)) ->
        begin match Context.find_call cx id with
          | DefT (_, _, FunT (_, _, { rest_param = None; is_predicate = false; _ }))
          | DefT (_, _, PolyT (_, _, DefT (_, _, FunT _), _)) as fun_t ->
              rec_flow cx trace (fun_t, u)
          | _ ->
              React.GetConfig l
              |> React_kit.err_incompatible cx trace ~use_op:unknown_use ~reason_op ~add_output r
        end

    (* AbstractComponent ~> AbstractComponent *)
    | DefT (_reasonl, _, ReactAbstractComponentT {config = configl;
        instance = instancel}),
      UseT (use_op, DefT (_reasonu, _, ReactAbstractComponentT {config = configu;
        instance = instanceu}))
      ->
        rec_flow_t cx trace ~use_op (configu, configl);
        rec_flow_t cx trace ~use_op (instancel, instanceu);

    (* When looking at properties of an AbstractComponent, we delegate to a union of
     * function component and class component
     *)
    | DefT (r, _, ReactAbstractComponentT _),(
        TestPropT _
      | GetPropT  _
      | SetPropT _
      | GetElemT _
      | SetElemT _
    ) ->
      let statics = get_builtin_type cx ~trace r "React$AbstractComponentStatics" in
      rec_flow cx trace (statics, u)

    (******************)
    (* React GetProps *)
    (******************)

    (* props is invariant in the class *)
    | DefT (r, _, ClassT _), (ReactPropsToOut (_, props) | ReactInToProps (_, props)) ->
        rec_flow_t cx trace (l, React_kit.component_class cx r ~get_builtin_typeapp props);

    (* Functions with rest params or that are predicates cannot be React components *)
    | DefT (reason, _, FunT (_, _, { params; rest_param = None; is_predicate = false; _})),
      ReactPropsToOut (_, props) ->
        (* Contravariance *)
        Core_list.hd params
        |> Option.value_map ~f:snd ~default:(Obj_type.mk cx reason)
        |> fun t -> rec_flow_t cx trace (t, props)

    | DefT (reason, _, FunT (_, _, { params; return_t; rest_param = None; is_predicate = false; _})),
      ReactInToProps (reason_op, props) ->
        (* Contravariance *)
        Core_list.hd params
        |> Option.value_map ~f:snd ~default:(Obj_type.mk cx reason)
        |> fun t -> rec_flow_t cx trace (props, t);
        rec_flow_t cx trace (return_t, get_builtin_type cx reason_op "React$Node")

    | DefT (r, _, FunT _), (ReactInToProps (reason_op, props) | ReactPropsToOut (reason_op, props)) ->
        React.GetProps props
        |> React_kit.err_incompatible cx trace ~use_op:unknown_use ~reason_op ~add_output r

    | DefT (r, _, ObjT { call_t = Some id; _ }),
      (ReactInToProps (reason_op, props) |  ReactPropsToOut (reason_op, props)) ->
        begin match Context.find_call cx id with
          | DefT (_, _, FunT (_, _, { rest_param = None; is_predicate = false; _ }))
          | DefT (_, _, PolyT (_, _, DefT (_, _, FunT _), _)) as fun_t ->
              (* Keep the object's reason for better error reporting *)
              rec_flow cx trace (Fn.const r |> Fn.flip mod_reason_of_t fun_t, u)
          | _ ->
              React.GetProps props
              |> React_kit.err_incompatible cx trace ~use_op:unknown_use ~reason_op ~add_output r
        end

    | AnyT _, ReactPropsToOut (_, props) ->
        rec_flow_t cx trace (l, props)

    | AnyT _, ReactInToProps (_, props) ->
        rec_flow_t cx trace (props, l)

    | DefT (r, _, _), (ReactPropsToOut (reason_op, props) | ReactInToProps (reason_op, props)) ->
        React.GetProps props
        |> React_kit.err_incompatible cx trace ~use_op:unknown_use ~reason_op ~add_output r

    (***********************************************)
    (* function types deconstruct into their parts *)
    (***********************************************)

    (* FunT ~> FunT *)

    | DefT (lreason, _, FunT (_, _, ft1)),
      UseT (use_op, DefT (ureason, _, FunT (_, _, ft2))) ->
      let use_op = Frame (
        FunCompatibility { lower = lreason; upper = ureason },
        (* The $call PropertyCompatibility is redundant when we have a
         * FunCompatibility use_op. *)
        match use_op with
        | Frame (PropertyCompatibility {prop = Some "$call"; _}, use_op) -> use_op
        | _ -> use_op
      ) in
      rec_flow cx trace (ft2.this_t, UseT (use_op, ft1.this_t));
      let args = List.rev_map (fun (_, t) -> Arg t) ft2.params in
      let args = List.rev (match ft2.rest_param with
      | Some (_, _, rest) -> (SpreadArg rest) :: args
      | None -> args) in
      multiflow_subtype cx trace ~use_op ureason args ft1;

      (* Well-formedness adjustment: If this is predicate function subtyping,
         make sure to apply a latent substitution on the right-hand use to
         bridge the mismatch of the parameter naming. Otherwise, proceed with
         the subtyping of the return types normally. In general it should
         hold as an invariant that OpenPredTs (where free variables appear)
         should not flow to other OpenPredTs without wrapping the latter in
         SubstOnPredT.
      *)
      if ft2.is_predicate then
        if not ft1.is_predicate then
          (* Non-predicate functions are incompatible with predicate ones
             TODO: somehow the original flow needs to be propagated as well *)
          add_output cx ~trace (Error_message.EFunPredCustom (
            (lreason, ureason),
            "Function is incompatible with"))
        else
          let reason = replace_reason (fun desc ->
            RCustom (spf "predicate of %s" (string_of_desc desc))
          ) (reason_of_t ft2.return_t) in
          let rec subst_map (n, map) = function
            | (Some k, _)::ps1, (Some v, _)::ps2 ->
              subst_map (n+1, SMap.add k (v,[]) map) (ps1, ps2)
            | _, [] -> Ok map
            | [], ps2 ->
              (* Flag an error if predicate counts do not coincide
                 TODO: somehow the original flow needs to be propagated
                 as well *)
              let mod_reason n = replace_reason (fun _ ->
                RCustom (spf "predicate function with %d arguments" n)
              ) in
              let n2 = n + (List.length ps2) in
              Error (Error_message.EFunPredCustom (
                (mod_reason n lreason,
                 mod_reason n2 ureason),
                "Predicate function is incompatible with"))
            | (None, _)::_, _ | _, (None, _)::_ ->
              let loc = aloc_of_reason ureason in
              Error (Error_message.(EInternal (loc, PredFunWithoutParamNames)))
          in
          match subst_map (0, SMap.empty) (ft1.params, ft2.params) with
          | Error e -> add_output cx ~trace e
          | Ok map ->
            rec_flow cx trace (ft1.return_t,
              SubstOnPredT (reason, map, ft2.return_t))
      else (
        let use_op = Frame (FunReturn {
          lower = reason_of_t ft1.return_t;
          upper = reason_of_t ft2.return_t;
        }, use_op) in
        rec_flow cx trace (ft1.return_t, UseT (use_op, ft2.return_t))
      )

    (* FunT ~> CallT *)

    | DefT (reason_fundef, _, FunT (_, _, funtype)),
      CallT (use_op, reason_callsite, calltype) ->
      let {
        this_t = o1;
        params = _;
        return_t = t1;
        closure_t = func_scope_id;
        changeset; _
      } = funtype in
      let {
        call_this_t = o2;
        call_targs;
        call_args_tlist = tins2;
        call_tout = t2;
        call_closure_t = call_scope_id;
        call_strict_arity
      } = calltype in

      rec_flow cx trace (o2, UseT (use_op, o1));

      Option.iter call_targs ~f:(fun _ ->
        add_output cx ~trace Error_message.(ECallTypeArity {
          call_loc = aloc_of_reason reason_callsite;
          is_new = false;
          reason_arity = reason_fundef;
          expected_arity = 0;
        }));

      if call_strict_arity
      then multiflow_call cx trace ~use_op reason_callsite tins2 funtype
      else multiflow_subtype cx trace ~use_op reason_callsite tins2 funtype;

      (* flow return type of function to the tvar holding the return type of the
         call. clears the op stack because the result of the call is not the
         call itself. *)
      rec_flow_t cx trace (
        reposition cx ~trace (aloc_of_reason reason_callsite) t1,
        t2
      );

      (if Context.is_verbose cx then
        prerr_endlinef "%shavoc_call_env fundef %s callsite %s"
          (Context.pid_prefix cx)
          (Debug_js.string_of_reason cx reason_fundef)
          (Debug_js.string_of_reason cx reason_callsite));
      havoc_call_env cx func_scope_id call_scope_id changeset;

    | AnyT (reason_fundef, _),
      CallT (use_op, reason_op, calltype) ->
      let {
        call_this_t;
        call_targs = _; (* An untyped receiver can't do anything with type args *)
        call_args_tlist;
        call_tout;
        call_closure_t = _;
        call_strict_arity = _;
      } = calltype in
      let any = AnyT.untyped reason_fundef in
      rec_flow_t cx trace (call_this_t, any);
      call_args_iter (fun t -> rec_flow cx trace (t, UseT (use_op, any))) call_args_tlist;
      rec_flow_t cx trace (AnyT.untyped reason_op, call_tout)

    (* Special handlers for builtin functions *)

    | CustomFunT (_, ObjectAssign),
      CallT (_, reason_op, { call_targs = None; call_args_tlist = dest_t::ts; call_tout; _ }) ->
      let dest_t = extract_non_spread cx ~trace dest_t in
      let t = chain_objects cx ~trace reason_op dest_t ts in
      rec_flow_t cx trace (t, call_tout)

    | CustomFunT (_, ObjectGetPrototypeOf),
      CallT (_, reason_op, { call_targs = None; call_args_tlist = arg::_; call_tout; _ }) ->
      let l = extract_non_spread cx ~trace arg in
      rec_flow cx trace (l, GetProtoT (reason_op, call_tout))

    | CustomFunT (_, ObjectSetPrototypeOf),
      CallT (_, reason_op, { call_targs = None; call_args_tlist = arg1::arg2::_; call_tout; _ }) ->
      let target = extract_non_spread cx ~trace arg1 in
      let proto = extract_non_spread cx ~trace arg2 in
      rec_flow cx trace (target, SetProtoT (reason_op, proto));
      rec_flow_t cx trace (BoolT.why reason_op |> with_trust bogus_trust, call_tout)

    | DefT (reason, _, StrT (Literal (_, str))),
      UseT (use_op, DefT (reason_op, _, CharSetT chars)) ->
        let module CharSet = String_utils.CharSet in
        let open Error_message in
        let invalid, _ = String_utils.fold_left ~f:(fun (invalid, seen) chr ->
          if not (CharSet.mem chr chars) then
            InvalidCharSetSet.add (InvalidChar chr) invalid, seen
          else if CharSet.mem chr seen then
            InvalidCharSetSet.add (DuplicateChar chr) invalid, seen
          else
            invalid, CharSet.add chr seen
        ) ~acc:(InvalidCharSetSet.empty, CharSet.empty) str in
        if not (InvalidCharSetSet.is_empty invalid) then
          add_output cx ~trace (EInvalidCharSet {
            invalid = (
              replace_reason_const ~keep_def_loc:true (RStringLit str) reason,
              invalid
            );
            valid = reason_op;
            use_op;
          })

    | DefT (reason, trust, CharSetT _), _ ->
      rec_flow cx trace (StrT.why reason trust, u)

    | _, UseT (use_op, DefT (reason, trust, CharSetT _)) ->
      rec_flow cx trace (l, UseT (use_op, StrT.why reason trust))

    (* React prop type functions are modeled as a custom function type in Flow,
       so that Flow can exploit the extra information to gratuitously hardcode
       best-effort static checking of dynamic prop type validation.

       A prop type is either a primitive or some complex type, which is a
       function that simplifies to a primitive prop type when called. *)

    | CustomFunT (_, ReactPropType (React.PropType.Primitive (false, t))),
      GetPropT (_, reason_op, Named (_, "isRequired"), tout) ->
      let prop_type = React.PropType.Primitive (true, t) in
      rec_flow_t cx trace (CustomFunT (reason_op, ReactPropType prop_type), tout)

    | CustomFunT (reason, ReactPropType (React.PropType.Primitive (req, _))), _
      when object_use u || function_use u || function_like_op u ->
      let builtin_name =
        if req
        then "ReactPropsCheckType"
        else "ReactPropsChainableTypeChecker"
      in
      let l = get_builtin_type cx ~trace reason builtin_name in
      rec_flow cx trace (l, u)

    | CustomFunT (_, ReactPropType React.PropType.Complex kind),
      CallT (_, reason_op, { call_targs = None; call_args_tlist = arg1::_; call_tout; _ }) ->
      let open React in
      let tool = match kind with
      | PropType.ArrayOf -> SimplifyPropType.ArrayOf
      | PropType.InstanceOf -> SimplifyPropType.InstanceOf
      | PropType.ObjectOf -> SimplifyPropType.ObjectOf
      | PropType.OneOf -> SimplifyPropType.OneOf ResolveArray
      | PropType.OneOfType -> SimplifyPropType.OneOfType ResolveArray
      | PropType.Shape -> SimplifyPropType.Shape ResolveObject
      in
      let t = extract_non_spread cx ~trace arg1 in
      rec_flow cx trace (t, ReactKitT (unknown_use, reason_op,
        SimplifyPropType (tool, call_tout)))

    | CustomFunT (reason, ReactPropType React.PropType.Complex kind), _
      when object_use u || function_use u || function_like_op u ->
      rec_flow cx trace (get_builtin_prop_type cx ~trace reason kind, u)

    | CustomFunT (_, ReactPropType React.PropType.Primitive (is_req1, t1)),
      UseT (use_op, CustomFunT (_, ReactPropType React.PropType.Primitive (is_req2, t2)))
        when not is_req2 || is_req1 ->
      rec_unify cx trace ~use_op t1 t2

    | CustomFunT (_, ReactCreateClass),
      CallT (use_op, reason_op, { call_targs = None; call_args_tlist = arg1::_; call_tout; _ }) ->
      let loc_op = aloc_of_reason reason_op in
      let loc_tapp = def_aloc_of_reason (reason_of_t call_tout) in
      let desc_tapp = desc_of_reason (reason_of_t call_tout) in
      let spec = extract_non_spread cx ~trace arg1 in
      let mk_tvar f = Tvar.mk cx (f reason_op |> derivable_reason) in
      let knot = { React.CreateClass.
        this = mk_tvar (replace_reason_const RThisType);
        static = mk_tvar (replace_reason_const RThisType);
        state_t = mk_tvar (replace_reason
          (fun d -> RTypeParam ("State", (d, loc_op), (desc_tapp, loc_tapp))));
        default_t = mk_tvar (replace_reason
          (fun d -> RTypeParam ("Default", (d, loc_op), (desc_tapp, loc_tapp))));
      } in
      rec_flow cx trace (spec, ReactKitT (use_op, reason_op,
        React.CreateClass (React.CreateClass.Spec [], knot, call_tout)));

    | _, ReactKitT (use_op, reason_op, tool) ->
      ReactJs.run cx trace ~use_op reason_op l tool

    (* Facebookisms are special Facebook-specific functions that are not
       expressable with our current type syntax, so we've hacked in special
       handling. Terminate with extreme prejudice. *)

    | CustomFunT (_, DebugPrint),
      CallT (_, reason_op, { call_targs = None; call_args_tlist; call_tout; _ }) ->
      List.iter (fun arg -> match arg with
        | Arg t -> rec_flow cx trace (t, DebugPrintT reason_op)
        | SpreadArg t ->
          add_output cx ~trace
            (Error_message.(EUnsupportedSyntax (loc_of_t t, SpreadArgument)));
      ) call_args_tlist;
      rec_flow_t cx trace (VoidT.why reason_op |> with_trust bogus_trust, call_tout);

    | CustomFunT (_, DebugThrow), CallT (_, reason_op, _) ->
      raise (Error_message.EDebugThrow (aloc_of_reason reason_op))

    | CustomFunT (_, DebugSleep),
      CallT (_, reason_op, { call_targs = None; call_args_tlist=arg1::_; call_tout; _ }) ->
      let t = extract_non_spread cx ~trace arg1 in
      rec_flow cx trace (t, DebugSleepT reason_op);
      rec_flow_t cx trace (VoidT.why reason_op |> with_trust bogus_trust, call_tout)

    | CustomFunT (lreason, (
          Compose _
        | ReactCreateElement
        | ReactCloneElement
        | ReactElementFactory _
       as kind)),
      CallT (use_op, reason_op, calltype) ->
      let {
        call_targs;
        call_args_tlist = args;
        call_tout = tout;
        call_this_t = _;
        call_closure_t = _;
        call_strict_arity = _;
      } = calltype in

      (* None of the supported custom funs are polymorphic, so error here
         instead of threading targs into spread resolution. *)
      Option.iter call_targs ~f:(fun _ ->
        add_output cx ~trace Error_message.(
          ECallTypeArity {
            call_loc = aloc_of_reason reason_op;
            is_new = false;
            reason_arity = lreason;
            expected_arity = 0;
          }));
      let make_op_nonlocal = function
        | FunCall op -> FunCall {op with local = false}
        | FunCallMethod op -> FunCallMethod {op with local = false}
        | op -> op in
      let use_op = mod_root_of_use_op make_op_nonlocal use_op in
      resolve_call_list cx ~trace ~use_op reason_op args (
        ResolveSpreadsToCustomFunCall (mk_id (), kind, tout))

    | CustomFunT (_, (ObjectAssign | ObjectGetPrototypeOf | ObjectSetPrototypeOf)),
      MethodT (use_op, reason_call, _, Named (_, "call"), calltype, _) ->
        rec_flow cx trace (l, CallT (use_op, reason_call, calltype))

    (* Custom functions are still functions, so they have all the prototype properties *)
    | CustomFunT (r, _), _ when function_like_op u -> rec_flow cx trace (FunProtoT r, u)

    (*********************************************)
    (* object types deconstruct into their parts *)
    (*********************************************)

    (* ObjT -> ObjT *)

    | DefT (lreason, _, ObjT ({ props_tmap = lflds; _ } as l_obj)),
      UseT (use_op, (DefT (ureason, _, ObjT ({ props_tmap = uflds; _ } as u_obj)) as u_deft)) ->
      Type_inference_hooks_js.dispatch_obj_to_obj_hook cx l u_deft;
      if lflds = uflds then ()
      else flow_obj_to_obj cx trace ~use_op (lreason, l_obj) (ureason, u_obj)


    | DefT (_, _, ObjT _), UseT (_, NullProtoT _) -> ()

    (* InstanceT -> ObjT *)

    | DefT (lreason, _, InstanceT (_, super, _, {
        own_props = lown;
        proto_props = lproto;
        inst_call_t = lcall; _ })),
      UseT (use_op, (DefT (ureason, _, ObjT {
        props_tmap = uflds;
        proto_t = uproto;
        call_t = ucall; _ }) as u_deft)) ->
      Type_inference_hooks_js.dispatch_instance_to_obj_hook cx l u_deft;

      let lflds =
        let own_props = Context.find_props cx lown in
        let proto_props = Context.find_props cx lproto in
        SMap.union own_props proto_props
      in

      Option.iter ucall ~f:(fun ucall ->
        let prop_name = Some "$call" in
        let use_op = Frame (PropertyCompatibility {
          prop = prop_name;
          lower = lreason;
          upper = ureason;
          is_sentinel = false;
        }, use_op) in
        (match lcall with
        | Some lcall ->
          rec_flow cx trace (Context.find_call cx lcall,
            UseT (use_op, Context.find_call cx ucall))
        | None ->
          let reason_prop = replace_reason_const (RProperty prop_name) ureason in
          add_output cx ~trace (Error_message.EStrictLookupFailed
            ((reason_prop, lreason), lreason, prop_name, Some use_op)))
      );

      iter_real_props cx uflds (fun ~is_sentinel s up ->
        let use_op = Frame (PropertyCompatibility {
          prop = Some s;
          lower = lreason;
          upper = ureason;
          is_sentinel;
        }, use_op) in
        let propref =
          let reason_prop = replace_reason_const (RProperty (Some s)) ureason in
          Named (reason_prop, s)
        in
        match SMap.get s lflds with
        | Some lp ->
          rec_flow_p cx trace ~use_op lreason ureason propref (lp, up)
        | _ ->
          let strict = match up with
          | Field (_, OptionalT _, _) -> NonstrictReturning (None, None)
          | _ -> Strict lreason in
          rec_flow cx trace (super, ReposLowerT (lreason, false,
            LookupT (ureason, strict, [], propref, LookupProp (use_op, up))))
      );

      rec_flow cx trace (l, UseT (use_op, uproto))

    (* For some object `x` and constructor `C`, if `x instanceof C`, then the
       object is a subtype. We use `ExtendsT` to walk the proto chain of the
       object, in case it includes a nominal type. *)
    | DefT (_, _, ObjT _), UseT (use_op, (DefT (_, _, InstanceT _) as u)) ->
      rec_flow cx trace (l, extends_use_type use_op l u)

    (****************************************)
    (* You can cast an object to a function *)
    (****************************************)

    | DefT (reason, _, (ObjT _ | InstanceT _)), (
        UseT (use_op, (DefT (reason_op, _, (FunT _)) | AnyT (reason_op, _))) |
        CallT (use_op, reason_op, _)
      ) ->
      let prop_name = Some "$call" in
      let use_op = match u with
      | UseT (_, (DefT (_, _, (FunT _)) | AnyT _)) ->
        Frame (PropertyCompatibility {
          prop = prop_name;
          lower = reason;
          upper = reason_op;
          is_sentinel = false;
        }, use_op)
      | _ -> use_op in
      let fun_t = match l with
      | DefT (_, _, ObjT {call_t = Some id; _})
      | DefT (_, _, InstanceT (_, _, _, {inst_call_t = Some id; _})) ->
        Context.find_call cx id
      | _ ->
        let reason_prop = replace_reason_const (RProperty prop_name) reason_op in
        add_output cx ~trace (Error_message.EStrictLookupFailed
          ((reason_prop, reason), reason, prop_name, Some use_op));
        AnyT.error reason_op
      in
      (match u with
      | UseT (_, (DefT (_, _, (FunT _)) as u_def))
      | UseT (_, (AnyT _ as u_def)) ->
        rec_flow cx trace (fun_t, UseT (use_op, u_def))
      | _ -> rec_flow cx trace (fun_t, u))

    (******************************)
    (* matching shapes of objects *)
    (******************************)

    (** When something of type ShapeT(o) is used, it behaves like it had type o.

        On the other hand, things that can be passed to something of type
        ShapeT(o) must be "subobjects" of o: they may have fewer properties, but
        those properties should be transferable to o.

        Because a property x with a type OptionalT(t) could be considered
        missing or having type t, we consider such a property to be transferable
        if t is a subtype of x's type in o. Otherwise, the property should be
        assignable to o.

        TODO: The type constructors ShapeT, ObjAssignToT/ObjAssignFromT,
        ObjRestT express related meta-operations on objects. Consolidate these
        meta-operations and ensure consistency of their semantics. **)

    | ShapeT o, _ -> rec_flow cx trace (o, u)

    | DefT (reason, _, ObjT { props_tmap = mapr; call_t = None; _ }), UseT (use_op', ShapeT proto) ->
        (* TODO: ShapeT should have its own reason *)
        let reason_op = reason_of_t proto in
        iter_real_props cx mapr (fun ~is_sentinel x p ->
          let use_op = Frame (PropertyCompatibility {
            prop = Some x;
            upper = reason;
            lower = reason_of_t proto;
            is_sentinel;
          }, use_op') in
          let reason_prop = replace_reason (fun desc ->
            RPropertyOf (x, desc)
          ) reason in
          match Property.read_t p with
          | Some t ->
            let propref = Named (reason_prop, x) in
            let t = filter_optional cx ~trace reason_prop t in
            rec_flow cx trace (proto, MatchPropT (use_op, reason_op, propref, t))
          | None ->
            add_output cx ~trace (Error_message.EPropAccess (
              (reason_prop, reason_op), Some x, Property.polarity p, Read, use_op'
            ))
        )

    | DefT (r, _, InstanceT (_, _, _, {inst_call_t = None; own_props; proto_props; _})) as instance,
      UseT (use_op, ShapeT proto) ->
        rec_flow cx trace (proto,
          GetPropT (use_op, r, Named (reason_of_t proto, "constructor"), class_type instance));
        structural_subtype cx trace ~use_op ~ignore_polarity:true ~skip_ctor:true proto r
          (own_props, proto_props, None);

    (* Function definitions are incompatible with ShapeT. ShapeT is meant to
     * match an object type with a subset of the props in the type being
     * destructured. It would be complicated and confusing to use a function for
     * this.
     *
     * This invariant is important for the React setState() type definition. *)
    | _, UseT (use_op, ShapeT o) ->
      add_output cx ~trace
        (Error_message.EIncompatibleWithShape (reason_of_t l, reason_of_t o, use_op))

    | AnyT (_, src), ObjTestT (reason_op, _, u) ->
      rec_flow_t cx trace (AnyT.why src reason_op, u)

    | _, ObjTestT (reason_op, default, u) ->
      let u = ReposLowerT (reason_op, false, UseT (unknown_use, u)) in
      if object_like l
      then rec_flow cx trace (l, u)
      else rec_flow cx trace (default, u)

    | AnyT (_, src), ObjTestProtoT (reason_op, u) ->
      rec_flow_t cx trace (AnyT.why src reason_op, u)

    | DefT (_, trust, NullT), ObjTestProtoT (reason_op, u) ->
      rec_flow_t cx trace (NullProtoT.why reason_op trust, u)

    | _, ObjTestProtoT (reason_op, u) ->
      let proto =
        if object_like l
        then reposition cx ~trace (aloc_of_reason reason_op) l
        else
          let () = add_output cx ~trace
            (Error_message.EInvalidPrototype (reason_of_t l)) in
          ObjProtoT.why reason_op |> with_trust bogus_trust
      in
      rec_flow_t cx trace (proto, u)

    (********************************************)
    (* array types deconstruct into their parts *)
    (********************************************)

    (* Arrays can flow to arrays *)
    | DefT (r1, _, ArrT (ArrayAT (t1, ts1))),
      UseT (use_op, DefT (r2, _, ArrT (ArrayAT (t2, ts2)))) ->
      let use_op = Frame (ArrayElementCompatibility {
        lower = r1;
        upper = r2;
      }, use_op) in
      let lit1 = (desc_of_reason r1) = RArrayLit in
      let ts1 = Option.value ~default:[] ts1 in
      let ts2 = Option.value ~default:[] ts2 in
      array_flow cx trace use_op lit1 r1 (ts1, t1, ts2, t2)

    (* Tuples can flow to tuples with the same arity *)
    | DefT (r1, _, ArrT (TupleAT (_, ts1))),
      UseT (use_op, DefT (r2, _, ArrT (TupleAT (_, ts2)))) ->
      let fresh = (desc_of_reason r1) = RArrayLit in
      let l1 = List.length ts1 in
      let l2 = List.length ts2 in
      if l1 <> l2 then
        add_output cx ~trace (Error_message.ETupleArityMismatch
          ((r1, r2), l1, l2, use_op));
      let n = ref 0 in
      iter2opt (fun t1 t2 ->
        match t1, t2 with
        | Some t1, Some t2 ->
          n := !n + 1;
          let use_op = Frame (TupleElementCompatibility {
            n = !n;
            lower = r1;
            upper = r2;
          }, use_op) in
          flow_to_mutable_child cx trace use_op fresh t1 t2
        | _ -> ()
      ) (ts1, ts2);

    (* Arrays with known elements can flow to tuples *)
    | DefT (r1, trust, ArrT (ArrayAT (t1, ts1))),
      UseT (use_op, DefT (r2, _, ArrT (TupleAT _))) ->
      begin match ts1 with
      | None -> add_output cx ~trace (Error_message.ENonLitArrayToTuple ((r1, r2), use_op))
      | Some ts1 ->
          rec_flow cx trace (DefT (r1, trust, ArrT (TupleAT (t1, ts1))), u)
      end

    (* Read only arrays are the super type of all tuples and arrays *)
    | DefT (r1, _, ArrT (ArrayAT (t1, _) | TupleAT (t1, _) | ROArrayAT (t1))),
      UseT (use_op, DefT (r2, _, ArrT (ROArrayAT (t2)))) ->
      let use_op = Frame (ArrayElementCompatibility {
        lower = r1;
        upper = r2;
      }, use_op) in
      rec_flow cx trace (t1, UseT (use_op, t2))

    | DefT (_, _, InstanceT _), UseT (use_op, DefT (r2, _, ArrT (ArrayAT (elemt, _)))) ->
      let arrt = get_builtin_typeapp cx ~trace r2 "Array" [elemt] in
      rec_flow cx trace (l, UseT (use_op, arrt))

    | DefT (_, _, InstanceT _), UseT (use_op, DefT (r2, _, ArrT (ROArrayAT elemt))) ->
      let arrt = get_builtin_typeapp cx ~trace r2 "$ReadOnlyArray" [elemt] in
      rec_flow cx trace (l, UseT (use_op, arrt))

    (**************************************************)
    (* instances of classes follow declared hierarchy *)
    (**************************************************)

    | DefT (_, _, InstanceT _), UseT (use_op, (DefT (_, _, InstanceT _) as u)) ->
      rec_flow cx trace (l, extends_use_type use_op l u)

    | DefT (reason, _, InstanceT (_, super, implements, instance)),
      ExtendsUseT (use_op, reason_op, try_ts_on_failure, l,
        (DefT (_, _, InstanceT (_, _, _, instance_super)) as u)) ->
      if ALoc.equal instance.class_id instance_super.class_id
      then begin
          let { type_args = tmap1; _ } = instance in
          let { type_args = tmap2; _ } = instance_super in
          let ureason = replace_reason (function RExtends desc -> desc | desc -> desc) reason_op in
          flow_type_args cx trace ~use_op reason ureason tmap1 tmap2
        end
      else
        (* If this instance type has declared implementations, any structural
           tests have already been performed at the declaration site. We can
           then use the ExtendsT use type to search for a nominally matching
           implementation, thereby short-circuiting a potentially expensive
           structural test at the use site. *)
        let u = ExtendsUseT (use_op, reason_op, try_ts_on_failure @ implements, l, u) in
        rec_flow cx trace (super, ReposLowerT (reason, false, u))

    (********************************************************)
    (* runtime types derive static types through annotation *)
    (********************************************************)

    | DefT (_, _, ClassT it), UseT (_, DefT (r, _, TypeT (_, t))) ->
      (* a class value annotation becomes the instance type *)
      rec_flow cx trace (it, BecomeT (r, t))

    | DefT (_, _, TypeT (_, l)), UseT (use_op, DefT (_, _, TypeT (_, u))) ->
      rec_unify cx trace ~use_op ~unify_any:true l u

    (* non-class/function values used in annotations are errors *)
    | _, UseT (_, DefT (ru, _, TypeT _)) ->
      add_output cx ~trace (Error_message.EValueUsedAsType (reason_of_t l, ru))

    | DefT (rl, _, ClassT l), UseT (use_op, DefT (_, _, ClassT u)) ->
      rec_flow cx trace (
        reposition cx ~trace (aloc_of_reason rl) l,
        UseT (use_op, u))

    | DefT (_, _, FunT (static1, prototype, _)),
      UseT (use_op, DefT (_, _, ClassT (DefT (_, _, InstanceT (static2, _, _, _)) as u_))) ->
      rec_unify cx trace ~use_op static1 static2;
      rec_unify cx trace ~use_op prototype u_

    (*********************************************************)
    (* class types derive instance types (with constructors) *)
    (*********************************************************)

    | DefT (reason, _, ClassT this),
      ConstructorT (use_op, reason_op, targs, args, t) ->
      let reason_o = replace_reason_const RConstructorReturn reason in
      (* early error if type args passed to non-polymorphic class *)
      Option.iter targs ~f:(fun _ ->
        add_output cx ~trace Error_message.(ECallTypeArity {
          call_loc = aloc_of_reason reason_op;
          is_new = true;
          reason_arity = reason_of_t this;
          expected_arity = 0;
        }));
      (* call this.constructor(args) *)
      let ret = Tvar.mk_where cx reason_op (fun t ->
        let funtype = mk_methodcalltype this None args t in
        let propref = Named (reason_o, "constructor") in
        rec_flow cx trace (
          this,
          MethodT (use_op, reason_op, reason_o, propref, funtype, None)
        );
      ) in
      (* return this *)
      rec_flow cx trace (ret, ObjTestT (annot_reason reason_op, this, t))

    (****************************************************************)
    (* function types derive objects through explicit instantiation *)
    (****************************************************************)

    | DefT (lreason, _, FunT (_, proto, ({
        this_t = this;
        return_t = ret;
        _ } as ft))),
      ConstructorT (use_op, reason_op, targs, args, t) ->
      (* TODO: closure *)
      (** create new object **)
      let reason_c = replace_reason_const RNewObject reason_op in
      let objtype =
        let sealed = UnsealedInFile (ALoc.source (loc_of_t proto)) in
        let flags = { default_flags with sealed } in
        let dict = None in
        let call = None in
        let pmap = Context.make_property_map cx SMap.empty in
        mk_objecttype ~flags ~dict ~call pmap proto
      in
      let new_obj = DefT (reason_c, bogus_trust (), ObjT objtype) in
      (** error if type arguments are provided to non-polymorphic constructor **)
      Option.iter targs ~f:(fun _ ->
        add_output cx ~trace Error_message.(ECallTypeArity {
          call_loc = aloc_of_reason reason_op;
          is_new = true;
          reason_arity = lreason;
          expected_arity = 0;
        }));
      (** call function with this = new_obj, params = args **)
      rec_flow_t cx trace (new_obj, this);
      multiflow_call cx trace ~use_op reason_op args ft;
      (** if ret is object-like, return ret; otherwise return new_obj **)
      let reason_o = replace_reason_const RConstructorReturn reason_op in
      rec_flow cx trace (ret, ObjTestT(reason_o, new_obj, t))

    | AnyT _, ConstructorT (use_op, reason_op, targs, args, t) ->
      ignore targs; (* An untyped receiver can't do anything with type args *)
      call_args_iter (fun t ->
        rec_flow cx trace (t, UseT (use_op, AnyT.untyped reason_op))
      ) args;
      rec_flow_t cx trace (AnyT.untyped reason_op, t);

    (* Since we don't know the signature of a method on AnyT, assume every
       parameter is an AnyT. *)
    | AnyT _,
      MethodT (use_op, reason_op, _, _, { call_args_tlist; call_tout; _}, prop_t) ->
      let any = AnyT.untyped reason_op in
      call_args_iter (fun t -> rec_flow cx trace (t, UseT (use_op, any))) call_args_tlist;
      Option.iter ~f:(fun prop_t -> rec_flow_t cx trace (any, prop_t)) prop_t;
      rec_flow_t cx trace (any, call_tout)

    (*************************)
    (* statics can be read   *)
    (*************************)

    | DefT (_, _, InstanceT (static, _, _, _)), GetStaticsT (reason_op, tout) ->
      rec_flow cx trace (static, ReposLowerT (reason_op, false,
        UseT (unknown_use, tout)))

    | AnyT (_, src), GetStaticsT (reason_op, tout) ->
      rec_flow_t cx trace (AnyT.why src reason_op, tout)

    | ObjProtoT _, GetStaticsT (reason_op, tout) ->
      (* ObjProtoT not only serves as the instance type of the root class, but
         also as the statics of the root class. *)
      rec_flow cx trace (l, ReposLowerT (reason_op, false,
        UseT (unknown_use, tout)))

    (********************)
    (* __proto__ getter *)
    (********************)

    (* TODO: Fix GetProtoT for InstanceT (and ClassT).
       The __proto__ object of an instance is an ObjT having the properties in
       insttype.methods_tmap, not the super instance.  *)
    | DefT (_, _, InstanceT (_, super, _, _)), GetProtoT (reason_op, t) ->
      let proto = reposition cx ~trace (aloc_of_reason reason_op) super in
      rec_flow_t cx trace (proto, t)

    | DefT (_, _, ObjT {proto_t; _}), GetProtoT (reason_op, t) ->
      let proto = reposition cx ~trace (aloc_of_reason reason_op) proto_t in
      rec_flow_t cx trace (proto, t)

    | ObjProtoT _, GetProtoT (reason_op, t) ->
      let proto = NullT.why reason_op |> with_trust bogus_trust in
      rec_flow_t cx trace (proto, t)

    | FunProtoT reason, GetProtoT (reason_op, t) ->
      let proto = ObjProtoT (repos_reason (aloc_of_reason reason_op) reason) in
      rec_flow_t cx trace (proto, t)

    | AnyT _, GetProtoT (reason_op, t) ->
      let proto = AnyT.untyped reason_op in
      rec_flow_t cx trace (proto, t)

    (********************)
    (* __proto__ setter *)
    (********************)

    | AnyT _, SetProtoT _ -> ()

    | _, SetProtoT (reason_op, _) ->
      add_output cx ~trace (Error_message.EUnsupportedSetProto reason_op)

    (********************************************************)
    (* instances of classes may have their fields looked up *)
    (********************************************************)

    | DefT (lreason, _, InstanceT (_, super, _, instance)),
      LookupT (reason_op, kind, try_ts_on_failure, (Named (_, x) as propref), action) ->
      let own_props = Context.find_props cx instance.own_props in
      let proto_props = Context.find_props cx instance.proto_props in
      let pmap = SMap.union own_props proto_props in
      (match SMap.get x pmap with
      | None ->
        (* If there are unknown mixins, the lookup should become nonstrict, as
           the searched-for property may be found in a mixin. *)
        let kind = match instance.has_unknown_react_mixins, kind with
        | true, Strict _ -> NonstrictReturning (None, None)
        | _ -> kind
        in
        rec_flow cx trace (super,
          LookupT (reason_op, kind, try_ts_on_failure, propref, action))
      | Some p ->
        (match kind with
        | NonstrictReturning (_, Some (id, _)) -> Context.test_prop_hit cx id
        | _ -> ());
        perform_lookup_action cx trace propref p lreason reason_op action)
    | DefT (_, _, InstanceT _), LookupT (reason_op, _, _, Computed _, _) ->
      (* Instances don't have proper dictionary support. All computed accesses
         are converted to named property access to `$key` and `$value` during
         element resolution in ElemT. *)
      let loc = aloc_of_reason reason_op in
      add_output cx ~trace Error_message.(EInternal (loc, InstanceLookupComputed))

    (********************************)
    (* ... and their fields written *)
    (********************************)

    | DefT (reason_c, _, InstanceT (_, super, _, instance)),
      SetPropT (use_op, reason_op, Named (reason_prop, x), wr_ctx, tin, prop_t) ->
      let own_props = Context.find_props cx instance.own_props in
      let proto_props = Context.find_props cx instance.proto_props in
      let fields = SMap.union own_props proto_props in
      let strict = Strict reason_c in
      set_prop cx ~wr_ctx trace ~use_op reason_prop reason_op strict l super x
        fields tin prop_t;

    | DefT (reason_c, _, InstanceT _),
      SetPrivatePropT (use_op, reason_op, x, [], _, _, _) ->
      add_output cx ~trace (Error_message.EPrivateLookupFailed ((reason_op, reason_c), x, use_op))

    | DefT (reason_c, _, InstanceT (_, _, _, instance)),
      SetPrivatePropT (use_op, reason_op, x, scope::scopes, static, tin, prop_t) ->
      if scope.class_binding_id != instance.class_id then
        rec_flow cx trace (
          l, SetPrivatePropT (use_op, reason_op, x, scopes, static, tin, prop_t)
        )
      else (
        let map =
          if static
          then scope.class_private_static_fields
          else scope.class_private_fields
        in
        match SMap.get x (Context.find_props cx map) with
        | None ->
          add_output cx ~trace (Error_message.EPrivateLookupFailed ((reason_op, reason_c), x, use_op))
        | Some p ->
          let action = RWProp (use_op, l, tin, Write (Normal, prop_t)) in
          let propref = Named (reason_op, x) in
          perform_lookup_action cx trace propref p reason_c reason_op action
      )

    | DefT (_, _, InstanceT _), SetPropT (_, reason_op, Computed _, _, _, _) ->
      (* Instances don't have proper dictionary support. All computed accesses
         are converted to named property access to `$key` and `$value` during
         element resolution in ElemT. *)
      let loc = aloc_of_reason reason_op in
      add_output cx ~trace Error_message.(EInternal (loc, InstanceLookupComputed))

    | DefT (reason_c, _, InstanceT (_, super, _, instance)),
      MatchPropT (use_op, reason_op, Named (reason_prop, x), prop_t) ->
      let own_props = Context.find_props cx instance.own_props in
      let proto_props = Context.find_props cx instance.proto_props in
      let fields = SMap.union own_props proto_props in
      let strict = Strict reason_c in
      match_prop cx trace ~use_op reason_prop reason_op strict super x fields prop_t

    (*****************************)
    (* ... and their fields read *)
    (*****************************)

    | DefT (_, _, InstanceT _) as instance, GetPropT (_, _, Named (_, "constructor"), t) ->
      rec_flow_t cx trace (class_type instance, t)

    | DefT (reason_c, _, InstanceT (_, super, _, instance)),
      GetPropT (use_op, reason_op, Named (reason_prop, x), tout) ->
      let own_props = Context.find_props cx instance.own_props in
      let proto_props = Context.find_props cx instance.proto_props in
      let fields = SMap.union own_props proto_props in
      let strict =
        if instance.has_unknown_react_mixins then NonstrictReturning (None, None)
        else Strict reason_c
      in
      get_prop cx trace ~use_op reason_prop reason_op strict l super x fields tout

    | DefT (reason_c, _, InstanceT _),
      GetPrivatePropT (use_op, reason_op, x, [], _, _) ->
      add_output cx ~trace (Error_message.EPrivateLookupFailed ((reason_op, reason_c), x, use_op))

    | DefT (reason_c, _, InstanceT (_, _, _, instance)),
      GetPrivatePropT (use_op, reason_op, x, scope::scopes, static, tout) ->
      if scope.class_binding_id <> instance.class_id then
        rec_flow cx trace (l, GetPrivatePropT (use_op, reason_op, x, scopes, static, tout))
      else
        let map =
          if static
          then scope.class_private_static_fields
          else scope.class_private_fields
        in
        (match SMap.get x (Context.find_props cx map) with
        | None ->
          add_output cx ~trace (Error_message.EPrivateLookupFailed ((reason_op, reason_c), x, use_op))
        | Some p ->
          let action = RWProp (use_op, l, tout, Read) in
          let propref = Named (reason_op, x) in
          perform_lookup_action cx trace propref p reason_c reason_op action)

    | DefT (_, _, InstanceT _), GetPropT (_, reason_op, Computed _, _) ->
      (* Instances don't have proper dictionary support. All computed accesses
         are converted to named property access to `$key` and `$value` during
         element resolution in ElemT. *)
      let loc = aloc_of_reason reason_op in
      add_output cx ~trace Error_message.(EInternal (loc, InstanceLookupComputed))

    (********************************)
    (* ... and their methods called *)
    (********************************)

    | DefT (reason_c, _, InstanceT (_, super, _, instance)),
      MethodT (use_op, reason_call, reason_lookup, Named (reason_prop, x),
        funtype, prop_t)
      -> (* TODO: closure *)
      let own_props = Context.find_props cx instance.own_props in
      let proto_props = Context.find_props cx instance.proto_props in
      let props = SMap.union own_props proto_props in
      let funt = Tvar.mk cx reason_lookup in
      let strict =
        if instance.has_unknown_react_mixins then NonstrictReturning (None, None)
        else Strict reason_c
      in
      get_prop cx trace ~use_op reason_prop reason_lookup strict l super x props funt;
      Option.iter ~f:(fun prop_t -> rec_flow_t cx trace (funt, prop_t)) prop_t;

      (* suppress ops while calling the function. if `funt` is a `FunT`, then
         `CallT` will set its own ops during the call. if `funt` is something
         else, then something like `VoidT ~> CallT` doesn't need the op either
         because we want to point at the call and undefined thing. *)
      rec_flow cx trace (funt, CallT (use_op, reason_call, funtype));

    | DefT (_, _, InstanceT _), MethodT (_, reason_call, _, Computed _, _, _) ->
      (* Instances don't have proper dictionary support. All computed accesses
         are converted to named property access to `$key` and `$value` during
         element resolution in ElemT. *)
      let loc = aloc_of_reason reason_call in
      add_output cx ~trace Error_message.(EInternal (loc, InstanceLookupComputed))

    (** In traditional type systems, object types are not extensible.  E.g., an
        object {x: 0, y: ""} has type {x: number; y: string}. While it is
        possible to narrow the object's type to hide some of its properties (aka
        width subtyping), extending its type to model new properties is
        impossible. This is not without reason: all object types would then be
        equatable via subtyping, thereby making them unsound.

        In JavaScript, on the other hand, objects can grow dynamically, and
        doing so is a common idiom during initialization (i.e., before they
        become available for general use). Objects that typically grow
        dynamically include not only object literals, but also prototypes,
        export objects, and so on. Thus, it is important to model this idiom.

        To balance utility and soundness, Flow's object types are extensible by
        default, but become sealed as soon as they are subject to width
        subtyping. However, implementing this simple idea needs a lot of care.

        To ensure that aliases have the same underlying type, object types are
        represented indirectly as pointers to records (rather than directly as
        records). And to ensure that typing is independent of the order in which
        fragments of code are analyzed, new property types can be added on gets
        as well as sets (and due to indirection, the new property types become
        immediately available to aliases).

        Looking up properties of an object, e.g. for the purposes of copying,
        when it is not fully initialized is prone to races, and requires careful
        manual reasoning about escape to avoid surprising results.

        Prototypes cause further complications. In JavaScript, objects inherit
        properties of their prototypes, and may override those properties. (This
        is similar to subclasses inheriting and overriding methods of
        superclasses.) At the same time, prototypes are extensible just as much
        as the objects they derive are. In other words, we want to maintain the
        invariant that an object's type is a subtype of its prototype's type,
        while letting them be extensible by default. This invariant is achieved
        by constraints that unify a property's type if and when that property
        exists both on the object and its prototype.

        Here's some example code with type calculations in comments. (We use the
        symbol >=> to denote a flow between a pair of types. The direction of
        flow roughly matches the pattern 'rvalue' >=> 'lvalue'.)

        var o = {}; // o:T, UseT |-> {}
        o.x = 4; // UseT |-> {x:X}, number >=> X
        var s:string = o.x; // ERROR: number >=> string

        function F() { } // F.prototype:P, P |-> {}
        var f = new F(); // f:O, O |-> {}&P

        F.prototype.m = function() { this.y = 4; } // P |-> {m:M}, ... >=> M
        f.m(); // O |-> {y:Y}&P, number >=> Y

    **)

    (**********************************************************************)
    (* objects can be assigned, i.e., their properties can be set in bulk *)
    (**********************************************************************)

    (* Special case any. Otherwise this will lead to confusing errors when any tranforms to an
       object type. *)
    | AnyT _, ObjAssignToT (_, _, t, _) ->
      rec_flow_t cx trace (l, t)

    | to_obj, ObjAssignToT (reason, from_obj, t, kind) ->
      rec_flow cx trace (from_obj, ObjAssignFromT (reason, to_obj, t, kind))

    (** When some object-like type O1 flows to
        ObjAssignFromT(_,O2,X,ObjAssign), the properties of O1 are copied to
        O2, and O2 is linked to X to signal that the copying is done; the
        intention is that when those properties are read through X, they should
        be found (whereas this cannot be guaranteed when those properties are
        read through O2). However, there is an additional twist: this scheme
        may not work when O2 is unresolved. In particular, when O2 is
        unresolved, the constraints that copy the properties from O1 may race
        with reads of those properties through X as soon as O2 is resolved. To
        avoid this race, we make O2 flow to ObjAssignToT(_,O1,X,ObjAssign);
        when O2 is resolved, we make the switch. **)

    | DefT (lreason, _, ObjT { props_tmap = mapr; flags; dict_t; _ }),
      ObjAssignFromT (reason_op, to_obj, t, ObjAssign error_flags) ->
      Context.iter_props cx mapr (fun x p ->
        (* move the reason to the call site instead of the definition, so
           that it is in the same scope as the Object.assign, so that
           strictness rules apply. *)
        let reason_prop =
          lreason
          |> replace_reason (fun desc -> RPropertyOf (x, desc))
          |> repos_reason (aloc_of_reason reason_op)
        in
        match Property.read_t p with
        | Some t ->
          let propref = Named (reason_prop, x) in
          let t = filter_optional cx ~trace reason_prop t in
          rec_flow cx trace (to_obj, SetPropT (
            unknown_use, reason_prop, propref, Normal, t, None
          ))
        | None ->
          add_output cx ~trace (Error_message.EPropAccess (
            (reason_prop, reason_op), Some x, Property.polarity p, Read, unknown_use
          ))
      );
      if dict_t <> None then rec_flow_t cx trace (AnyT.make Untyped reason_op, t)
      else begin
        if error_flags.assert_exact && not flags.exact
        then add_output cx ~trace (Error_message.EInexactSpread (lreason, reason_op));
        rec_flow_t cx trace (to_obj, t)
      end

    | DefT (lreason, _, InstanceT (_, _, _, { own_props; proto_props; _ })),
      ObjAssignFromT (reason_op, to_obj, t, ObjAssign _) ->
      let own_props = Context.find_props cx own_props in
      let proto_props = Context.find_props cx proto_props in
      let props = SMap.union own_props proto_props in
      let props_to_skip = ["$key"; "$value"] in
      props |> SMap.iter (fun x p ->
        if not (List.mem x props_to_skip) then (
          match Property.read_t p with
          | Some t ->
            let propref = Named (reason_op, x) in
            rec_flow cx trace (to_obj, SetPropT (
              unknown_use, reason_op, propref, Normal, t, None
            ))
          | None ->
            add_output cx ~trace (Error_message.EPropAccess (
              (lreason, reason_op), Some x, Property.polarity p, Read, unknown_use
            ))
        )
      );
      rec_flow_t cx trace (to_obj, t)

    (* AnyT has every prop, each one typed as `any`, so spreading it into an
       existing object destroys all of the keys, turning the result into an
       AnyT as well. TODO: wait for `to_obj` to be resolved, and then call
       `SetPropT (_, _, _, AnyT, _)` on all of its props. *)
    | AnyT (_, src), ObjAssignFromT (reason, _, t, ObjAssign _) ->
      rec_flow_t cx trace (AnyT.make src reason, t)

    | AnyT _, ObjAssignFromT (_, _, t, _) ->
      rec_flow_t cx trace (l, t)

    | ObjProtoT _, ObjAssignFromT (_, to_obj, t, ObjAssign _) ->
      rec_flow_t cx trace (to_obj, t)

    (* Object.assign semantics *)
    | DefT (_, _, (NullT | VoidT)), ObjAssignFromT (_, to_obj, tout, ObjAssign _) ->
      rec_flow_t cx trace (to_obj, tout)

    (* {...mixed} is the equivalent of {...{[string]: mixed}} *)
    | DefT (reason, _, MixedT _), ObjAssignFromT (_, _, _, ObjAssign _) ->
      let dict = {
        dict_name = None;
        key = StrT.make reason |> with_trust bogus_trust;
        value = l;
        dict_polarity = Neutral;
      } in
      let o = Obj_type.mk_with_proto cx reason
        (ObjProtoT reason)
        ~dict
        ~sealed:true ~exact:true
      in
      rec_flow cx trace (o, u)

    | DefT (_, _, ArrT arrtype), ObjAssignFromT (r, o, t, ObjSpreadAssign) ->
      begin match arrtype with
      | ArrayAT (elemt, None)
      | ROArrayAT (elemt) ->
        (* Object.assign(o, ...Array<x>) -> Object.assign(o, x) *)
        rec_flow cx trace (elemt, ObjAssignFromT (r, o, t, default_obj_assign_kind))
      | TupleAT (_, ts)
      | ArrayAT (_, Some ts) ->
        (* Object.assign(o, ...[x,y,z]) -> Object.assign(o, x, y, z) *)
        List.iter (fun from ->
          rec_flow cx trace (from, ObjAssignFromT (r, o, t, default_obj_assign_kind))
        ) ts
      end

    (*************************)
    (* objects can be copied *)
    (*************************)

    (* Note: The story around unsealed objects and rest is not great. One
       thought is to insert a special kind of shadow property into the host
       object, which directs all writes (other than those in `xs`) to the
       unsealed rest result object. For now, the design here is incomplete. *)

    | DefT (_, _, ObjT { props_tmap; flags; _ }), ObjRestT (reason, xs, t) ->
      let props = Context.find_props cx props_tmap in
      let props = List.fold_left (fun map x -> SMap.remove x map) props xs in
      (* Remove shadow properties from rest result *)
      let props = SMap.filter (fun x _ -> not (is_internal_name x)) props in
      let proto = ObjProtoT reason in
      let sealed = Obj_type.sealed_in_op reason flags.sealed in
      (* A rest result can not be exact if the source object is unsealed,
         because we may not have seen all the writes yet. *)
      let exact = sealed && flags.exact in
      let o = Obj_type.mk_with_proto cx reason ~props proto ~sealed ~exact in
      rec_flow_t cx trace (o, t)

    | DefT (reason, _, InstanceT (_, super, _, insttype)),
      ObjRestT (reason_op, xs, t) ->
      (* Spread fields from super into an object *)
      let obj_super = Tvar.mk_where cx reason_op (fun tvar ->
        let u = ObjRestT (reason_op, xs, tvar) in
        rec_flow cx trace (super, ReposLowerT (reason, false, u))
      ) in

      (* Spread own props from the instance into another object *)
      let props = Context.find_props cx insttype.own_props in
      let props = List.fold_left (fun props x -> SMap.remove x props) props xs in
      let proto = ObjProtoT reason_op in
      let obj_inst = Obj_type.mk_with_proto cx reason_op ~props proto in

      (* ObjAssign the inst-generated obj into the super-generated obj *)
      let o = Tvar.mk_where cx reason_op (fun tvar ->
        rec_flow cx trace (
          obj_inst,
          ObjAssignFromT (reason_op, obj_super, tvar, default_obj_assign_kind)
        )
      ) in

      rec_flow_t cx trace (o, t)

    | AnyT (_, src), ObjRestT (reason, _, t) ->
      rec_flow_t cx trace (AnyT.why src reason, t)

    | (ObjProtoT _, ObjRestT (reason, _, t)) ->
      let obj = Obj_type.mk_with_proto cx reason l in
      rec_flow_t cx trace (obj, t)

    | DefT (_, _, (NullT | VoidT)), ObjRestT (reason, _, t) ->
      (* mirroring Object.assign semantics, treat null/void as empty objects *)
      let o = Obj_type.mk cx reason in
      rec_flow_t cx trace (o, t)

    (*************************************)
    (* objects can be copied-then-sealed *)
    (*************************************)
    | DefT (_, _, ObjT { props_tmap = mapr; _ }), ObjSealT (reason, t) ->
      let props = Context.find_props cx mapr in
      let new_obj =
        Obj_type.mk_with_proto cx reason ~sealed:true ~props l
      in
      rec_flow_t cx trace (new_obj, t)

    | AnyT (_, src), ObjSealT (reason, tout) ->
      rec_flow_t cx trace (AnyT.why src reason, tout)

    (*************************)
    (* objects can be frozen *)
    (*************************)

    | DefT (reason_o, trust, ObjT objtype), ObjFreezeT (reason_op, t) ->
      (* make the reason describe the result (e.g. a frozen object literal),
         but point at the entire Object.freeze call. *)
      let desc = RFrozen (desc_of_reason reason_o) in
      let reason = replace_reason_const desc reason_op in

      let flags = {frozen = true; sealed = Sealed; exact = true;} in
      let new_obj = DefT (reason, trust, ObjT {objtype with flags}) in
      rec_flow_t cx trace (new_obj, t)

    | AnyT (_, src), ObjFreezeT (reason_op, t) ->
      rec_flow_t cx trace (AnyT.why src reason_op, t)

    (*******************************************)
    (* objects may have their fields looked up *)
    (*******************************************)

    | DefT (reason_obj, _, ObjT o),
      LookupT (reason_op, strict, try_ts_on_failure, propref, action) ->
      (match get_obj_prop cx trace o propref reason_op with
      | Some p ->
        (match strict with
        | NonstrictReturning (_, Some (id, _)) -> Context.test_prop_hit cx id
        | _ -> ());
        perform_lookup_action cx trace propref p reason_obj reason_op action
      | None ->
        let strict = match Obj_type.sealed_in_op reason_op o.flags.sealed, strict with
        | false, ShadowRead (strict, ids) ->
          ShadowRead (strict, Nel.cons o.props_tmap ids)
        | false, ShadowWrite ids ->
          ShadowWrite (Nel.cons o.props_tmap ids)
        | _ -> strict
        in
        rec_flow cx trace (o.proto_t,
          LookupT (reason_op, strict, try_ts_on_failure, propref, action)));

    | AnyT (reason, _),
      LookupT (reason_op, kind, _, propref, action) ->
      (match action with
      | SuperProp (_, lp) when Property.write_t lp = None ->
        (* Without this exception, we will call rec_flow_p where
         * `write_t lp = None` and `write_t up = Some`, which is a polarity
         * mismatch error. Instead of this, we could "read" `mixed` from
         * covariant props, which would always flow into `any`. *)
        ()
      | _ ->
        let p = Field (None, AnyT.untyped reason_op, Neutral) in
        (match kind with
        | NonstrictReturning (_, Some (id, _)) -> Context.test_prop_hit cx id
        | _ -> ());
        perform_lookup_action cx trace propref p reason reason_op action)

    (*****************************************)
    (* ... and their fields written *)
    (*****************************************)

    | DefT (_, _, ObjT {flags; _}),
      SetPropT (use_op, reason_op, Named (prop, "constructor"), _, _, _) ->
      if flags.frozen
      then
        add_output cx ~trace
          (Error_message.EPropAccess ((prop, reason_op), Some "constructor",
            Positive, Write (Normal, None), use_op))

    (** o.x = ... has the additional effect of o[_] = ... **)

    | DefT (_, _, ObjT { flags; _ }), SetPropT (use_op, reason_op, prop, _, _, _)
      when flags.frozen ->
      let reason_prop, prop = match prop with
      | Named (r, prop) -> r, Some prop
      | Computed t -> reason_of_t t, None
      in
      add_output cx ~trace (Error_message.EPropAccess ((reason_prop, reason_op), prop,
        Positive, Write (Normal, None), use_op))

    | DefT (reason_obj, _, ObjT o), SetPropT (use_op, reason_op, propref, _, tin, prop_t) ->
      write_obj_prop cx trace ~use_op o propref reason_obj reason_op tin prop_t

    (* Since we don't know the type of the prop, use AnyT. *)
    | AnyT _, SetPropT (use_op, reason_op, _, _, t, prop_t) ->
      Option.iter ~f:(fun t -> rec_flow_t cx trace (AnyT.untyped reason_op, t)) prop_t;
      rec_flow cx trace (t, UseT (use_op, AnyT.untyped reason_op))

    | DefT (reason_obj, _, ObjT o), MatchPropT (use_op, reason_op, propref, proptype) ->
        match_obj_prop cx trace ~use_op o propref reason_obj reason_op proptype

    | AnyT _, MatchPropT (use_op, reason_op, _, t) ->
        rec_flow cx trace (t, UseT (use_op, AnyT.untyped reason_op))

    (*****************************)
    (* ... and their fields read *)
    (*****************************)

    | DefT (_, _, ObjT _), GetPropT (_, reason_op, Named (_, "constructor"), tout) ->
      rec_flow_t cx trace (Unsoundness.why Constructor reason_op, tout)

    | DefT (reason_obj, _, ObjT o), GetPropT (use_op, reason_op, propref, tout) ->
      read_obj_prop cx trace ~use_op o propref reason_obj reason_op tout

    | AnyT _, GetPropT (_, reason_op, _, tout) ->
      rec_flow_t cx trace (AnyT.untyped reason_op, tout)

    (********************************)
    (* ... and their methods called *)
    (********************************)

    | DefT (_, _, ObjT _), MethodT(_, _, _, Named (_, "constructor"), _, _) -> ()

    | DefT (reason_obj, _, ObjT o),
      MethodT (use_op, reason_call, reason_lookup, propref, funtype, prop_t) ->
      let t = Tvar.mk_where cx reason_lookup (fun tout ->
        read_obj_prop cx trace ~use_op o propref reason_obj reason_lookup tout
      ) in
      Option.iter ~f:(fun prop_t -> rec_flow_t cx trace (t, prop_t)) prop_t;
      rec_flow cx trace (t, CallT (use_op, reason_call, funtype))

    (******************************************)
    (* strings may have their characters read *)
    (******************************************)

    | DefT (reason_s, trust, StrT _), GetElemT (use_op, reason_op, index, tout) ->
      rec_flow cx trace (index, UseT (use_op, NumT.why reason_s |> with_trust bogus_trust));
      rec_flow_t cx trace (StrT.why reason_op trust, tout)

    (** Expressions may be used as keys to access objects and arrays. In
        general, we cannot evaluate such expressions at compile time. However,
        in some idiomatic special cases, we can; in such cases, we know exactly
        which strings/numbers the keys may be, and thus, we can use precise
        properties and indices to resolve the accesses. *)

    (**********************************************************************)
    (* objects/arrays may have their properties/elements written and read *)
    (**********************************************************************)

    | (DefT (_, _, (ObjT _ | ArrT _)) | AnyT _),
      SetElemT (use_op, reason_op, key, tin, tout) ->
      rec_flow cx trace (key, ElemT (use_op, reason_op, l, WriteElem (tin, tout)))

    | (DefT (_, _, (ObjT _ | ArrT _)) | AnyT _),
      GetElemT (use_op, reason_op, key, tout) ->
      rec_flow cx trace (key, ElemT (use_op, reason_op, l, ReadElem tout))

    | (DefT (_, _, (ObjT _ | ArrT _)) | AnyT _),
      CallElemT (reason_call, reason_lookup, key, ft) ->
      let action = CallElem (reason_call, ft) in
      rec_flow cx trace (key, ElemT (unknown_use, reason_lookup, l, action))

    | _, ElemT (use_op, reason_op, (DefT (_, _, ObjT _) as obj), action) ->
      let propref = match l with
      | DefT (reason_x, _, StrT (Literal (_, x))) ->
          let reason_prop = replace_reason_const (RProperty (Some x)) reason_x in
          Named (reason_prop, x)
      | _ -> Computed l
      in
      (match action with
      | ReadElem t ->
        rec_flow cx trace (obj, GetPropT (use_op, reason_op, propref, t))
      | WriteElem (tin, tout) ->
        rec_flow cx trace (obj, SetPropT (use_op, reason_op, propref, Normal, tin, None));
        Option.iter ~f:(fun t -> rec_flow_t cx trace (obj, t)) tout
      | CallElem (reason_call, ft) ->
        rec_flow cx trace (obj, MethodT (use_op, reason_call, reason_op, propref, ft, None)))

    | _, ElemT (use_op, reason_op, (AnyT _ as obj), action) ->
      let value = AnyT.untyped reason_op in
      perform_elem_action cx trace ~use_op reason_op obj value action

    (* It is not safe to write to an unknown index in a tuple. However, any is
     * a source of unsoundness, so that's ok. `tup[(0: any)] = 123` should not
     * error when `tup[0] = 123` does not. *)
    | AnyT _,
      ElemT (use_op, reason_op, (DefT (_, _, ArrT arrtype) as arr), action) ->
      let value = elemt_of_arrtype arrtype in
      perform_elem_action cx trace ~use_op reason_op arr value action

    | l, ElemT (use_op, reason, (DefT (reason_tup, _, ArrT arrtype) as arr), action) when numeric l ->
      let value, ts, is_tuple = begin match arrtype with
      | ArrayAT(value, ts) -> value, ts, false
      | TupleAT(value, ts) -> value, Some ts, true
      | ROArrayAT (value) -> value, None, true
      end in
      let exact_index, value = match l with
      | DefT (_, _, NumT (Literal (_, (float_value, _)))) ->
          begin match ts with
          | None -> false, value
          | Some ts ->
              let index = int_of_float float_value in
              begin
                try true, List.nth ts index
                with _ ->
                if is_tuple then begin
                  let reasons = (reason, reason_tup) in
                  let error =
                    Error_message.ETupleOutOfBounds (reasons, List.length ts, index, use_op)
                  in
                  add_output cx ~trace error;
                  true, DefT (mk_reason RTupleOutOfBoundsAccess (aloc_of_reason reason), bogus_trust (), VoidT)
                end else true, value
              end
          end
      | _ -> false, value
      in
      if is_tuple && not exact_index then begin
        match action with
        (* These are safe to do with tuples and unknown indexes *)
        | ReadElem _ | CallElem _ -> ()
        (* This isn't *)
        | WriteElem _ ->
          let reasons = (reason, reason_tup) in
            add_output
              cx
              ~trace
              (Error_message.ETupleUnsafeWrite (reasons, use_op))
      end;

      perform_elem_action cx trace ~use_op reason arr value action


    | DefT (_, _, ArrT _), GetPropT (_, reason_op, Named (_, "constructor"), tout) ->
      rec_flow_t cx trace (Unsoundness.why Constructor reason_op, tout)

    | DefT (_, _, ArrT _), SetPropT (_, _, Named (_, "constructor"), _, _, _)
    | DefT (_, _, ArrT _), MethodT (_, _, _, Named (_, "constructor"), _, _) ->
      ()

    (**************************************************)
    (* array pattern can consume the rest of an array *)
    (**************************************************)

    | DefT (_, trust, ArrT arrtype), ArrRestT (_, reason, i, tout) ->
      let arrtype = match arrtype with
      | ArrayAT (_, None)
      | ROArrayAT _ -> arrtype
      | ArrayAT (elemt, Some ts) -> ArrayAT (elemt, Some (Core_list.drop ts i))
      | TupleAT (elemt, ts) -> TupleAT (elemt, Core_list.drop ts i) in
      let a = DefT (reason, trust, ArrT arrtype) in
      rec_flow_t cx trace (a, tout)

    | AnyT (_, src), ArrRestT (_, reason, _, tout) ->
      rec_flow_t cx trace (AnyT.why src reason, tout)

    (**************)
    (* object kit *)
    (**************)

    | _, ObjKitT (use_op, reason, resolve_tool, tool, tout) ->
      object_kit cx trace ~use_op reason resolve_tool tool tout l

    (**************************************************)
    (* function types can be mapped over a structure  *)
    (**************************************************)

    | AnyT _, MapTypeT (reason_op, _, tout) ->
      rec_flow_t cx trace (AnyT.untyped reason_op, tout)

    | DefT (_, trust, ArrT arrtype), MapTypeT (reason_op, TupleMap funt, tout) ->
      let f x = EvalT (funt, TypeDestructorT (unknown_use, reason_op, CallType [x]), mk_id ()) in
      let arrtype = match arrtype with
      | ArrayAT (elemt, ts) -> ArrayAT (f elemt, Option.map ~f:(Core_list.map ~f:f) ts)
      | TupleAT (elemt, ts) -> TupleAT (f elemt, Core_list.map ~f:f ts)
      | ROArrayAT (elemt) -> ROArrayAT (f elemt) in
      let t =
        let reason = replace_reason_const RArrayType reason_op in
        DefT (reason, trust, ArrT arrtype)
      in
      rec_flow_t cx trace (t, tout)

    | _, MapTypeT (reason, TupleMap funt, tout) ->
      let iter = get_builtin cx ~trace "$iterate" reason in
      let elemt = EvalT (iter, TypeDestructorT
        (unknown_use, reason, CallType [l]), mk_id ()) in
      let t = DefT (reason, bogus_trust (), ArrT (ROArrayAT elemt)) in
      rec_flow cx trace (t, MapTypeT (reason, TupleMap funt, tout))

    | DefT (_, _, ObjT o), MapTypeT (reason_op, ObjectMap funt, tout) ->
      let map_t t =
        let t, opt = match t with
        | OptionalT (_, t) -> t, true
        | _ -> t, false
        in
        let t = EvalT (funt, TypeDestructorT
          (unknown_use, reason_op, CallType [t]), mk_id ()) in
        if opt
          then optional t
          else t
      in
      let props_tmap =
        Context.find_props cx o.props_tmap
        |> Properties.map_fields map_t
        |> Context.make_property_map cx
      in
      let dict_t = Option.map ~f:(fun dict ->
        let value = map_t dict.value in
        {dict with value}
      ) o.dict_t in
      let mapped_t =
        let reason = replace_reason_const RObjectType reason_op in
        DefT (reason, bogus_trust (), ObjT {o with props_tmap; dict_t})
      in
      rec_flow_t cx trace (mapped_t, tout)

    | DefT (_, trust, ObjT o), MapTypeT (reason_op, ObjectMapi funt, tout) ->
      let mapi_t key t =
        let t, opt = match t with
        | OptionalT (_, t) -> t, true
        | _ -> t, false
        in
        let t = EvalT (funt, TypeDestructorT
          (unknown_use, reason_op, CallType [key; t]), mk_id ()) in
        if opt
          then optional t
          else t
      in
      let mapi_field key t =
        let reason = replace_reason_const (RStringLit key) reason_op in
        mapi_t (DefT (reason, bogus_trust (), SingletonStrT key)) t
      in
      let props_tmap =
        Context.find_props cx o.props_tmap
        |> Properties.mapi_fields mapi_field
        |> Context.make_property_map cx
      in
      let dict_t = Option.map ~f:(fun dict ->
        let value = mapi_t dict.key dict.value in
        {dict with value}
      ) o.dict_t in
      let mapped_t =
        let reason = replace_reason_const RObjectType reason_op in
        DefT (reason, trust, ObjT {o with props_tmap; dict_t})
      in
      rec_flow_t cx trace (mapped_t, tout)

    (***********************************************)
    (* functions may have their prototypes written *)
    (***********************************************)

    | DefT (_, _, FunT (_, t, _)), SetPropT (_, reason_op, Named (_, "prototype"), _, tin, _) ->
      rec_flow cx trace (tin, ObjAssignFromT (reason_op, t,
        AnyT.locationless Unsoundness.function_proto, default_obj_assign_kind))

    (*********************************)
    (* ... and their prototypes read *)
    (*********************************)

    | DefT (_, _, FunT (_, t, _)), GetPropT (_, _, Named (_, "prototype"), tout) ->
      rec_flow_t cx trace (t, tout)

    | DefT (reason, _, ClassT instance), GetPropT (_, _, Named (_, "prototype"), tout) ->
      let instance = reposition cx ~trace (aloc_of_reason reason) instance in
      rec_flow_t cx trace (instance, tout)

    (***************************************************************)
    (* functions may be called by passing a receiver and arguments *)
    (***************************************************************)

    | FunProtoCallT _,
      CallT (use_op, reason_op, ({call_this_t = func; call_args_tlist; _} as funtype)) ->
      (* Drop the first argument in the use_op. *)
      let use_op = match use_op with
      | Op FunCall {op; fn; args = _ :: args; local} -> Op (FunCall {op; fn; args; local})
      | Op FunCallMethod {op; fn; prop; args = _ :: args; local} ->
          Op (FunCallMethod {op; fn; prop; args; local})
      | _ -> use_op
      in
      begin match call_args_tlist with
      (* func.call() *)
      | [] ->
        let funtype = { funtype with
          call_this_t = VoidT.why reason_op |> with_trust bogus_trust;
          call_args_tlist = [];
        } in
        rec_flow cx trace (func, CallT (use_op, reason_op, funtype))

      (* func.call(this_t, ...call_args_tlist) *)
      | (Arg call_this_t)::call_args_tlist ->
        let funtype = { funtype with call_this_t; call_args_tlist } in
        rec_flow cx trace (func, CallT (use_op, reason_op, funtype))

      (* func.call(...call_args_tlist) *)
      | (SpreadArg _ as first_arg)::_ ->
        let call_this_t = extract_non_spread cx ~trace first_arg in

        let funtype = { funtype with call_this_t; } in
        rec_flow cx trace (func, CallT (use_op, reason_op, funtype))
      end

    (*******************************************)
    (* ... or a receiver and an argument array *)
    (*******************************************)

    (* resolves the arguments... *)
    | FunProtoApplyT _,
        CallT (use_op, reason_op, ({call_this_t = func; call_args_tlist; _} as funtype)) ->
      (* Drop the specific AST derived argument reasons. Our new arguments come
       * from arbitrary positions in the array. *)
      let use_op = match use_op with
      | Op FunCall {op; fn; args = _; local} -> Op (FunCall {op; fn; args = []; local})
      | Op FunCallMethod {op; fn; prop; args = _; local} ->
          Op (FunCallMethod {op; fn; prop; args = []; local})
      | _ -> use_op
      in
      begin match call_args_tlist with
      (* func.apply() *)
      | [] ->
          let funtype = { funtype with
            call_this_t = VoidT.why reason_op |> with_trust bogus_trust;
            call_args_tlist = [];
          } in
          rec_flow cx trace (func, CallT (use_op, reason_op, funtype))

      (* func.apply(this_arg) *)
      | (Arg this_arg)::[] ->
          let funtype = { funtype with call_this_t = this_arg; call_args_tlist = [] } in
          rec_flow cx trace (func, CallT (use_op, reason_op, funtype))

      (* func.apply(this_arg, ts) *)
      | first_arg::(Arg ts)::_ ->
        let call_this_t = extract_non_spread cx ~trace first_arg in
        let call_args_tlist = [ SpreadArg ts ] in
        let funtype = { funtype with call_this_t; call_args_tlist; } in
        (* Ignoring `this_arg`, we're basically doing func(...ts). Normally
         * spread arguments are resolved for the multiflow application, however
         * there are a bunch of special-cased functions like bind(), call(),
         * apply, etc which look at the arguments a little earlier. If we delay
         * resolving the spread argument, then we sabotage them. So we resolve
         * it early *)
        let t = Tvar.mk_where cx reason_op (fun t ->
          let resolve_to = ResolveSpreadsToCallT (funtype, t) in
          resolve_call_list cx ~trace ~use_op reason_op call_args_tlist resolve_to
        ) in
        rec_flow_t cx trace (func, t)

      | (SpreadArg t1)::(SpreadArg t2)::_ ->
          add_output cx ~trace
            (Error_message.(EUnsupportedSyntax (loc_of_t t1, SpreadArgument)));
          add_output cx ~trace
            (Error_message.(EUnsupportedSyntax (loc_of_t t2, SpreadArgument)))
      | (SpreadArg t)::_
      | (Arg _)::(SpreadArg t)::_ ->
          add_output cx ~trace
            (Error_message.(EUnsupportedSyntax (loc_of_t t, SpreadArgument)))
      end

    (************************************************************************)
    (* functions may be bound by passing a receiver and (partial) arguments *)
    (************************************************************************)

    | FunProtoBindT lreason,
      CallT (use_op, reason_op, ({
        call_this_t = func;
        call_targs;
        call_args_tlist = first_arg::call_args_tlist;
        _
      } as funtype)) ->
      Option.iter call_targs ~f:(fun _ ->
        add_output cx ~trace Error_message.(ECallTypeArity {
          call_loc = aloc_of_reason reason_op;
          is_new = false;
          reason_arity = lreason;
          expected_arity = 0;
        }));
      let call_this_t = extract_non_spread cx ~trace first_arg in
      let call_targs = None in
      let funtype = { funtype with call_this_t; call_targs; call_args_tlist } in
      rec_flow cx trace (func, BindT (use_op, reason_op, funtype, false))

    | DefT (reason, _, FunT (_, _, ({this_t = o1; _} as ft))),
      BindT (use_op, reason_op, calltype, _) ->
        let {
          call_this_t = o2;
          call_targs = _; (* always None *)
          call_args_tlist = tins2;
          call_tout;
          call_closure_t = _;
          call_strict_arity = _;
        } = calltype in

        (* TODO: closure *)

        rec_flow_t cx trace (o2,o1);

        let resolve_to =
          ResolveSpreadsToMultiflowPartial (mk_id (), ft, reason_op, call_tout) in
        resolve_call_list cx ~trace ~use_op reason tins2 resolve_to;

    | DefT (_, _, ObjT {call_t = Some id; _}), BindT _ ->
      rec_flow cx trace (Context.find_call cx id, u)

    | DefT (_, _, InstanceT (_, _, _, {inst_call_t = Some id; _})), BindT _ ->
      rec_flow cx trace (Context.find_call cx id, u)

    | AnyT _,
      BindT (use_op, reason, calltype, _) ->
      let {
        call_this_t;
        call_targs = _; (* always None *)
        call_args_tlist;
        call_tout;
        call_closure_t = _;
        call_strict_arity = _;
      } = calltype in
      rec_flow_t cx trace (AnyT.untyped reason, call_this_t);
      call_args_iter (fun param_t ->
        rec_flow cx trace (AnyT.untyped reason, UseT (use_op, param_t))
      ) call_args_tlist;
      rec_flow_t cx trace (l, call_tout)

    | _, BindT (_, _, { call_tout; _ }, true) ->
      rec_flow_t cx trace (l, call_tout)

    (***********************************************)
    (* You can use a function as a callable object *)
    (***********************************************)

    (* FunT ~> ObjT *)

    (* TODO: This rule doesn't interact very well with union-type checking. It
       looks up Function.prototype, which currently doesn't appear structurally
       in the function type, and thus may not be fully resolved when the
       function type is checked with a union containing the object
       type. Ideally, we should either add Function.prototype to function types
       or fully resolve them when resolving function types, but either way we
       might bomb perf without additional work. Meanwhile, we need an immediate
       fix for the common case where this bug shows up. So leaving this comment
       here as a marker for future work, while going with a band-aid solution
       for now, as motivated below.

       Fortunately, it is quite hard for a function type to successfully
       check against an object type, and even more unlikely when the latter
       is part of a union: the object type must only contain
       Function.prototype methods or statics. Quickly confirming that the
       check would fail before looking up Function.prototype (while falling
       back to the general rule when we cannot guarantee failure) is a safe
       optimization in any case, and fixes the commonly observed case where
       the union type contains both a function type and a object type as
       members, clearly intending for function types to match the former
       instead of the latter. *)
    | DefT (reason, _, FunT (statics, _, _)),
      UseT (use_op, DefT (reason_o, _, ObjT { props_tmap; _ })) ->
        if not
          (quick_error_fun_as_obj cx trace ~use_op reason statics reason_o
             (Context.find_props cx props_tmap))
        then
          rec_flow cx trace (statics, u)

    (* TODO: similar concern as above *)
    | DefT (reason, _, FunT (statics, _, _)),
      UseT (use_op, DefT (reason_inst, _, InstanceT (_, _, _, {
        own_props;
        structural = true;
        _;
      }))) ->
      if not
        (quick_error_fun_as_obj cx trace ~use_op reason statics reason_inst
          (SMap.filter (fun x _ -> x = "constructor")
            (Context.find_props cx own_props)))
      then
        rec_flow cx trace (statics, u)

    (***************************************************************)
    (* Enable structural subtyping for upperbounds like interfaces *)
    (***************************************************************)

    | _, UseT (use_op, (DefT (_, _, InstanceT (_,_,_,{structural=true;_})) as i)) ->
      rec_flow cx trace (i, ImplementsT (use_op, l))

    | (ObjProtoT _ | FunProtoT _ | DefT (_, _, NullT)), ImplementsT _ -> ()

    | DefT (reason_inst, _, InstanceT (_, super, _, {
        own_props;
        proto_props;
        inst_call_t;
        structural = true;
        _;
      })),
      ImplementsT (use_op, t) ->
      structural_subtype cx trace ~use_op t reason_inst
        (own_props, proto_props, inst_call_t);
      rec_flow cx trace (super,
        ReposLowerT (reason_inst, false, ImplementsT (use_op, t)))

    | _, ImplementsT _ ->
      add_output cx ~trace (Error_message.EUnsupportedImplements (reason_of_t l))

    (*********************************************************************)
    (* class A is a base class of class B iff                            *)
    (* properties in B that override properties in A or its base classes *)
    (* have the same signatures                                          *)
    (*********************************************************************)

    (** The purpose of SuperT is to establish consistency between overriding
        properties with overridden properties. As such, the lookups performed
        for the inherited properties are non-strict: they are not required to
        exist. **)

    | DefT (ureason, _, InstanceT (st, _, _, _)),
      SuperT (use_op, reason, Derived {own; proto; static}) ->
      let check_super l = check_super cx trace ~use_op reason ureason l in
      SMap.iter (check_super l) own;
      SMap.iter (fun x p -> if inherited_method x then check_super l x p) proto;
      (* TODO: inherited_method logic no longer applies for statics. It used to
         when call properties were included in the props, but that is no longer
         the case. All that remains is the "constructor" prop, which has no
         special meaning on the static object. *)
      SMap.iter (fun x p -> if inherited_method x then check_super st x p) static;

    (***********************)
    (* opaque types part 2 *)
    (***********************)

    (* Don't refine opaque types based on its bound *)
    | OpaqueT _, PredicateT (p, t) -> predicate cx trace t l p
    | OpaqueT _, GuardT (pred, result, sink) -> guard cx trace l pred result sink

    (* Preserve OpaqueT as consequent, but branch based on the bound *)
    | OpaqueT (_, {super_t = Some t; _}), CondT (r, then_t_opt, else_t, tout) ->
      let then_t_opt = match then_t_opt with
      | Some _ -> then_t_opt
      | None -> Some l
      in
      rec_flow cx trace (t, CondT (r, then_t_opt, else_t, tout))

    (* Opaque types may be treated as their supertype when they are a lower bound for a use *)
    | OpaqueT (_, {super_t = Some t; _}), _ ->
        rec_flow cx trace (t, u)

    (***********************************************************)
    (* addition                                                *)
    (***********************************************************)

    | (l, AdderT (use_op, reason, flip, r, u)) ->
      flow_addition cx trace use_op reason flip l r u

    (*********************************************************)
    (* arithmetic/bitwise/update operations besides addition *)
    (*********************************************************)

    | _, AssertArithmeticOperandT _ when numberesque l -> ()
    | _, AssertArithmeticOperandT _ ->
      add_output cx ~trace (Error_message.EArithmeticOperand (reason_of_t l))

    (***********************************************************)
    (* coercion                                                *)
    (***********************************************************)

    (* string and number can be coerced to strings *)
    | DefT (_, _, NumT _), UseT (Op Coercion _, DefT (_, _, StrT _)) -> ()

    (**************************)
    (* relational comparisons *)
    (**************************)

    | (l, ComparatorT(reason, flip, r)) ->
      flow_comparator cx trace reason flip l r;

    | (l, EqT(reason, flip, r)) ->
      flow_eq cx trace reason flip l r;

    (************************)
    (* unary minus operator *)
    (************************)

    | DefT (_, trust, NumT lit), UnaryMinusT (reason_op, t_out) ->
      let num = match lit with
      | Literal (_, (value, raw)) ->
        let (value, raw) = Flow_ast_utils.negate_number_literal (value, raw) in
        DefT (replace_reason_const RNumber reason_op, trust, NumT (Literal (None, (value, raw))))
      | AnyLiteral
      | Truthy ->
        l
      in
      rec_flow_t cx trace (num, t_out)

    | AnyT _, UnaryMinusT (reason_op, t_out) ->
      rec_flow_t cx trace (AnyT.untyped reason_op, t_out)

    (************************)
    (* binary `in` operator *)
    (************************)

    (* the left-hand side of a `(x in y)` expression is a string or number
       TODO: also, symbols *)
    | DefT (_, _, StrT _), AssertBinaryInLHST _ -> ()
    | DefT (_, _, NumT _), AssertBinaryInLHST _ -> ()
    | _, AssertBinaryInLHST _ ->
      add_output cx ~trace (Error_message.EBinaryInLHS (reason_of_t l))

    (* the right-hand side of a `(x in y)` expression must be object-like *)
    | DefT (_, _, ArrT _), AssertBinaryInRHST _ -> ()
    | _, AssertBinaryInRHST _ when object_like l -> ()
    | _, AssertBinaryInRHST _ ->
      add_output cx ~trace (Error_message.EBinaryInRHS (reason_of_t l))

    (******************)
    (* `for...in` RHS *)
    (******************)

    (* objects are allowed. arrays _could_ be, but are not because it's
       generally safer to use a for or for...of loop instead. *)
    | _, AssertForInRHST _ when object_like l -> ()
    | (AnyT _ | ObjProtoT _), AssertForInRHST _ -> ()

    (* null/undefined are allowed *)
    | DefT (_, _, (NullT | VoidT)), AssertForInRHST _ -> ()

    | _, AssertForInRHST _ ->
      add_output cx ~trace (Error_message.EForInRHS (reason_of_t l))

    (**************************************)
    (* types may be refined by predicates *)
    (**************************************)

    | _, PredicateT(p,t) ->
      predicate cx trace t l p

    | _, GuardT (pred, result, sink) ->
      guard cx trace l pred result sink

    | DefT (_, _, StrT lit),
      SentinelPropTestT (reason, l, key, sense, Enum.(One Str sentinel), result) ->
      begin match lit with
        | Literal (_, value) when (value = sentinel) != sense ->
          if not sense
          then () (* provably unreachable, so prune *)
          else
            let l = matching_sentinel_prop reason key (SingletonStrT sentinel) in
            rec_flow_t cx trace (l, result)
        | _ ->
          rec_flow_t cx trace (l, result)
      end

    | DefT (_, _, NumT lit),
      SentinelPropTestT (reason, l, key, sense, Enum.(One Num sentinel_lit), result) ->
      let sentinel, _ = sentinel_lit in
      begin match lit with
        | Literal (_, (value, _)) when (value = sentinel) != sense ->
          if not sense
          then () (* provably unreachable, so prune *)
          else
            let l = matching_sentinel_prop reason key (SingletonNumT sentinel_lit) in
            rec_flow_t cx trace (l, result)
        | _ ->
          rec_flow_t cx trace (l, result)
      end

    | DefT (_, _, BoolT lit),
      SentinelPropTestT (reason, l, key, sense, Enum.(One Bool sentinel), result) ->
        begin match lit with
        | Some value when (value = sentinel) != sense ->
          if not sense
          then () (* provably unreachable, so prune *)
          else
            let l = matching_sentinel_prop reason key (SingletonBoolT sentinel) in
            rec_flow_t cx trace (l, result)
        | _ ->
            rec_flow_t cx trace (l, result)
        end

    | DefT (_, _, NullT),
      SentinelPropTestT (_reason, l, _key, sense, Enum.(One Null), result) ->
        if not sense
        then ()
        else rec_flow_t cx trace (l, result)

    | DefT (_, _, VoidT),
      SentinelPropTestT (_reason, l, _key, sense, Enum.(One Void), result) ->
        if not sense
        then ()
        else rec_flow_t cx trace (l, result)

    | DefT (_, _, (StrT _ | NumT _ | BoolT _ | NullT | VoidT)),
      SentinelPropTestT (reason, obj, key, sense, Enum.Many enums, result) ->
      if sense
      then EnumSet.iter (fun enum ->
        rec_flow cx trace (l, SentinelPropTestT (reason, obj, key, sense, Enum.One enum, result))
      ) enums
      else rec_flow_t cx trace (obj, result)

    | DefT (_, _, (StrT _ | NumT _ | BoolT _ | NullT | VoidT)),
      SentinelPropTestT (_reason, l, _key, sense, _, result) ->
        (* types don't match (would've been matched above) *)
        (* we don't prune other types like objects or instances, even though
           a test like `if (ObjT === StrT)` seems obviously unreachable, but
           we have to be wary of toString and valueOf on objects/instances. *)
        if sense
        then () (* provably unreachable, so prune *)
        else rec_flow_t cx trace (l, result)

    | _, SentinelPropTestT (_, l, _, _, _, result) ->
        (* property exists, but is not something we can use for refinement *)
        rec_flow_t cx trace (l, result)

    (*********************)
    (* functions statics *)
    (*********************)

    | DefT (reason, _, FunT (static, _, _)), _ when object_like_op u ->
      rec_flow cx trace (static, ReposLowerT (reason, false, u))

    (*****************)
    (* class statics *)
    (*****************)

    (* For GetPrivatePropT and SetPrivatePropT, the instance id is needed to determine whether
     * or not the private static field exists on that class. Since we look through the scopes for
     * the type of the field, there is no need to look at the static member of the instance.
     * Instead, we just flip the boolean flag to true, indicating that when the
     * InstanceT ~> Set/GetPrivatePropT constraint is processed that we should look at the
     * private static fields instead of the private instance fields. *)
    | DefT (reason, _, ClassT instance), GetPrivatePropT (use_op, reason_op, x, scopes, _, tout) ->
      let u = GetPrivatePropT (use_op, reason_op, x, scopes, true, tout) in
      rec_flow cx trace (instance, ReposLowerT (reason, false, u))

    | DefT (reason, _, ClassT instance), SetPrivatePropT (use_op, reason_op, x, scopes, _, tout, tp) ->
      let u = SetPrivatePropT (use_op, reason_op, x, scopes, true, tout, tp) in
      rec_flow cx trace (instance, ReposLowerT (reason, false, u))

    | DefT (reason, _, ClassT instance), _ when object_use u || object_like_op u ->
      let statics = Tvar.mk cx reason in
      rec_flow cx trace (instance, GetStaticsT (reason, statics));
      rec_flow cx trace (statics, u)

    (************************)
    (* classes as functions *)
    (************************)

    (* When a class value flows to a function annotation or call site, check for
       the presence of a call property in the former (as a static) compatible
       with the latter.

       TODO: Call properties are excluded from the subclass compatibility
       checks, which makes it unsafe to call a Class<T> type like this.
       For example:

           declare class A { static (): string };
           declare class B extends A { static (): number }
           var klass: Class<A> = B;
           var foo: string = klass(); // passes, but `foo` is a number

       The same issue is also true for constructors, which are similarly
       excluded from subclass compatibility checks, but are allowed on ClassT
       types.
    *)
    | DefT (reason, _, ClassT instance), (UseT (_, DefT (_, _, FunT _)) | CallT _) ->
      let statics = Tvar.mk cx reason in
      rec_flow cx trace (instance, GetStaticsT (reason, statics));
      rec_flow cx trace (statics, u)

    (**************************************************************************)
    (* TestPropT is emitted for property reads in the context of branch tests.
       Such tests are always non-strict, in that we don't immediately report an
       error if the property is not found not in the object type. Instead, if
       the property is not found, we control the result type of the read based
       on the flags on the object type. For exact sealed object types, the
       result type is `void`; otherwise, it is "unknown". Indeed, if the
       property is not found in an exact sealed object type, we can be sure it
       won't exist at run time, so the read will return undefined; but for other
       object types, the property *might* exist at run time, and since we don't
       know what the type of the property would be, we set things up so that the
       result of the read cannot be used in any interesting way. *)
    (**************************************************************************)

    | DefT (_, _, NullT), TestPropT (reason_op, _, propref, tout) ->
      (* The wildcard TestPropT implementation forwards the lower bound to
         LookupT. This is unfortunate, because LookupT is designed to terminate
         (successfully) on NullT, but property accesses on null should be type
         errors. Ideally, we should prevent LookupT constraints from being
         syntax-driven, in order to preserve the delicate invariants that
         surround it. *)
      rec_flow cx trace (l, GetPropT (unknown_use, reason_op, propref, tout))

    | DefT (r, trust, MixedT (Mixed_truthy | Mixed_non_maybe)), TestPropT (_, id, _, tout) ->
      (* Special-case property tests of definitely non-null/non-void values to
         return mixed and treat them as a hit. *)
      Context.test_prop_hit cx id;
      rec_flow_t cx trace (DefT (r, trust, MixedT Mixed_everything), tout)

    | _, TestPropT (reason_op, id, propref, tout) ->
      (* NonstrictReturning lookups unify their result, but we don't want to
         unify with the tout tvar directly, so we create an indirection here to
         ensure we only supply lower bounds to tout. *)
      let lookup_default = Tvar.mk_where cx reason_op (fun tvar ->
        rec_flow_t cx trace (tvar, tout)
      ) in
      let name = name_of_propref propref in
      let test_info = Some (id, (reason_op, reason_of_t l)) in
      let lookup_default = match l with
        | DefT (_, _, ObjT { flags; _ })
            when flags.exact ->
          if Obj_type.sealed_in_op reason_op flags.sealed then
            let r = replace_reason_const (RMissingProperty name) reason_op in
            Some (DefT (r, bogus_trust (), VoidT), lookup_default)
          else
            (* This is an unsealed object. We don't now when (or even if) this
             * property access will resolve, since reads and writes can happen
             * in any order.
             *
             * Due to this, we never error on property accesses. TODO: Build a
             * separate mechanism unsealed objects that errors after merge if a
             * shadow prop is read but never written.
             *
             * We also should not return a default type on lookup failure,
             * because a later write could make the lookup succeed.
             *)
            let () = Context.test_prop_hit cx id in
            None
        | _ ->
          (* Note: a lot of other types could in principle be considered
             "exact". For example, new instances of classes could have exact
             types; so could `super` references (since they are statically
             rather than dynamically bound). However, currently we don't support
             any other exact types. Considering exact types inexact is sound, so
             there is no problem falling back to the same conservative
             approximation we use for inexact types in those cases. *)
          let r = replace_reason_const (RUnknownProperty name) reason_op in
          Some (DefT (r, bogus_trust (), MixedT Mixed_everything), lookup_default)
      in
      let lookup_kind = NonstrictReturning (lookup_default, test_info) in
      rec_flow cx trace (l,
        LookupT (reason_op, lookup_kind, [], propref,
          RWProp (unknown_use, l, tout, Read)))

    (************)
    (* indexing *)
    (************)

    | DefT (_, _, InstanceT _), GetElemT (use_op, reason, i, t) ->
      rec_flow cx trace (l, SetPropT (use_op, reason, Named (reason, "$key"), Normal, i, None));
      rec_flow cx trace (l, GetPropT (use_op, reason, Named (reason, "$value"), t))

    | DefT (_, _, InstanceT _), SetElemT (use_op, reason, i, tin, tout) ->
      rec_flow cx trace (l, SetPropT (use_op, reason, Named (reason, "$key"), Normal, i, None));
      rec_flow cx trace (l, SetPropT (use_op, reason, Named (reason, "$value"), Normal, tin, None));
      Option.iter ~f:(fun t -> rec_flow_t cx trace (l, t)) tout

    (***************************)
    (* conditional type switch *)
    (***************************)

    (* Use our alternate if our lower bound is empty. *)
    | DefT (_, _, EmptyT), CondT (_, _, else_t, tout) ->
      rec_flow_t cx trace (else_t, tout)

    (* Otherwise continue by Flowing out lower bound to tout. *)
    | _, CondT (_, then_t_opt, _, tout) ->
      let then_t = match then_t_opt with
      | Some t -> t
      | None -> l
      in
      rec_flow_t cx trace (then_t, tout)

    (*************************)
    (* repositioning, part 2 *)
    (*************************)

    (* waits for a lower bound to become concrete, and then repositions it to
       the location stored in the ReposLowerT, which is usually the location
       where that lower bound was used; the lower bound's location (which is
       being overwritten) is where it was defined. *)
    | _, ReposLowerT (reason, use_desc, u) ->
      rec_flow cx trace (reposition_reason cx ~trace reason ~use_desc l, u)

    (***************)
    (* unsupported *)
    (***************)

    (** Lookups can be strict or non-strict, as denoted by the presence or
        absence of strict_reason in the following two pattern matches.
        Strictness derives from whether the object is sealed and was
        created in the same scope in which the lookup occurs - see
        mk_strict_lookup_reason below. The failure of a strict lookup
        to find the desired property causes an error; a non-strict one
        does not.
     *)

    | (DefT (_, _, NullT) | ObjProtoT _),
      LookupT (reason, strict, next::try_ts_on_failure, propref, t) ->
      (* When s is not found, we always try to look it up in the next element in
         the list try_ts_on_failure. *)
      rec_flow cx trace
        (next, LookupT (reason, strict, try_ts_on_failure, propref, t))

    | (ObjProtoT _ | FunProtoT _),
      LookupT (reason_op, _, [], Named (_, "__proto__"), RWProp (_, l, t, rw)) ->
      (* __proto__ is a getter/setter on Object.prototype *)
      let u = match rw with
      | Read -> GetProtoT (reason_op, t)
      | Write _ -> SetProtoT (reason_op, t)
      in
      rec_flow cx trace (l, u)

    | ObjProtoT _, LookupT (reason_op, _, [], Named (_, x), _)
      when is_object_prototype_method x ->
      (** TODO: These properties should go in Object.prototype. Currently we
          model Object.prototype as a ObjProtoT, as an optimization against a
          possible deluge of shadow properties on Object.prototype, since it
          is shared by every object. **)
      rec_flow cx trace (get_builtin_type cx ~trace reason_op "Object", u)

    | FunProtoT _, LookupT (reason_op, _, _, Named (_, x), _)
      when is_function_prototype x ->
      (** TODO: Ditto above comment for Function.prototype *)
      rec_flow cx trace (get_builtin_type cx ~trace reason_op "Function", u)

    | (DefT (reason, _, NullT) | ObjProtoT reason | FunProtoT reason),
      LookupT (reason_op, Strict strict_reason, [],
        (Named (reason_prop, x) as propref), action) ->
      let use_op = use_op_of_lookup_action action in
      add_output cx ~trace (Error_message.EStrictLookupFailed
        ((reason_prop, strict_reason), reason, Some x, use_op));
      let p = Field (None, AnyT.error reason_op, Neutral) in
      perform_lookup_action cx trace propref p reason reason_op action

    | (DefT (reason, _, NullT) | ObjProtoT reason | FunProtoT reason),
      LookupT (reason_op, Strict strict_reason, [],
        (Computed elem_t as propref), action) ->
      (match elem_t with
      | OpenT _ ->
        let loc = loc_of_t elem_t in
        add_output cx ~trace Error_message.(EInternal (loc, PropRefComputedOpen))
      | DefT (_, _, StrT (Literal _)) ->
        let loc = loc_of_t elem_t in
        add_output cx ~trace Error_message.(EInternal (loc, PropRefComputedLiteral))
      | AnyT _ ->
        let p = Field (None, AnyT.untyped reason_op, Neutral) in
        perform_lookup_action cx trace propref p reason reason_op action
      | DefT (_, _, StrT _) | DefT (_, _, NumT _) ->
        (* string, and number keys are allowed, but there's nothing else to
           flow without knowing their literal values. *)
        let p = Field (None, Unsoundness.why ComputedNonLiteralKey reason_op, Neutral) in
        perform_lookup_action cx trace propref p reason reason_op action
      | _ ->
        let reason_prop = reason_of_t elem_t in
        let use_op = use_op_of_lookup_action action in
        add_output cx ~trace (Error_message.EStrictLookupFailed
          ((reason_prop, strict_reason), reason, None, use_op)))

    | (DefT (reason, _, NullT) | ObjProtoT reason | FunProtoT reason),
      LookupT (reason_op, ShadowRead (strict, rev_proto_ids), [],
        (Named (reason_prop, x) as propref), action) ->
      (* Emit error if this is a strict read. See `lookup_kinds` in types.ml. *)
      (match strict with
      | None -> ()
      | Some strict_reason ->
        let use_op = use_op_of_lookup_action action in
        add_output cx ~trace (Error_message.EStrictLookupFailed
          ((reason_prop, strict_reason), reason, Some x, use_op)));

      (* Install shadow prop (if necessary) and link up proto chain. *)
      let prop_loc = def_aloc_of_reason reason_prop in
      let p = find_or_intro_shadow_prop cx trace reason_op x prop_loc (Nel.rev rev_proto_ids) in
      perform_lookup_action cx trace propref p reason reason_op action

    | (DefT (reason, _, NullT) | ObjProtoT reason | FunProtoT reason), LookupT (reason_op,
        ShadowWrite rev_proto_ids, [], (Named (lookup_reason, x) as propref), action) ->
      let id, proto_ids = Nel.rev rev_proto_ids in
      let pmap = Context.find_props cx id in
      (* Re-check written-to unsealed object to see if prop was added since we
       * last looked. See comment above `find` in `find_or_intro_shadow_prop`.
       *)
      let p = match SMap.get x pmap with
      | Some p -> p
      | None ->
        match SMap.get (internal_name x) pmap with
        | Some p ->
          (* unshadow *)
          pmap
            |> SMap.remove (internal_name x)
            |> SMap.add x p
            |> Context.add_property_map cx id;
          p
        | None ->
          (* Create prop and link shadow props along the proto chain. *)
          let reason_prop = replace_reason_const (RShadowProperty x) reason_op in
          let t = Tvar.mk cx reason_prop in
          let prop_loc = def_aloc_of_reason lookup_reason in
          (match proto_ids with
          | [] -> ()
          | id::ids ->
            let p_proto = find_or_intro_shadow_prop cx trace reason_op x prop_loc (id, ids) in
            let t_proto = Property.assert_field p_proto in
            rec_flow cx trace (t_proto, UnifyT (t_proto, t)));
          (* Add prop *)
          let p = Field (Some prop_loc, t, Neutral) in
          pmap
            |> SMap.add x p
            |> Context.add_property_map cx id;
          p
      in
      perform_lookup_action cx trace propref p reason reason_op action

    | (DefT (_, _, NullT) | ObjProtoT _ | FunProtoT _),
      LookupT (_, ShadowRead _, [], Computed elem_t, _) ->
      let loc = loc_of_t elem_t in
      add_output cx ~trace Error_message.(EInternal (loc, ShadowReadComputed))

    | (DefT (_, _, NullT) | ObjProtoT _ | FunProtoT _),
      LookupT (_, ShadowWrite _, [], Computed elem_t, _) ->
      let loc = loc_of_t elem_t in
      add_output cx ~trace Error_message.(EInternal (loc, ShadowWriteComputed))

    (* LookupT is a non-strict lookup *)
    | (DefT (_, _, NullT) | ObjProtoT _ | FunProtoT _),
      LookupT (_, NonstrictReturning (t_opt, test_opt), [], propref, action) ->
      (* don't fire

         ...unless a default return value is given. Two examples:

         1. A failure could arise when an unchecked module was looked up and
         not found declared, in which case we consider that module's exports to
         be `any`.

         2. A failure could arise also when an object property is looked up in
         a condition, in which case we consider the object's property to be
         `mixed`.
      *)
      let use_op = Option.value ~default:unknown_use (use_op_of_lookup_action action) in

      Option.iter test_opt ~f:(fun (id, reasons) ->
        Context.test_prop_miss cx id (name_of_propref propref) reasons use_op
      );

      begin match t_opt with
      | Some (not_found, t) ->
        rec_unify cx trace ~use_op ~unify_any:true t not_found
      | None -> ()
      end

    (* SuperT only involves non-strict lookups *)
    | (DefT (_, _, NullT), SuperT _)
    | (ObjProtoT _, SuperT _)
    | (FunProtoT _, SuperT _) -> ()

    (** ExtendsT searches for a nominal superclass. The search terminates with
        either failure at the root or a structural subtype check. **)

    | AnyT _, ExtendsUseT _ -> ()

    | DefT (lreason, _, ObjT { proto_t; _ }), ExtendsUseT _ ->
      let l = reposition cx ~trace (aloc_of_reason lreason) proto_t in
      rec_flow cx trace (l, u)

    | DefT (reason, _, ClassT instance), ExtendsUseT _ ->
      let statics = Tvar.mk cx reason in
      rec_flow cx trace (instance, GetStaticsT (reason, statics));
      rec_flow cx trace (statics, u)

    | DefT (_, _, NullT),
      ExtendsUseT (use_op, reason, next::try_ts_on_failure, l, u) ->
      (* When seaching for a nominal superclass fails, we always try to look it
         up in the next element in the list try_ts_on_failure. *)
      rec_flow cx trace
        (next, ExtendsUseT (use_op, reason, try_ts_on_failure, l, u))

    | DefT (_, _, NullT),
      ExtendsUseT (use_op, _, [], l, DefT (reason_inst, _, InstanceT (_, super, _, {
        own_props;
        proto_props;
        inst_call_t;
        structural = true;
        _;
      }))) ->
      structural_subtype cx trace ~use_op l reason_inst
        (own_props, proto_props, inst_call_t);
      rec_flow cx trace (l, UseT (use_op, super))

    | DefT (_, _, NullT),
      ExtendsUseT (use_op, _, [], t, tc) ->
      let reason_l, reason_u = FlowError.ordered_reasons (reason_of_t t, reason_of_t tc) in
      add_output cx ~trace (Error_message.EIncompatibleWithUseOp (reason_l, reason_u, use_op))

    (*******************************)
    (* ToString abstract operation *)
    (*******************************)

    (* ToStringT passes through strings unchanged, and flows a generic StrT otherwise *)

    | DefT (_, _, StrT _), ToStringT (_, t_out) ->
      rec_flow cx trace (l, t_out)

    | _, ToStringT (reason_op, t_out) ->
      rec_flow cx trace (StrT.why reason_op |> with_trust bogus_trust, t_out)

    (**********************)
    (* Array library call *)
    (**********************)

    | DefT (reason, _, ArrT (ArrayAT(t, _))),
      (GetPropT _ | SetPropT _ | MethodT _ | LookupT _) ->
      rec_flow cx trace (get_builtin_typeapp cx ~trace reason "Array" [t], u)

    | DefT (reason, _, ArrT (TupleAT _ | ROArrayAT _ as arrtype)),
      (GetPropT _ | SetPropT _ | MethodT _ | LookupT _) ->
      let t = elemt_of_arrtype arrtype in
      rec_flow
        cx trace (get_builtin_typeapp cx ~trace reason "$ReadOnlyArray" [t], u)

    (***********************)
    (* String library call *)
    (***********************)

    | DefT (reason, _, StrT _), u when primitive_promoting_use_t u ->
      rec_flow cx trace (get_builtin_type cx ~trace reason "String",u)

    (***********************)
    (* Number library call *)
    (***********************)

    | DefT (reason, _, NumT _), u when primitive_promoting_use_t u ->
      rec_flow cx trace (get_builtin_type cx ~trace reason "Number",u)

    (***********************)
    (* Boolean library call *)
    (***********************)

    | DefT (reason, _, BoolT _), u when primitive_promoting_use_t u ->
      rec_flow cx trace (get_builtin_type cx ~trace reason "Boolean",u)

    (*************************)
    (* Function library call *)
    (*************************)

    | FunProtoT reason, _ ->
      let use_desc = true in
      let fun_proto = get_builtin_type cx ~trace reason ~use_desc "Function" in
      rec_flow cx trace (fun_proto, u)

    | _, UseT (use_op, FunProtoT reason) ->
      let use_desc = true in
      let fun_proto = get_builtin_type cx ~trace reason ~use_desc "Function" in
      rec_flow cx trace (l, UseT (use_op, fun_proto))

    (***********************)
    (* Object library call *)
    (***********************)

    | ObjProtoT reason, _ ->
      let use_desc = true in
      let obj_proto = get_builtin_type cx ~trace reason ~use_desc "Object" in
      rec_flow cx trace (obj_proto, u)

    | _, UseT (use_op, ObjProtoT reason) ->
      let use_desc = true in
      let obj_proto = get_builtin_type cx ~trace reason ~use_desc "Object" in
      rec_flow cx trace (l, UseT (use_op, obj_proto))

    (*****************************************************)
    (* Nice error messages for mixed function refinement *)
    (*****************************************************)
    | DefT (lreason, _, MixedT Mixed_function),
        (MethodT _ | SetPropT _ | GetPropT _ | MatchPropT _ | LookupT _) ->
        rec_flow cx trace (FunProtoT lreason, u)

    | DefT (lreason, _, MixedT Mixed_function),
      (CallT (use_op, ureason, _) | UseT (use_op, DefT (ureason, _, FunT _))) ->
        add_output cx ~trace (Error_message.EIncompatible {
          lower = lreason, None;
          upper = ureason, Error_message.IncompatibleMixedCallT;
          use_op = Some use_op;
          branches = [];
        });
        rec_flow cx trace (AnyT.make AnyError lreason, u);

    (* Special cases of FunT *)
    | FunProtoApplyT reason, _
    | FunProtoBindT reason, _
    | FunProtoCallT reason, _ ->
      rec_flow cx trace (FunProtoT reason, u)

    | _, LookupT (_, _, _, propref, lookup_action) ->
      let use_op = use_op_of_lookup_action lookup_action in
      add_output cx ~trace (Error_message.EIncompatibleProp {
        prop = (match propref with Named (_, name) -> Some name | Computed _ -> None);
        reason_prop = reason_of_propref propref;
        reason_obj = reason_of_t l;
        special = error_message_kind_of_lower l;
        use_op;
      })

    | _, UseT (use_op, u) ->
      add_output cx ~trace (Error_message.EIncompatibleWithUseOp (
        reason_of_t l, reason_of_t u, use_op
      ))

    | _ ->
      add_output cx ~trace (Error_message.EIncompatible {
        lower = (reason_of_t l, error_message_kind_of_lower l);
        upper = (reason_of_use_t u, error_message_kind_of_upper u);
        use_op = use_op_of_use_t u;
        branches = [];
      })
  )
and trust_flow_to_use_t cx trace l u =
  match u with
  | UseT (use_op, u) -> trust_flow cx trace use_op l u
  | _ -> ()

and trust_flow cx trace use_op l u =
  let check (lr, ltrust) (ur, utrust) =
    if Context.trust_errors cx
        && not (subtype_trust ltrust utrust) then
      add_output cx ~trace (Error_message.ETrustIncompatibleWithUseOp (
        lr, ur, use_op
      ))
  in

  match l, u with
  | DefT (lr, ltrust, _), DefT (ur, utrust, _) ->
    check (lr, ltrust) (ur, utrust)
  | AnyT (r, _), DefT (ur, utrust, _) ->
    check (r, dynamic_trust ()) (ur, utrust)
  | DefT (lr, ltrust, _), AnyT (r, _) ->
    check (lr, ltrust) (r, dynamic_trust ())
  | _ -> ()

(**
 * Addition
 *
 * According to the spec, given l + r:
 *  - if l or r is a string, or a Date, or an object whose
 *    valueOf() returns an object, returns a string.
 *  - otherwise, returns a number
 *
 * Since we don't consider valueOf() right now, Date is no different than
 * any other object. The only things that are neither objects nor strings
 * are numbers, booleans, null, undefined and symbols. Since we can more
 * easily enumerate those things, this implementation inverts the check:
 * anything that is a number, boolean, null or undefined is treated as a
 * number; everything else is a string.
 *
 * However, if l or r is a number and the other side is invalid, then we assume
 * you were going for a number; generate an error on the invalid side; and flow
 * `number` out as the result of the addition, even though at runtime it will be
 * a string. Fixing the error will make the result type correct. The alternative
 * is that we would error on both l and r, saying neither is compatible with
 * `string`.
 *
 * We are less permissive than the spec when it comes to string coersion:
 * only numbers can be coerced, to allow things like `num + '%'`.
 *
 * TODO: handle symbols (which raise a TypeError, so should be banned)
 *
 **)
and flow_addition cx trace use_op reason flip l r u =
  if needs_resolution r then rec_flow cx trace (r, AdderT (use_op, reason, not flip, l, u)) else
  let (l, r) = if flip then (r, l) else (l, r) in
  let loc = aloc_of_reason reason in
  begin match l, r with
  | DefT (_, _, StrT _), DefT (_, _, StrT _)
  | DefT (_, _, StrT _), DefT (_, _, NumT _)
  | DefT (_, _, NumT _), DefT (_, _, StrT _) ->
    rec_flow_t cx trace (StrT.at loc |> with_trust bogus_trust, u)

  (* unreachable additions are unreachable *)
  | DefT (_, _, EmptyT), _
  | _, DefT (_, _, EmptyT) ->
    rec_flow_t cx trace (EmptyT.at loc |> with_trust bogus_trust, u)

  | DefT (reason, _, MixedT _), _
  | _, DefT (reason, _, MixedT _) ->
    add_output cx ~trace (Error_message.EAdditionMixed (reason, use_op))

  | DefT (_, _, (NumT _ | BoolT _ | NullT | VoidT)),
    DefT (_, _, (NumT _ | BoolT _ | NullT | VoidT)) ->
    rec_flow_t cx trace (NumT.at loc |> with_trust bogus_trust, u)

  | DefT (_, _, StrT _), _ ->
    rec_flow cx trace (r, UseT (use_op, l));
    rec_flow_t cx trace (StrT.at loc |> with_trust bogus_trust, u);

  | _, DefT (_, _, StrT _) ->
    rec_flow cx trace (l, UseT (use_op, r));
    rec_flow_t cx trace (StrT.at loc |> with_trust bogus_trust, u);

  | AnyT (_, src), _
  | _, AnyT (_, src) ->
    rec_flow_t cx trace (AnyT.at src loc, u)

  | DefT (_, _, NumT _), _ ->
    rec_flow cx trace (r, UseT (use_op, l));
    rec_flow_t cx trace (NumT.at loc |> with_trust bogus_trust, u);

  | _, DefT (_, _, NumT _) ->
    rec_flow cx trace (l, UseT (use_op, r));
    rec_flow_t cx trace (NumT.at loc |> with_trust bogus_trust, u);

  | (_, _) ->
    let fake_str = StrT.why reason |> with_trust bogus_trust in
    rec_flow cx trace (l, UseT (use_op, fake_str));
    rec_flow cx trace (r, UseT (use_op, fake_str));
    rec_flow cx trace (fake_str, UseT (use_op, u));
  end;

(**
 * relational comparisons like <, >, <=, >=
 *
 * typecheck iff either of the following hold:
 *   number <> number = number
 *   string <> string = string
 **)
and flow_comparator cx trace reason flip l r =
  if needs_resolution r then rec_flow cx trace (r, ComparatorT (reason, not flip, l)) else
  let (l, r) = if flip then (r, l) else (l, r) in
  match l, r with
  | DefT (_, _, StrT _), DefT (_, _, StrT _) -> ()
  | (_, _) when numberesque l && numberesque r -> ()
  | _ ->
    let reasons = FlowError.ordered_reasons (reason_of_t l, reason_of_t r) in
    add_output cx ~trace (Error_message.EComparison reasons)

(**
 * == equality
 *
 * typecheck iff they intersect (otherwise, unsafe coercions may happen).
 *
 * note: any types may be compared with === (in)equality.
 **)
and flow_eq cx trace reason flip l r =
  if needs_resolution r then rec_flow cx trace (r, EqT(reason, not flip, l)) else
  let (l, r) = if flip then (r, l) else (l, r) in
  if equatable (l, r) then ()
  else
    let reasons = FlowError.ordered_reasons (reason_of_t l, reason_of_t r) in
    add_output cx ~trace (Error_message.EComparison reasons)


and flow_obj_to_obj cx trace ~use_op (lreason, l_obj) (ureason, u_obj) =
  let {
    flags = lflags;
    dict_t = ldict;
    call_t = lcall;
    props_tmap = lflds;
    proto_t = lproto;
  } = l_obj in
  let {
    flags = rflags;
    dict_t = udict;
    call_t = ucall;
    props_tmap = uflds;
    proto_t = uproto;
  } = u_obj in

  (* if inflowing type is literal (thus guaranteed to be
     unaliased), propertywise subtyping is sound *)
  let lit = is_literal_object_reason lreason || lflags.frozen in

  (* If both are dictionaries, ensure the keys and values are compatible
     with each other. *)
  (match ldict, udict with
    | Some {key = lk; value = lv; dict_polarity = lpolarity; _},
      Some {key = uk; value = uv; dict_polarity = upolarity; _} ->
      (* Don't report polarity errors when checking the indexer key. We would
       * report these errors again a second time when checking values. *)
      rec_flow_p cx trace ~report_polarity:false ~use_op:(Frame (IndexerKeyCompatibility {
        lower = lreason;
        upper = ureason;
      }, use_op)) lreason ureason (Computed uk)
        (Field (None, lk, lpolarity), Field (None, uk, upolarity));
      rec_flow_p cx trace ~use_op:(Frame (PropertyCompatibility {
        prop = None;
        lower = lreason;
        upper = ureason;
        is_sentinel = false;
      }, use_op)) lreason ureason (Computed uv)
        (Field (None, lv, lpolarity), Field (None, uv, upolarity))
    | _ -> ());

  if rflags.exact && rflags.sealed = Sealed && not (is_literal_object_reason ureason)
  then (
    iter_real_props cx lflds (fun ~is_sentinel s _ ->
      if not (Context.has_prop cx uflds s)
      then (
        let use_op = Frame (PropertyCompatibility {
          prop = Some s;
          (* Lower and upper are reversed in this case since the lower object
           * is the one requiring the prop. *)
          lower = ureason;
          upper = lreason;
          is_sentinel;
        }, use_op) in
        let reason_prop = replace_reason_const (RProperty (Some s)) lreason in
        let err = Error_message.EPropNotFound (Some s, (reason_prop, ureason), use_op) in
        add_output cx ~trace err
      )
    );
    Option.iter lcall ~f:(fun _ ->
      if Option.is_none ucall
      then (
        let prop = Some "$call" in
        let use_op = Frame (PropertyCompatibility {
          prop;
          (* Lower and upper are reversed in this case since the lower object
           * is the one requiring the prop. *)
          lower = ureason;
          upper = lreason;
          is_sentinel = false;
        }, use_op) in
        let reason_prop = replace_reason_const (RProperty prop) lreason in
        let err = Error_message.EPropNotFound (prop, (reason_prop, ureason), use_op) in
        add_output cx ~trace err
      )
    )
  );

  (match ucall with
  | Some ucall ->
    let prop_name = Some "$call" in
    let use_op = Frame (PropertyCompatibility {
      prop = prop_name;
      lower = lreason;
      upper = ureason;
      is_sentinel = false;
    }, use_op) in
    (match lcall with
    | Some lcall ->
      rec_flow cx trace (Context.find_call cx lcall,
        UseT (use_op, Context.find_call cx ucall))
    | None ->
      let reason_prop = replace_reason_const (RProperty prop_name) ureason in
      add_output cx ~trace (Error_message.EStrictLookupFailed
        ((reason_prop, lreason), lreason, prop_name, Some use_op)))
  | None -> ());

  (* Properties in u must either exist in l, or match l's indexer. *)
  iter_real_props cx uflds (fun ~is_sentinel s up ->
    let reason_prop = replace_reason_const (RProperty (Some s)) ureason in
    let propref = Named (reason_prop, s) in
    let use_op' = use_op in
    let use_op = Frame (PropertyCompatibility {
      prop = Some s;
      lower = lreason;
      upper = ureason;
      is_sentinel;
    }, use_op') in
    match Context.get_prop cx lflds s, ldict with
    | Some lp, _ ->
      if lit then (
        (* prop from unaliased LB: check <:, then make exact *)
        (match Property.read_t lp, Property.read_t up with
        | Some lt, Some ut -> rec_flow cx trace (lt, UseT (use_op, ut))
        | _ -> ());
        (* Band-aid to avoid side effect in speculation mode. Even in
           non-speculation mode, the side effect here is racy, so it either
           needs to be taken out or replaced with something more
           robust. Tracked by #11299251. *)
        if not (Speculation.speculating ()) then
          Context.set_prop cx lflds s up
      ) else (
        (* prop from aliased LB *)
        rec_flow_p cx trace ~use_op lreason ureason propref (lp, up)
      )
    | None, Some { key; value; dict_polarity; _ }
        when not (is_dictionary_exempt s) ->
      rec_flow cx trace (string_key s reason_prop, UseT (
        Frame (IndexerKeyCompatibility {lower = lreason; upper = ureason}, use_op'),
        key
      ));
      let lp = Field (None, value, dict_polarity) in
      let up = match up with
      | Field (loc, OptionalT (_, ut), upolarity) ->
        Field (loc, ut, upolarity)
      | _ -> up
      in
      if lit
      then
        match Property.read_t lp, Property.read_t up with
        | Some lt, Some ut -> rec_flow cx trace (lt, UseT (use_op, ut))
        | _ -> ()
      else
        rec_flow_p cx trace ~use_op lreason ureason propref (lp, up)
    | _ ->
      (* property doesn't exist in inflowing type *)
      match up with
      | Field (_, OptionalT _, _) when lit ->
        (* if property is marked optional or otherwise has a maybe type,
           and if inflowing type is a literal (i.e., it is not an
           annotation), then we add it to the inflowing type as
           an optional property *)
        (* Band-aid to avoid side effect in speculation mode. Even in
           non-speculation mode, the side effect here is racy, so it either
           needs to be taken out or replaced with something more
           robust. Tracked by #11299251. *)
        if not (Speculation.speculating ()) then
          Context.set_prop cx lflds s up;
      | Field (_, OptionalT _, Positive)
          when lflags.exact && Obj_type.sealed_in_op ureason lflags.sealed ->
        rec_flow cx trace (lproto,
          LookupT (ureason, NonstrictReturning (None, None), [], propref,
            LookupProp (use_op, up)))
      | _ ->
        (* When an object type is unsealed, typing it as another object type should add properties
           of that object type to it as needed. We do this when not speculating, because adding
           properties changes state, and the state change is necessary to enforce
           consistency.

           TODO: adding properties to unsealed objects directly is done whether speculating or not,
           and that should also be done when not speculating; during speculating, it should be a
           deferred action. *)
        if not (Obj_type.sealed_in_op ureason lflags.sealed) && not (Speculation.speculating ())
        then Context.set_prop cx lflds s up
        else
        (* otherwise, look up the property in the prototype *)
        let strict = match Obj_type.sealed_in_op ureason lflags.sealed, ldict with
        | false, None -> ShadowRead (Some lreason, Nel.one lflds)
        | true, None -> Strict lreason
        | _ -> NonstrictReturning (None, None)
        in
        rec_flow cx trace (lproto,
          LookupT (ureason, strict, [], propref,
            LookupProp (use_op, up)))
  );

  (* Any properties in l but not u must match indexer *)
  (match udict with
  | None -> ()
  | Some { key; value; dict_polarity; _ } ->
    iter_real_props cx lflds (fun ~is_sentinel s lp ->
      if not (Context.has_prop cx uflds s)
      then (
        rec_flow cx trace (string_key s lreason, UseT (
          Frame (IndexerKeyCompatibility {lower = lreason; upper = ureason}, use_op),
          key
        ));
        let use_op = Frame (PropertyCompatibility {
          prop = Some s;
          lower = lreason;
          upper = ureason;
          is_sentinel;
        }, use_op) in
        let lp = match lp with
        | Field (loc, OptionalT (_, lt), lpolarity) ->
          Field (loc, lt, lpolarity)
        | _ -> lp
        in
        let up = Field (None, value, dict_polarity) in
        if lit
        then
          match Property.read_t lp, Property.read_t up with
          | Some lt, Some ut -> rec_flow cx trace (lt, UseT (use_op, ut))
          | _ -> ()
        else
          let reason_prop = replace_reason_const (RProperty (Some s)) lreason in
          let propref = Named (reason_prop, s) in
          rec_flow_p cx trace ~use_op lreason ureason propref (lp, up)));

    (* Previously, call properties were stored in the props map, and were
       checked against dictionary upper bounds. This is wrong, but useful for
       distinguishing between thunk-like types found in graphql-js.

       Now that call properties are stored separately, it is particularly
       egregious to emit this constraint. This only serves to maintain buggy
       behavior, which should be fixed, and this code removed. *)
      (match lcall, ucall with
      | Some lcall, None ->
        let s = "$call" in
        let use_op = Frame (PropertyCompatibility {
          prop = Some s;
          lower = lreason;
          upper = ureason;
          is_sentinel = false;
        }, use_op) in
        let lp = match Context.find_call cx lcall with
        | OptionalT (_, t) -> Field (None, t, Positive)
        | t -> Field (None, t, Positive)
        in
        let up = Field (None, value, dict_polarity) in
        if lit
        then
          match Property.read_t lp, Property.read_t up with
          | Some lt, Some ut -> rec_flow cx trace (lt, UseT (use_op, ut))
          | _ -> ()
        else
          let reason_prop = replace_reason_const (RProperty (Some s)) lreason in
          let propref = Named (reason_prop, s) in
          rec_flow_p cx trace ~use_op lreason ureason propref (lp, up)
      | _ -> ());
  );

  rec_flow cx trace (uproto,
    ReposUseT (ureason, false, use_op, DefT (lreason, bogus_trust (), ObjT l_obj)))

(* "Expands" any to match the form of a type. Allows us to reuse our propagation rules for any
   cases. Note that it is not always safe to do this (ie in the case of unions).
   Note: we can get away with a shallow (i.e. non-recursive) expansion here because the flow between
   the any-expanded type and the original will handle the any-propagation to any relevant positions,
   some of which may invoke this function when they hit the any propagation functions in the
   recusive call to __flow. *)
and expand_any _cx any t =
  let only_any _ = any in
  match t with
  | DefT (r, trust, ArrT (ArrayAT _)) ->
      DefT (r, trust, ArrT (ArrayAT (any, None)))
  | DefT (r, trust, ArrT (TupleAT (_, ts))) ->
      DefT (r, trust, ArrT (TupleAT (any, Core_list.map ~f:only_any ts)))

  | OpaqueT (r, ({ underlying_t; super_t; opaque_type_args; _} as opaquetype)) ->
      let opaquetype = { opaquetype with
        underlying_t = Option.(underlying_t >>| only_any);
        super_t      = Option.(super_t      >>| only_any);
        opaque_type_args =
          Core_list.(opaque_type_args >>| fun (str, r', _, polarity) -> (str, r', any, polarity));
      } in
      OpaqueT (r, opaquetype)

  | _ -> (* Just returning any would result in infinite recursion in most cases *)
      failwith "no any expansion defined for this case"

and any_prop_to_function use_op {this_t; params; rest_param; return_t;
    closure_t = _; is_predicate = _; changeset = _; def_reason = _;} covariant contravariant =
  List.iter (snd %> contravariant ~use_op) params;
  Option.iter ~f:(fun (_, _, t) -> contravariant ~use_op t) rest_param;
  contravariant ~use_op this_t;
  covariant ~use_op return_t

(* types trapped for any propagation. Returns true if this function handles the any case, either
   by propagating or by doing the trivial case. False if the usetype needs to be handled
   separately. *)
and any_propagated cx trace any u =
  let covariant_flow ~use_op t = rec_flow_t cx trace ~use_op (any, t) in
  let contravariant_flow ~use_op t = rec_flow_t cx trace ~use_op (t, any) in
  match u with
  | NotT (reason, t) ->
      rec_flow_t cx trace (AnyT.why (AnyT.source any) reason, t);
      true

  | SubstOnPredT (_, _, OpenPredT (_, t, _, _)) ->
      covariant_flow ~use_op:unknown_use t;
      true

  | UseT (use_op, DefT (_, _, ArrT (ROArrayAT t))) (* read-only arrays are covariant *)
  | UseT (use_op, DefT (_, _, ClassT t)) (* mk_instance ~for_type:false *)
  | UseT (use_op, ExactT (_, t))
  | UseT (use_op, OpenPredT (_, t, _, _))
  | UseT (use_op, ShapeT t) ->
      covariant_flow ~use_op t;
      true

  | UseT (use_op, DefT (_, _, ReactAbstractComponentT {config; instance})) ->
    contravariant_flow ~use_op config;
    covariant_flow ~use_op instance;
    true

  (* Some types just need to be expanded and filled with any types *)
  | UseT (use_op, (DefT (_, _, ArrT (ArrayAT _)) as t))
  | UseT (use_op, (DefT (_, _, ArrT (TupleAT _)) as t))
  | UseT (use_op, (OpaqueT _ as t)) ->
      rec_flow_t cx trace ~use_op (expand_any cx any t, t);
      true

  | UseT (use_op, DefT (_, _, FunT (_, _, funtype))) -> (* function type *)
      any_prop_to_function use_op funtype covariant_flow contravariant_flow;
      true

  | UseT (_, DefT (reason, _, TypeT (_, t))) -> (* import type *)
      (* any can function as class, hence ok for annotations *)
      rec_flow cx trace (any, BecomeT (reason, t));
      true

  | ReactKitT (_, _, React.CreateClass (React.CreateClass.PropTypes _, _, _))
  | ReactKitT (_, _, React.SimplifyPropType _) ->
  (* Propagating through here causes exponential blowup. React PropTypes are deprecated
      anyways, so it is not unreasonable to just not trust them *)
     true

  | AdderT _
  | AndT _
  | ArrRestT _
  | BecomeT _
  | BindT _
  | CallT _
  | CallElemT _
  | CallLatentPredT _
  | CallOpenPredT _
  | ChoiceKitUseT _
  | CJSExtractNamedExportsT _
  | CJSRequireT _
  | CondT _
  | ConstructorT _
  | CopyNamedExportsT _
  | CopyTypeExportsT _
  | ElemT _
  | ExportNamedT _
  | ExportTypeT _
  | AssertExportIsTypeT _
  | GetElemT _
  | GetKeysT _
  | GetPrivatePropT _
  | GetPropT _
  | GetProtoT _
  | GetStaticsT _
  | GetValuesT _
  | GuardT _
  | IdxUnMaybeifyT _
  | IdxUnwrap _
  | ImportDefaultT _
  | ImportModuleNsT _
  | ImportNamedT _
  | ImportTypeT _
  | ImportTypeofT _
  | IntersectionPreprocessKitT _
  | LookupT _
  | MatchPropT _
  | MakeExactT _
  | MapTypeT _
  | MethodT _
  | MixinT _
  | NullishCoalesceT _
  | ObjFreezeT _
  | ObjKitT _
  | ObjRestT _
  | ObjSealT _
  | ObjTestProtoT _
  | ObjTestT _
  | OptionalChainT _
  | OrT _
  | PredicateT _
  | ReactKitT _
  | RefineT _
  | ReposLowerT _
  | ReposUseT _
  | ResolveSpreadT _
  | SentinelPropTestT _
  | SetElemT _
  | SetPropT _
  | SpecializeT _
  | SubstOnPredT _ (* Should be impossible. We only generate these with OpenPredTs. *)
  | TestPropT _
  | ThisSpecializeT _
  | ToStringT _
  | UnaryMinusT _
  | UnifyT _
  | UseT (_, AnnotT _) (* this transforms into a ReposUseT *)
  | UseT (_, MaybeT _) (* used to filter maybe *)
  | UseT (_, MergedT _) (* Already handled in __flow *)
  | UseT (_, OptionalT _) (* used to filter optional *)
  | ObjAssignFromT _ (* Handled in __flow *)
  | ObjAssignToT _ (* Handled in __flow *)
  | UseT (_, ThisTypeAppT _)

  (* Should never occur, so we just defer to __flow to handle errors *)
  | UseT (_, InternalT _)
  | UseT (_, MatchingPropT _)
  | UseT (_, DefT (_, _, IdxWrapper _))
  | UseT (_, ModuleT _)
  | ReactPropsToOut _
  | ReactInToProps _

  (* Ideally, any would pollute every member of the union. However, it should be safe to only
     taint the type in the branch that flow picks when generating constraints for this, so
     this can be handled by the pre-existing rules *)
  | UseT (_, UnionT _)
  | UseT (_, IntersectionT _) (* Already handled in the wildcard case in __flow *)
  | UseT (_, OpenT _) ->
      false

  (* These types have no t_out, so can't propagate anything. Thus we short-circuit by returning
     true *)
  | AssertArithmeticOperandT _
  | AssertBinaryInLHST _
  | AssertBinaryInRHST _
  | AssertForInRHST _
  | AssertImportIsValueT _
  | ComparatorT _
  | DebugPrintT _
  | DebugSleepT _
  | EqT _
  | HasOwnPropT _
  | ImplementsT _
  | InvariantT _
  | SetPrivatePropT _
  | SetProtoT _
  | SuperT _
  | TypeAppVarianceCheckT _
  | VarianceCheckT _
  | ConcretizeTypeAppsT _
  | ExtendsUseT _
  | UseT (_, KeysT _) (* Any won't interact with the type inside KeysT, so it can't be tainted *)
    -> true

  (* TODO: Punt on these for now, but figure out whether these should fall through or not *)
  | UseT (_, CustomFunT (_, ReactElementFactory _))
  | UseT (_, CustomFunT (_, ReactPropType _))
  | UseT (_, CustomFunT (_, ObjectAssign))
  | UseT (_, CustomFunT (_, ObjectGetPrototypeOf))
  | UseT (_, CustomFunT (_, ObjectSetPrototypeOf))
  | UseT (_, CustomFunT (_, Compose _))
  | UseT (_, CustomFunT (_, ReactCreateClass))
  | UseT (_, CustomFunT (_, ReactCreateElement))
  | UseT (_, CustomFunT (_, ReactCloneElement))
  | UseT (_, CustomFunT (_, Idx))
  | UseT (_, CustomFunT (_, TypeAssertIs))
  | UseT (_, CustomFunT (_, TypeAssertThrows))
  | UseT (_, CustomFunT (_, TypeAssertWraps))
  | UseT (_, CustomFunT (_, DebugPrint))
  | UseT (_, CustomFunT (_, DebugThrow))
  | UseT (_, CustomFunT (_, DebugSleep))
  | UseT (_, DefT (_, _, ObjT _))
  | UseT (_, DefT (_, _, InstanceT _))
  | UseT _
    -> true

(* Propagates any flows in case of contravariant/invariant subtypes: the any must pollute
   all types in contravariant positions when t <: any. *)
and any_propagated_use cx trace use_op any l =
  let covariant_flow ~use_op t = rec_flow_t cx trace ~use_op (t, any) in
  let contravariant_flow ~use_op t = rec_flow_t cx trace ~use_op (any, t) in
  match l with
  | DefT (_, _, FunT (_, _, funtype)) -> (* function types are contravariant in the arguments *)
      any_prop_to_function use_op funtype covariant_flow contravariant_flow;
      true

  (* Some types just need to be expanded and filled with any types *)
  | (DefT (_, _, ArrT (ArrayAT _)) as t)
  | (DefT (_, _, ArrT (TupleAT _)) as t)
  | (OpaqueT _ as t) ->
      rec_flow_t cx trace ~use_op (t, expand_any cx any t);
      true

  | KeysT _ -> (* Keys cannot be tainted by any *)
      true

  | DefT (_, _, ClassT t)
  | DefT (_, _, ArrT (ROArrayAT t))
  | DefT (_, _, TypeT (_, t)) ->
      covariant_flow ~use_op t;
      true

  | DefT (_, _, ReactAbstractComponentT {config; instance}) ->
      contravariant_flow ~use_op config;
      covariant_flow ~use_op instance;
      true

  (* These types have no negative positions in their lower bounds *)
  | ExistsT _
  | FunProtoApplyT _
  | FunProtoBindT _
  | FunProtoCallT _
  | FunProtoT _
  | ObjProtoT _
  | NullProtoT _ ->
      true

  (* Handled already in __flow *)
  | AnnotT _
  | AnyWithLowerBoundT _
  | AnyWithUpperBoundT _
  | ExactT _
  | ThisClassT _
  | ReposT _
  | EvalT _
  | MergedT _
  | OpenPredT _
  | InternalT (ReposUpperT _)
  | InternalT (OptionalChainVoidT _)
  | MatchingPropT _
  | ShapeT _
  | OptionalT _
  | MaybeT _
  | DefT (_, _, PolyT _)
  | DefT (_, _, TypeAppT _)
  | UnionT _
  | IntersectionT _
  | ThisTypeAppT _ ->
      false

  (* Should never occur as the lower bound of any *)
  | BoundT _
  | InternalT (ChoiceKitT _)
  | InternalT (ExtendsT _)
  | ModuleT _ ->
      false

  (* Need special action later *)
  | OpenT _ -> false

  (* TODO: Punt on these for now, but figure out whether these should fall through or not *)
  | CustomFunT (_, ReactElementFactory _)
  | CustomFunT (_, ReactPropType _)
  | CustomFunT (_, ObjectAssign)
  | CustomFunT (_, ObjectGetPrototypeOf)
  | CustomFunT (_, ObjectSetPrototypeOf)
  | CustomFunT (_, Compose _)
  | CustomFunT (_, ReactCreateClass)
  | CustomFunT (_, ReactCreateElement)
  | CustomFunT (_, ReactCloneElement)
  | CustomFunT (_, Idx)
  | CustomFunT (_, TypeAssertIs)
  | CustomFunT (_, TypeAssertThrows)
  | CustomFunT (_, TypeAssertWraps)
  | CustomFunT (_, DebugPrint)
  | CustomFunT (_, DebugThrow)
  | CustomFunT (_, DebugSleep)
  | DefT (_, _, ObjT _)
  | DefT (_, _, InstanceT _)
  | DefT _
  | AnyT _
  | TypeDestructorTriggerT _ ->
      true

(*********************)
(* inheritance utils *)
(*********************)

and flow_type_args cx trace ~use_op lreason ureason targs1 targs2 =
  List.iter2 (fun (x, targ_reason, t1, polarity) (_, _, t2, _) ->
    let use_op = Frame (TypeArgCompatibility {
      name = x;
      targ = targ_reason;
      lower = lreason;
      upper = ureason;
      polarity;
    }, use_op) in
    match polarity with
    | Negative -> rec_flow cx trace (t2, UseT (use_op, t1))
    | Positive -> rec_flow cx trace (t1, UseT (use_op, t2))
    | Neutral -> rec_unify cx trace ~use_op t1 t2
  ) targs1 targs2;

(* dispatch checks to verify that lower satisfies the structural
   requirements given in the tuple. *)
(* TODO: own_props/proto_props is misleading, since they come from interfaces,
   which don't have an own/proto distinction. *)
and structural_subtype cx trace ?(use_op=unknown_use) lower reason_struct
  ?(ignore_polarity=false) ?(skip_ctor=false) (own_props, proto_props, call_id) =
  let action use_op = function
    | Field (_, t, _) when ignore_polarity -> MatchProp (use_op, t)
    | p -> LookupProp (use_op, p) in
  let lreason = reason_of_t lower in
  let own_props = Context.find_props cx own_props in
  let proto_props = Context.find_props cx proto_props in
  let call_t = Option.map call_id ~f:(Context.find_call cx) in
  own_props |> SMap.iter (fun s p ->
    if skip_ctor && s = "constructor" then () else
    let use_op = Frame (PropertyCompatibility {
      prop = Some s;
      lower = lreason;
      upper = reason_struct;
      is_sentinel = false;
    }, use_op) in
    match p with
    | Field (_, OptionalT (_, t), polarity) ->
      let propref =
        let reason_prop = replace_reason (fun desc ->
          ROptional (RPropertyOf (s, desc))
        ) reason_struct in
        Named (reason_prop, s)
      in
      rec_flow cx trace (lower,
        LookupT (reason_struct, NonstrictReturning (None, None), [], propref,
          Field (None, t, polarity) |> action use_op))
    | _ ->
      let propref =
        let reason_prop = replace_reason (fun desc ->
          RPropertyOf (s, desc)
        ) reason_struct in
        Named (reason_prop, s)
      in
      rec_flow cx trace (lower,
        LookupT (reason_struct, Strict lreason, [], propref, action use_op p))
  );
  proto_props |> SMap.iter (fun s p ->
    if skip_ctor && s = "constructor" then () else
    let use_op = Frame (PropertyCompatibility {
      prop = Some s;
      lower = lreason;
      upper = reason_struct;
      is_sentinel = false;
    }, use_op) in
    let propref =
      let reason_prop = replace_reason (fun desc ->
        RPropertyOf (s, desc)
      ) reason_struct in
      Named (reason_prop, s)
    in
    rec_flow cx trace (lower,
      LookupT (reason_struct, Strict lreason, [], propref, action use_op p))
  );
  call_t |> Option.iter ~f:(fun ut ->
    let prop_name = Some "$call" in
    let use_op = Frame (PropertyCompatibility {
      prop = prop_name;
      lower = lreason;
      upper = reason_struct;
      is_sentinel = false;
    }, use_op) in
    match lower with
    | DefT (_, _, ObjT {call_t = Some lid; _})
    | DefT (_, _, InstanceT (_, _, _, {inst_call_t = Some lid; _})) ->
      let lt = Context.find_call cx lid in
      rec_flow cx trace (lt, UseT (use_op, ut))
    | _ ->
      let reason_prop = replace_reason (fun desc ->
        RPropertyOf ("$call", desc)
      ) reason_struct in
      add_output cx ~trace (Error_message.EStrictLookupFailed
        ((reason_prop, lreason), lreason, prop_name, Some use_op))
  );

and check_super cx trace ~use_op lreason ureason t x p =
  let use_op = Frame (PropertyCompatibility {
    prop = Some x;
    lower = lreason;
    upper = ureason;
    is_sentinel = false;
  }, use_op) in
  let strict = NonstrictReturning (None, None) in
  let reason_prop = replace_reason_const (RProperty (Some x)) lreason in
  lookup_prop cx trace t reason_prop lreason strict x (SuperProp (use_op, p))

and eval_selector cx ?trace reason curr_t s i =
  let evaluated = Context.evaluated cx in
  match IMap.get i evaluated with
  | None ->
    Tvar.mk_where cx reason (fun tvar ->
      Context.set_evaluated cx (IMap.add i tvar evaluated);
      flow_opt cx ?trace (curr_t, match s with
      | Prop x -> GetPropT (unknown_use, reason, Named (reason, x), tvar)
      | Elem key -> GetElemT (unknown_use, reason, key, tvar)
      | ObjRest xs -> ObjRestT (reason, xs, tvar)
      | ArrRest i -> ArrRestT (unknown_use, reason, i, tvar)
      | Default -> PredicateT (NotP VoidP, tvar)
      | Become -> BecomeT (reason, tvar)
      | Refine p -> RefineT (reason, p, tvar)
      )
    )
  | Some it ->
    it

and mk_type_destructor cx ~trace use_op reason t d id =
  let evaluated = Context.evaluated cx in
  (* As an optimization, unwrap resolved tvars so that they are only evaluated
   * once to an annotation instead of a tvar that gets a bound on both sides. *)
  let t = match t with
    | OpenT (_, id) ->
      let _, constraints = Context.find_constraints cx id in
      (match constraints with
        | Resolved t | FullyResolved t -> t
        | Unresolved _ -> t)
    | _ -> t
  in
  match t, IMap.get id evaluated with
  (* The OpenT branch is a correct implementation of type destructors for all
   * types. However, because it adds a constraint to both sides of a type we may
   * end up doing some work twice. So as an optimization for concrete types
   * we have a fall-through branch that only evaluates our type destructor once.
   * The second branch then uses AnnotT to both concretize the result for use
   * as a lower or upper bound and prevent new bounds from being added to
   * the result.
   *
   * MergedT should also get this treatment as it is a merged "description" of
   * an OpenT. *)
  | (OpenT _ | MergedT _), Some t -> false, t
  | (OpenT _ | MergedT _), None ->
    false, Tvar.mk_where cx reason (fun tvar ->
      Context.set_evaluated cx (IMap.add id tvar evaluated);
      let x = TypeDestructorTriggerT (use_op, reason, None, d, tvar) in
      rec_flow_t cx trace (t, x);
      rec_flow_t cx trace (x, t);
    )
  | _, Some t -> true, t
  | AnnotT (r, t, use_desc), None ->
    true, Tvar.mk_where cx reason (fun tvar ->
      Context.set_evaluated cx (IMap.add id tvar evaluated);
      let repos = Some (r, use_desc) in
      let x = TypeDestructorTriggerT (use_op, reason, repos, d, tvar) in
      rec_flow_t cx trace (t, x);
    )
  | _, None ->
    true, Tvar.mk_where cx reason (fun tvar ->
      Context.set_evaluated cx (IMap.add id tvar evaluated);
      eval_destructor cx ~trace use_op reason t d tvar;
    )

and eval_destructor cx ~trace use_op reason t d tout = match t with
(* Specialize TypeAppTs before evaluating them so that we can handle special
   cases. Like the union case below. mk_typeapp_instance will return an AnnotT
   which will be fully resolved using the AnnotT case above. *)
| DefT (reason_tapp, _, TypeAppT (use_op_tapp, c, ts)) ->
  let destructor = TypeDestructorT (use_op, reason, d) in
  let t = mk_typeapp_instance cx ~trace ~use_op:use_op_tapp ~reason_op:reason ~reason_tapp c ts in
  rec_flow_t cx trace (EvalT (t, destructor, Cache.Eval.id t destructor), tout)
(* If we are destructuring a union, evaluating the destructor on the union
   itself may have the effect of splitting the union into separate lower
   bounds, which prevents the speculative match process from working.
   Instead, we preserve the union by pushing down the destructor onto the
   branches of the unions. *)
| UnionT (r, rep) ->
  rec_flow_t cx trace (UnionT (r, rep |> UnionRep.ident_map (fun t ->
    let destructor = TypeDestructorT (use_op, reason, d) in
    EvalT (t, destructor, Cache.Eval.id t destructor)
  )), tout)
| MaybeT (r, t) ->
  let destructor = TypeDestructorT (use_op, reason, d) in
  let reason = replace_reason_const RNullOrVoid r in
  let rep = UnionRep.make
    (let null = NullT.make reason |> with_trust bogus_trust in EvalT (null, destructor, Cache.Eval.id null destructor))
    (let void = VoidT.make reason |> with_trust bogus_trust in EvalT (void, destructor, Cache.Eval.id void destructor))
    [EvalT (t, destructor, Cache.Eval.id t destructor)]
  in
  rec_flow_t cx trace (UnionT (r, rep), tout)
| _ ->
  rec_flow cx trace (t, match d with
  | NonMaybeType ->
    let maybe_r = replace_reason (fun desc -> RMaybe desc) reason in
    (* We intentionally use `unknown_use` here! When we flow to a tout we never
     * want to carry a `use_op`. We want whatever `use_op` the tout is used with
     * to win. *)
    UseT (unknown_use, MaybeT (maybe_r, tout))
  | PropertyType x ->
    let reason_op = replace_reason_const (RProperty (Some x)) reason in
    GetPropT (use_op, reason, Named (reason_op, x), tout)
  | ElementType t -> GetElemT (use_op, reason, t, tout)
  | Bind t -> BindT (use_op, reason, mk_methodcalltype t None [] tout, true)
  | SpreadType (options, todo_rev) ->
    let open Object in
    let open Object.Spread in
    let tool = Resolve Next in
    let state = { todo_rev; acc = [] } in
    ObjKitT (use_op, reason, tool, Spread (options, state), tout)
  | RestType (options, t) ->
    let open Object in
    let open Object.Rest in
    let tool = Resolve Next in
    let state = One t in
    ObjKitT (use_op, reason, tool, Rest (options, state), tout)
  | ReadOnlyType ->
    let open Object in
    ObjKitT (use_op, reason, Resolve (Next), ReadOnly, tout)
  | RequiredType -> 
    let open Object in
    ObjKitT (use_op, reason, Resolve (Next), Required, tout)
  | ValuesType -> GetValuesT (reason, tout)
  | CallType args ->
    let args = Core_list.map ~f:(fun arg -> Arg arg) args in
    let call = mk_functioncalltype reason None args tout in
    let call = {call with call_strict_arity = false} in
    CallT (use_op, reason, call)
  | TypeMap tmap -> MapTypeT (reason, tmap, tout)
  | ReactElementPropsType -> ReactKitT (use_op, reason, React.GetProps tout)
  | ReactElementConfigType -> ReactKitT (use_op, reason, React.GetConfig tout)
  | ReactElementRefType -> ReactKitT (use_op, reason, React.GetRef tout)
  | ReactConfigType default_props ->
      ReactKitT (use_op, reason, React.GetConfigType (default_props, tout))
  )

(* TODO: flesh this out *)
and check_polarity cx ?trace polarity = function
  (* base case *)
  | BoundT (reason, name, tp_polarity) ->
    if not (Polarity.compat (tp_polarity, polarity))
    then add_output cx ?trace (Error_message.EPolarityMismatch {
      reason = reason;
      name = name;
      expected_polarity = tp_polarity;
      actual_polarity = polarity;
    })

  | OpenT _

  | DefT (_, _, NumT _)
  | DefT (_, _, StrT _)
  | DefT (_, _, BoolT _)
  | DefT (_, _, EmptyT)
  | DefT (_, _, MixedT _)
  | AnyT _
  | DefT (_, _, NullT)
  | DefT (_, _, VoidT)
  | DefT (_, _, SingletonStrT _)
  | DefT (_, _, SingletonNumT _)
  | DefT (_, _, SingletonBoolT _)
  | DefT (_, _, CharSetT _)
    -> ()
  | ExistsT _
    -> ()

  | InternalT (OptionalChainVoidT _) -> ()

  | OptionalT (_, t)
  | ExactT (_, t)
  | MaybeT (_, t)
  | AnyWithLowerBoundT t
  | AnyWithUpperBoundT t
  | ReposT (_, t)
  | InternalT (ReposUpperT (_, t))
    -> check_polarity cx ?trace polarity t

  | DefT (_, _, ClassT t)
    -> check_polarity cx ?trace polarity t

  | DefT (_, _, TypeT (_, t))
    -> check_polarity cx ?trace polarity t

  | DefT (_, _, InstanceT (static, super, _, instance)) ->
    check_polarity cx ?trace polarity static;
    check_polarity cx ?trace polarity super;
    check_polarity_propmap cx ?trace polarity instance.own_props;
    check_polarity_propmap cx ?trace ~skip_ctor:true polarity instance.proto_props

  | DefT (_, _, FunT (_, _, func)) ->
    let f = check_polarity cx ?trace (Polarity.inv polarity) in
    List.iter (fun (_, t) -> f t) func.params;
    Option.iter ~f:(fun (_, _, t) -> f t) func.rest_param;
    check_polarity cx ?trace polarity func.return_t

  | DefT (_, _, ArrT (ArrayAT (elemt, _))) ->
    check_polarity cx ?trace Neutral elemt

  | DefT (_, _, ArrT (TupleAT (_, tuple_types))) ->
    List.iter (check_polarity cx ?trace Neutral) tuple_types

  | DefT (_, _, ArrT (ROArrayAT (elemt))) ->
    check_polarity cx ?trace polarity elemt

  | DefT (_, _, ObjT obj) ->
    check_polarity_propmap cx ?trace polarity obj.props_tmap;
    (match obj.dict_t with
    | Some { key; value; dict_polarity; _ } ->
      check_polarity cx ?trace Neutral key;
      check_polarity cx ?trace (Polarity.mult (polarity, dict_polarity)) value
    | None -> ())

  | DefT (_, _, IdxWrapper obj) -> check_polarity cx ?trace polarity obj

  | UnionT (_, rep) ->
    List.iter (check_polarity cx ?trace polarity) (UnionRep.members rep)

  | IntersectionT (_, rep) ->
    List.iter (check_polarity cx ?trace polarity) (InterRep.members rep)

  | DefT (_, _, PolyT (_, xs, t, _)) ->
    Nel.iter (check_polarity_typeparam cx ?trace polarity) xs;
    check_polarity cx ?trace polarity t

  | ThisTypeAppT (_, c, _, None) ->
    check_polarity cx ?trace Positive c

  | ThisTypeAppT (_, c, _, Some ts)
  | DefT (_, _, TypeAppT (_, c, ts))
    ->
    check_polarity cx ?trace Positive c;
    check_polarity_typeapp cx ?trace polarity c ts

  | DefT (_, _, ReactAbstractComponentT {config; instance}) ->
      check_polarity cx ?trace Negative config;
      check_polarity cx ?trace Positive instance;

  | OpaqueT (_, opaquetype) ->
    Option.iter ~f:(check_polarity cx ?trace polarity) opaquetype.underlying_t;
    Option.iter ~f:(check_polarity cx ?trace polarity) opaquetype.super_t

  | ShapeT t ->
    check_polarity cx ?trace polarity t

  | KeysT (_, t) ->
    check_polarity cx ?trace Positive t

  | ThisClassT _
  | ModuleT _
  | AnnotT _
  | MatchingPropT _
  | NullProtoT _
  | ObjProtoT _
  | FunProtoT _
  | FunProtoApplyT _
  | FunProtoBindT _
  | FunProtoCallT _
  | EvalT _
  | InternalT (ExtendsT _)
  | InternalT (ChoiceKitT _)
  | TypeDestructorTriggerT _
  | CustomFunT _
  | OpenPredT _
  | MergedT _
    -> () (* TODO *)

and check_polarity_propmap cx ?trace ?(skip_ctor=false) polarity id =
  let pmap = Context.find_props cx id in
  SMap.iter (fun x p ->
    if skip_ctor && x = "constructor"
    then ()
    else check_polarity_prop cx ?trace polarity p
  ) pmap

and check_polarity_prop cx ?trace polarity = function
  | Field (_, t, p) -> check_polarity cx ?trace (Polarity.mult (polarity, p)) t
  | Get (_, t) -> check_polarity cx ?trace polarity t
  | Set (_, t) -> check_polarity cx ?trace (Polarity.inv polarity) t
  | GetSet (_, t1, _, t2) ->
    check_polarity cx ?trace polarity t1;
    check_polarity cx ?trace (Polarity.inv polarity) t2
  | Method (_, t) -> check_polarity cx ?trace polarity t

and check_polarity_typeparam cx ?trace polarity tp =
  let polarity = Polarity.mult (polarity, tp.polarity) in
  check_polarity cx ?trace polarity tp.bound;
  Option.iter ~f:(check_polarity cx ?trace polarity) tp.default

and check_polarity_typeapp cx ?trace polarity c ts =
  let reason = replace_reason (fun desc ->
    RVarianceCheck desc
  ) (reason_of_t c) in
  flow_opt cx ?trace (c, VarianceCheckT(reason, ts, polarity))

and variance_check cx ?trace polarity = function
  | [], _ | _, [] ->
    (* ignore typeapp arity mismatch, since it's handled elsewhere *)
    ()
  | tp::tps, t::ts ->
    check_polarity cx ?trace (Polarity.mult (polarity, tp.polarity)) t;
    variance_check cx ?trace polarity (tps, ts)

(* Instantiate a polymorphic definition given tparam instantiations in a Call or
 * New expression. *)
and instantiate_poly_call_or_new
  cx
  trace
  ~use_op
  ~reason_op
  ~reason_tapp
  ?cache
  ?errs_ref
  (tparams_loc, xs, t)
  targs
  =
  let _, ts = Nel.fold_left (fun (targs, ts) typeparam -> match targs with
  | [] -> ([], ts)
  | (ExplicitArg t)::targs -> (targs, t::ts)
  | (ImplicitArg (r, id))::targs ->
    let reason = mk_reason RImplicitInstantiation (aloc_of_reason r) in
    let t = ImplicitTypeArgument.mk_targ cx typeparam reason reason_tapp in
    rec_flow_t cx trace ~use_op (t, OpenT (r, id));
    (targs, t::ts)) (targs, []) xs
  in
  instantiate_poly_with_targs cx trace ~use_op ~reason_op ~reason_tapp ?cache ?errs_ref
    (tparams_loc, xs, t) (List.rev ts)

(* Instantiate a polymorphic definition given type arguments. *)
and instantiate_poly_with_targs
  cx
  trace
  ~use_op
  ~reason_op
  ~reason_tapp
  ?cache
  ?errs_ref
  (tparams_loc, xs,t)
  ts
  =
  let minimum_arity = poly_minimum_arity xs in
  let maximum_arity = Nel.length xs in
  let reason_arity = mk_poly_arity_reason tparams_loc in
  if List.length ts > maximum_arity
  then begin
    add_output cx ~trace (Error_message.ETooManyTypeArgs (reason_tapp, reason_arity, maximum_arity));
    Option.iter errs_ref
      ~f:(fun errs_ref -> errs_ref := `ETooManyTypeArgs(reason_arity, maximum_arity)::!errs_ref)
  end;
  let map, _ = Nel.fold_left
    (fun (map, ts) typeparam ->
      let t, ts = match typeparam, ts with
      | {default=Some default; _;}, [] ->
          (* fewer arguments than params and we have a default *)
          subst cx ~use_op map default, []
      | {default=None; _;}, [] ->
          (* fewer arguments than params but no default *)
          add_output cx ~trace (Error_message.ETooFewTypeArgs (reason_tapp, reason_arity, minimum_arity));
          Option.iter errs_ref
            ~f:(fun errs_ref -> errs_ref := `ETooFewTypeArgs(reason_arity, minimum_arity)::!errs_ref);
          AnyT (reason_op, AnyError), []
      | _, t::ts ->
          t, ts in
      let t_ = cache_instantiate cx trace ?cache typeparam reason_op reason_tapp t in
      let frame = Frame (TypeParamBound {
        name = typeparam.name;
      }, use_op) in
      rec_flow_t cx trace ~use_op:frame (t_, subst cx ~use_op map typeparam.bound);
      SMap.add typeparam.name t_ map, ts
    )
    (SMap.empty, ts)
    xs in
  reposition cx ~trace (aloc_of_reason reason_tapp) (subst cx ~use_op map t)

(* Given a type parameter, a supplied type argument for specializing it, and a
   reason for specialization, either return the type argument or, when directed,
   look up the instantiation cache for an existing type argument for the same
   purpose and unify it with the supplied type argument. *)
and cache_instantiate cx trace ?cache typeparam reason_op reason_tapp t =
  match cache with
  | None -> t
  | Some rs ->
    match desc_of_reason reason_tapp with
    (* This reason description cannot be trusted for caching purposes. *)
    | RTypeAppImplicit _ -> t
    | _ ->
      let t_ = Cache.PolyInstantiation.find cx reason_tapp typeparam (reason_op, rs) in
      rec_unify cx trace ~use_op:unknown_use ~unify_any:true t t_;
      t_

(* Instantiate a polymorphic definition with stated bound or 'any' for args *)
(* Needed only for `instanceof` refis and React.PropTypes.instanceOf types *)
and instantiate_poly_default_args cx trace ~use_op ~reason_op ~reason_tapp (tparams_loc, xs,t) =
  (* Remember: other_bound might refer to other type params *)
  let ts, _ = Nel.fold_left
    (fun (ts, map) typeparam ->
      let t = match typeparam.bound with
      | DefT (_, _, MixedT _) -> Unsoundness.why InstanceOfRefinement reason_op
      | other_bound -> AnyWithUpperBoundT (subst cx ~use_op map other_bound) in
      (t::ts, SMap.add typeparam.name t map)
    ) ([], SMap.empty)
    xs in
  let ts = List.rev ts in
  instantiate_poly_with_targs cx trace ~use_op ~reason_op ~reason_tapp (tparams_loc, xs,t) ts

(* Instantiate a polymorphic definition by creating fresh type arguments. *)
and instantiate_poly cx trace ~use_op ~reason_op ~reason_tapp ?cache (tparams_loc, xs,t) =
  let ts = xs |> Nel.map (fun typeparam ->
    ImplicitTypeArgument.mk_targ cx typeparam reason_op reason_tapp
  ) in
  instantiate_poly_with_targs cx trace ~use_op ~reason_op ~reason_tapp ?cache (tparams_loc, xs,t) (Nel.to_list ts)

(* instantiate each param of a polymorphic type with its upper bound *)
and instantiate_poly_param_upper_bounds cx typeparams =
  let _, revlist = Nel.fold_left (
    fun (map, list) { name; bound; _ } ->
      let t = subst cx map bound in
      SMap.add name t map, t :: list
    ) (SMap.empty, []) typeparams in
  List.rev revlist

and mk_poly_arity_reason tparams_loc =
  mk_reason (RCustom "See type parameters of definition here") tparams_loc

(* Fix a this-abstracted instance type by tying a "knot": assume that the
   fixpoint is some `this`, substitute it as This in the instance type, and
   finally unify it with the instance type. Return the class type wrapping the
   instance type. *)
and fix_this_class cx trace reason (r, i) =
  let i' = match Cache.Fix.find reason i with
    | Some i' -> i'
    | None ->
      let this = Tvar.mk cx reason in
      let i' = subst cx (SMap.singleton "this" this) i in
      Cache.Fix.add reason i i';
      rec_unify cx trace ~use_op:unknown_use this i';
      i'
  in
  DefT (r, bogus_trust (), ClassT i')

and is_type = function
  | DefT (_, _, ClassT _)
  | ThisClassT (_, _)
  | DefT (_, _, TypeT _)
  | AnyT _ -> true
  | DefT (_, _, PolyT (_, _, t', _)) -> is_type t'
  | _ -> false

and canonicalize_imported_type cx trace reason t =
  match t with
  | DefT (_, trust, ClassT inst) ->
    Some (DefT (reason, trust, TypeT (ImportClassKind, inst)))

  | DefT (_, _, PolyT (tparams_loc, typeparams, DefT (_, trust, ClassT inst), id)) ->
    Some (poly_type id tparams_loc typeparams (DefT (reason, trust, TypeT (ImportClassKind, inst))))

  (* delay fixing a polymorphic this-abstracted class until it is specialized,
     by transforming the instance type to a type application *)
  | DefT (_, _, PolyT (tparams_loc, typeparams, ThisClassT _, _)) ->
    let targs =
      typeparams
      |> Nel.map (fun tp -> BoundT (tp.reason, tp.name, tp.polarity))
      |> Nel.to_list
    in
    let tapp = typeapp ~implicit:true t targs in
    Some (poly_type (mk_id ()) tparams_loc typeparams (class_type tapp))

  | DefT (_, _, PolyT (_, _, DefT (_, _, TypeT _), _)) ->
    Some t

  (* fix this-abstracted class when used as a type *)
  | ThisClassT(r, i) ->
    Some (fix_this_class cx trace reason (r, i))

  | DefT (_, _, TypeT _) ->
    Some t

  | AnyT _ ->
    Some t

  | _ ->
    None

(* Specialize This in a class. Eventually this causes substitution. *)
and instantiate_this_class cx trace reason tc this k =
  rec_flow cx trace (tc, ThisSpecializeT (reason, this, k))

(* Specialize targs in a class. This is somewhat different from
   mk_typeapp_instance, in that it returns the specialized class type, not the
   specialized instance type. *)
and specialize_class cx trace ~reason_op ~reason_tapp c = function
  | None -> c
  | Some ts ->
    Tvar.mk_where cx reason_tapp (fun tout ->
      rec_flow cx trace (c, SpecializeT (unknown_use, reason_op, reason_tapp, None, Some ts, tout))
    )

(* Object assignment patterns. In the `Object.assign` model (chain_objects), an
   existing object receives properties from other objects. This pattern suffers
   from "races" in the type checker, since the object supposed to receive
   properties is available even when the other objects supplying the properties
   are not yet available. *)

and chain_objects cx ?trace reason this those =
  let result = List.fold_left (fun result that ->
    let that, kind = match that with
    | Arg t -> t, default_obj_assign_kind
    | SpreadArg t ->
        (* If someone does Object.assign({}, ...Array<obj>) we can treat it like
           Object.assign({}, obj). *)
        t, ObjSpreadAssign
    in
    Tvar.mk_where cx reason (fun t ->
      flow_opt cx ?trace (result, ObjAssignToT(reason, that, t, kind));
    )
  ) this those in
  reposition cx ?trace (aloc_of_reason reason) result

(*******************************************************)
(* Entry points into the process of trying different   *)
(* branches of union and intersection types.           *)
(*******************************************************)

(* The problem we're trying to solve here is common to checking unions and
   intersections: how do we make a choice between alternatives, when (i) we have
   only partial information (i.e., while we're in the middle of type inference)
   and when (ii) we want to avoid regret (i.e., by not committing to an
   alternative that might not work out, when alternatives that were not
   considered could have worked out)?

   To appreciate the problem, consider what happens without choice. Partial
   information is not a problem: we emit constraints that must be satisfied for
   something to work, and either those constraints fail (indicating a problem)
   or they don't fail (indicating no problem). With choice and partial
   information, we cannot naively emit constraints as we try alternatives
   *without also having a mechanism to roll back those constraints*. This is
   because those constraints don't *have* to be satisfied; some other
   alternative may end up not needing those constraints to be satisfied for
   things to work out!

   It is not too hard to imagine scary scenarios we can get into without a
   roll-back mechanism. (These scenarios are not theoretical, by the way: with a
   previous implementation of union and intersection types that didn't
   anticipate these scenarios, they consistently caused a lot of problems in
   real-world use cases.)

   * One bad state we can get into is where, when trying an alternative, we emit
   constraints hoping they would be satisfied, and they appear to work. So we
   commit to that particular alternative. Then much later find out that those
   constraints are unsatified, at which point we have lost the ability to try
   other alternatives that could have worked. This leads to a class of bugs
   where a union or intersection type contains cases that should have worked,
   but they don't.

   * An even worse state we can get into is where we do discover that an
   alternative won't work out while we're still in a position of choosing
   another alternative, but in the process of making that discovery we emit
   constraints that linger on in a ghost-like state. Meanwhile, we pick another
   alternative, it works out, and we move on. Except that much later the ghost
   constraints become unsatisfied, leading to much confusion on the source of
   the resulting errors. This leads to a class of bugs where we get spurious
   errors even when a union or intersection type seems to have worked.

   So, we just implement roll-back, right? Basically...yes. But rolling back
   constraints is really hard in the current implementation. Instead, we try to
   avoid processing constraints that have side effects as much as possible while
   trying alternatives: by ensuring that (1) we don't (need to) emit too many
   constraints that have side effects (2) those that we do emit get deferred,
   instead of being processed immediately, until a choice can be made, thereby
   not participating in the choice-making process.

   (1) How do we ensure we don't emit too many constraints that have side
   effects? By fully resolving types before they participate in the
   choice-making process. Basically, we want to have as much information as we
   can before trying alternatives. It is a nice property of our implementation
   that once types are resolved, constraints emitted against them don't have
   (serious) side effects: they get simplified and simplified until we either
   hit success or failure. The details of this process is described in
   ResolvableTypeJob and in resolve_bindings.

   (2) But not all types can be fully resolved. In particular, while union and
   intersection types themselves can be fully resolved, the lower and upper
   bounds we check them against could have still-to-be-inferred types in
   them. How do we ensure that for the potentially side-effectful constraints we
   do emit on these types, we avoid undue side effects? By explicitly marking
   these types as unresolved, and deferring the execution of constraints that
   involved such marked types until a choice can be made. The details of this
   process is described in Speculation.

   There is a necessary trade-off in the approach. In particular, (2) means that
   sometimes choices cannot be made: it is ambiguous which constraints should be
   executed when trying different alternatives. We detect such ambiguities
   (conservatively, but only when a best-effort choice-making strategy doesn't
   work), and ask for additional annotations to disambiguate the relevant
   alternatives. A particularly nice property of this approach is that it is
   complete: with enough annotations it is always possible to make a
   choice. Another "meta-feature" of this approach is that it leaves room for
   incremental improvement: e.g., we would need fewer additional annotations as
   we improve our inference algorithm to detect cases where more unresolved
   tvars can be fully resolved ahead of time (in other words, detect when they
   have the "0->1" property, discussed elsewhere, roughly meaning they are
   determined by annotations).
*)

(** Every choice-making process on a union or intersection type is assigned a
    unique identifier, called the speculation_id. This identifier keeps track of
    unresolved tvars encountered when trying to fully resolve types. **)

and try_union cx trace use_op l reason rep =
  let ts = UnionRep.members rep in
  let speculation_id = mk_id() in
  Speculation.init_speculation cx speculation_id;

  (* collect parts of the union type to be fully resolved *)
  let imap =
    (* since any final optimization must have happened after full resolution *)
    if UnionRep.is_optimized_finally rep then IMap.empty
    else ResolvableTypeJob.collect_of_types cx reason IMap.empty ts in
  (* collect parts of the lower bound to be fully resolved, while logging
     unresolved tvars *)
  let imap = ResolvableTypeJob.collect_of_type
    ~log_unresolved:speculation_id cx reason imap l in
  (* fully resolve the collected types *)
  resolve_bindings_init cx trace reason (bindings_of_jobs cx trace imap) @@
  (* ...and then begin the choice-making process *)
    try_flow_continuation cx trace reason speculation_id (UnionCases (use_op, l, rep, ts))

and try_intersection cx trace u reason rep =
  let ts = InterRep.members rep in
  let speculation_id = mk_id() in
  Speculation.init_speculation cx speculation_id;

  (* collect parts of the intersection type to be fully resolved *)
  let imap = ResolvableTypeJob.collect_of_types cx reason IMap.empty ts in
  (* collect parts of the upper bound to be fully resolved, while logging
     unresolved tvars *)
  let imap = ResolvableTypeJob.collect_of_use
    ~log_unresolved:speculation_id cx reason imap u in
  (* fully resolve the collected types *)
  resolve_bindings_init cx trace reason (bindings_of_jobs cx trace imap) @@
  (* ...and then begin the choice-making process *)
    try_flow_continuation cx trace reason speculation_id (IntersectionCases(ts, u))

(* Preprocessing for intersection types.

   Before feeding into the choice-making machinery described above, we
   preprocess upper bounds of intersection types. This preprocessing seems
   asymmetric, but paradoxically, it is not: the purpose of the preprocessing is
   to bring choice-making on intersections to parity with choice-making on
   unions.

   Consider what happens when a lower bound is checked against a union type. The
   lower bound is always concretized before a choice is made! In other words,
   even if we emit a flow from an unresolved tvar to a union type, the
   constraint fires only when the unresolved tvar has been concretized.

   Now, consider checking an intersection type with an upper bound. As an
   artifact of how tvars and concrete types are processed, the upper bound would
   appear to be concrete even though the actual parts of the upper bound that
   are involved in the choice-making may be unresolved! (These parts are the
   top-level input positions in the upper bound, which end up choosing between
   the top-level input positions in the members of the intersection type.) If we
   did not concretize the parts of the upper bound involved in choice-making, we
   would start the choice-making process at a disadvantage (compared to
   choice-making with a union type and an already concretized lower
   bound). Thus, we do an extra preprocessing step where we collect the parts of
   the upper bound to be concretized, and for each combination of concrete types
   for those parts, call the choice-making process.
*)

(** The following function concretizes each tvar in unresolved in turn,
    recording their corresponding concrete lower bounds in resolved as it
    goes. At each step, it emits a ConcretizeTypes constraint on an unresolved
    tvar, which in turn calls into this function when a concrete lower bound
    appears on that tvar. **)
and prep_try_intersection cx trace reason unresolved resolved u r rep =
  match unresolved with
  | [] -> try_intersection cx trace (replace_parts resolved u) r rep
  | tvar::unresolved ->
    rec_flow cx trace (tvar, intersection_preprocess_kit reason
      (ConcretizeTypes (unresolved, resolved, IntersectionT (r, rep), u)))

(* some patterns need to be concretized before proceeding further *)
and patt_that_needs_concretization = function
  | OpenT _ | UnionT _ | MaybeT _ | OptionalT _ | AnnotT _ -> true
  | _ -> false

(* for now, we only care about concretizating parts of functions and calls *)
and parts_to_replace = function
  | UseT (_, DefT (_, _, FunT (_, _, ft))) ->
    let ts = List.fold_left (fun acc (_, t) ->
      if patt_that_needs_concretization t
      then t::acc
      else acc
    ) [] ft.params in
    (match ft.rest_param with
    | Some (_, _, t) when patt_that_needs_concretization t -> t::ts
    | _ -> ts)
  | CallT (_, _, callt) ->
    List.fold_left (fun acc -> function
      | Arg t | SpreadArg t when patt_that_needs_concretization t -> t::acc
      | _ -> acc
    ) [] callt.call_args_tlist
  | _ -> []

(* replace unresolved types (xs) with resolved (ys) *)
and replace_parts =
  let rec replace_params acc = function
    | ys, [] -> ys, List.rev acc
    | ys, ((name, x) as param)::params ->
      if patt_that_needs_concretization x
      then replace_params ((name, List.hd ys)::acc) (List.tl ys, params)
      else replace_params (param::acc) (ys, params)
  in
  let replace_rest_param = function
    | ys, None -> ys, None
    | ys, (Some (name, loc, x) as param) ->
      if patt_that_needs_concretization x
      then List.tl ys, Some (name, loc, List.hd ys)
      else ys, param
  in
  let replace_arg ys = function
    | Arg x when patt_that_needs_concretization x ->
      Arg (List.hd ys), List.tl ys
    | SpreadArg x when patt_that_needs_concretization x ->
      SpreadArg (List.hd ys), List.tl ys
    | arg -> arg, ys
  in
  let rec replace_args acc = function
    | ys, [] -> ys, List.rev acc
    | ys, arg::args ->
      let arg, ys = replace_arg ys arg in
      replace_args (arg::acc) (ys, args)
  in
  fun resolved -> function
  | UseT (op, DefT (r, trust, FunT (t1, t2, ft))) ->
    let resolved, params = replace_params [] (resolved, ft.params) in
    let resolved, rest_param = replace_rest_param (resolved, ft.rest_param) in
    assert (resolved = []);
    UseT (op, DefT (r, trust, FunT (t1, t2, { ft with params; rest_param })))
  | CallT (op, r, callt) ->
    let resolved, call_args_tlist = replace_args [] (resolved, callt.call_args_tlist) in
    assert (resolved = []);
    CallT (op, r, { callt with call_args_tlist })
  | u -> u

(************************)
(* Full type resolution *)
(************************)

(* Here we continue where we left off at ResolvableTypeJob. Once we have
   collected a set of type resolution jobs, we create so-called bindings from
   these jobs. A binding is a (id, tvar) pair, where tvar is what needs to be
   resolved, and id is an identifier that serves as an index for that job.

   We don't try to fully resolve unresolved tvars that are not annotation
   sources or heads of type applications, since in general they don't satify the
   0->1 property. Instead:

   (1) When we're expecting them, e.g., when we're looking at inferred types, we
   mark them so that we can recognize them later, during speculative matching.

   (2) When we're not expecting them, e.g., when we're fully resolving union /
   intersection type annotations, we unify them as `any`. Ideally we wouldn't be
   worrying about this case, but who knows what cruft we might have accumulated
   on annotation types, so just getting that cruft out of the way.

   These decisions were made in ResolvableTypeJob.collect_of_types and are
   reflected in the use (or not) of OpenUnresolved (see below).
*)

and bindings_of_jobs cx trace jobs =
  IMap.fold ResolvableTypeJob.(fun id job bindings -> match job with
  | OpenResolved -> bindings
  | Binding tvar -> (id, tvar)::bindings
  | OpenUnresolved (log_unresolved, reason, id) ->
    begin match log_unresolved with
    | Some speculation_id ->
      Speculation.add_unresolved_to_speculation cx speculation_id id
    | None ->
      Unsoundness.unresolved_any reason |> resolve_id cx trace ~use_op:unknown_use id
    end;
    bindings
  ) jobs []

(* Entry point into full type resolution. Create an identifier for the goal
   tvar, and call the general full type resolution function below. *)
and resolve_bindings_init cx trace reason bindings done_tvar =
  let id = create_goal cx done_tvar in
  resolve_bindings cx trace reason id bindings

and create_goal cx tvar =
  let i = mk_id () in
  Graph_explorer.node (Context.type_graph cx) i;
  Context.set_evaluated cx (IMap.add i tvar (Context.evaluated cx));
  i

(* Let id be the identifier associated with a tvar that is not yet
   resolved. (Here, resolved/unresolved refer to the state of the tvar in the
   context graph: does it point to Resolved _ or Unresolved _?) As soon as the
   tvar is resolved to some type, we generate some bindings by walking that
   type. Full type resolution at id now depends on full resolution of the
   ids/tvars in those bindings. The following function ensures that those
   dependencies are recorded and processed.

   Dependency management happens in Graph_explorer, using efficient data
   structures discussed therein. All we need to do here is to connect id to
   bindings in that graph, while taking care that (1) the conditions of adding
   edges to the graph are satisfied, and (2) cleaning up the effects of adding
   those edges to the graph. Finally (3) we request full type resolution of the
   bindings themselves.

   For (1), note that the graph only retains transitively closed dependencies
   from one kind of tvars to another kind of tvars. The former kind includes
   tvars that are resolved but not yet fully resolved. The latter kind includes
   tvars that are not yet resolved. Thus, in particular we must filter out
   bindings that correspond to fully resolved tvars (see
   is_unfinished_target). On the other hand, the fully_resolve_type function
   below already ensures that id is not yet fully resolved (via
   is_unexplored_source).

   For (2), after adding edges we might discover that some tvars are now fully
   resolved: this happens when, e.g., no new transitively closed dependencies
   get added on id, and full type resolution of some tvars depended only on id.
   If any of these fully resolved tvars were goal tvars, we trigger them.

   For (3) we emit a ResolveType constraint for each binding; when the
   corresponding tvar is resolved, the function fully_resolve_type below is
   called, which in turn calls back into this function (thus closing the
   recursive loop).
*)

and resolve_bindings cx trace reason id bindings =
  let bindings = filter_bindings cx bindings in
  let fully_resolve_ids = connect_id_to_bindings cx id bindings in
  ISet.iter (fun id ->
    match IMap.get id (Context.evaluated cx) with
    | None -> ()
    | Some tvar -> trigger cx trace reason tvar
  ) fully_resolve_ids;
  List.iter (resolve_binding cx trace reason) bindings

and fully_resolve_type cx trace reason id t =
  if is_unexplored_source cx id then
    let imap = ResolvableTypeJob.collect_of_type cx reason IMap.empty t in
    let bindings = bindings_of_jobs cx trace imap in
    (* NOTE: bindings_of_jobs might change the state of id because it resolves it, so check
       again. TODO: there must be a better way *)
    if is_unexplored_source cx id then
      resolve_bindings cx trace reason id bindings

and filter_bindings cx =
  List.filter (fun (id, _) -> is_unfinished_target cx id)

and connect_id_to_bindings cx id bindings =
  let ids, _ = List.split bindings in
  Graph_explorer.edges (Context.type_graph cx) (id, ids)

(* Sanity conditions on source and target before adding edges to the
   graph. Nodes are in one of three states, described in Graph_explorer:
   Not_found (corresponding to unresolved tvars), Found _ (corresponding to
   resolved but not yet fully resolved tvars), and Finished (corresponding to
   fully resolved tvars). *)

and is_unexplored_source cx id =
  match Graph_explorer.stat_graph id (Context.type_graph cx) with
  | Graph_explorer.Finished -> false
  | Graph_explorer.Not_found -> false
  | Graph_explorer.Found node -> Graph_explorer.is_unexplored_node node

and is_unfinished_target cx id =
  let type_graph = Context.type_graph cx in
  match Graph_explorer.stat_graph id type_graph with
  | Graph_explorer.Finished -> false
  | Graph_explorer.Not_found ->
    Graph_explorer.node type_graph id;
    true
  | Graph_explorer.Found node ->
    not (Graph_explorer.is_finished_node node)

(** utils for creating toolkit types **)

and choice_kit reason k =
  InternalT (ChoiceKitT (reason, k))

and choice_kit_use reason k =
  ChoiceKitUseT (reason, k)

and intersection_preprocess_kit reason k =
  IntersectionPreprocessKitT (reason, k)

(** utils for emitting toolkit constraints **)

and trigger cx trace reason done_tvar =
  rec_flow cx trace (choice_kit reason Trigger, UseT (unknown_use, done_tvar))

and try_flow_continuation cx trace reason speculation_id spec =
  tvar_with_constraint cx ~trace
    (choice_kit_use reason (TryFlow (speculation_id, spec)))

and resolve_binding cx trace reason (id, tvar) =
  rec_flow cx trace (
    OpenT tvar,
    choice_kit_use reason (FullyResolveType id)
  )

(************************)
(* Speculative matching *)
(************************)

(* Speculatively match a pair of types, returning whether some error was
   encountered or not. Speculative matching happens in the context of a
   particular "branch": this context controls how some constraints emitted
   during the matching might be processed. See comments in Speculation for
   details on branches. See also speculative_matches, which calls this function
   iteratively and processes its results. *)
and speculative_match cx trace branch l u =
  let typeapp_stack = TypeAppExpansion.get () in
  let cache = !Cache.FlowConstraint.cache in
  Speculation.set_speculative branch;
  let restore () =
    Speculation.restore_speculative ();
    Cache.FlowConstraint.cache := cache;
    TypeAppExpansion.set typeapp_stack
  in
  try
    rec_flow cx trace (l, u);
    restore ();
    None
  with
  | SpeculativeError err ->
    restore ();
    Some err
  | exn ->
    restore ();
    raise exn

(* Speculatively match several alternatives in turn, as presented when checking
   a union or intersection type. This process maintains a so-called "match
   state" that describes the best possible choice found so far, and can
   terminate in various ways:

   (1) One of the alternatives definitely succeeds. This is straightforward: we
   can safely discard any later alternatives.

   (2) All alternatives fail. This is also straightforward: we emit an
   appropriate error message.

   (3) One of the alternatives looks promising (i.e., it doesn't immediately
   fail, but it doesn't immediately succeed either: some potentially
   side-effectful constraints, called actions, were emitted while trying the
   alternative, whose execution has been deferred), and all the later
   alternatives fail. In this scenario, we pick the promising alternative, and
   then fire the deferred actions. This is fine, because the choice cannot cause
   regret: the chosen alternative was the only one that had any chance of
   succeeding.

   (4) Multiple alternatives look promising, but the set of deferred actions
   emitted while trying the first of those alternatives form a subset of those
   emitted by later trials. Here we pick the first promising alternative (and
   fire the deferred actions). The reason this is fine is similar to (3): once
   again, the choice cannot cause any regret, because if it failed, then the
   later alternatives would have failed too. So the chosen alternative had the
   best chance of succeeding.

   (5) But sometimes, multiple alternatives look promising and we really can't
   decide which is best. This happens when the set of deferred actions emitted
   by them are incomparable, or later trials have more chances of succeeding
   than previous trials. Such scenarios typically point to real ambiguities, and
   so we ask for additional annotations on unresolved tvars to disambiguate.

   See Speculation for more details on terminology and low-level mechanisms used
   here, including what bits of information are carried by match_state and case,
   how actions are deferred and diff'd, etc.

   Because this process is common to checking union and intersection types, we
   abstract the latter into a so-called "spec." The spec is used to customize
   error messages and to ignore unresolved tvars that are deemed irrelevant to
   choice-making.
*)
and speculative_matches cx trace r speculation_id spec =
  (* explore optimization opportunities *)
  if optimize_spec_try_shortcut cx trace r spec then ()
  else long_path_speculative_matches cx trace r speculation_id spec

and long_path_speculative_matches cx trace r speculation_id spec = Speculation.Case.(
  (* extract stuff to ignore while considering actions *)
  let ignore = ignore_of_spec spec in
  (* split spec into a list of pairs of types to try speculative matching on *)
  let trials = trials_of_spec spec in

  let rec loop match_state = function
    (* Here match_state can take on various values:

       (a) (NoMatch errs) indicates that everything has failed up to this point,
       with errors recorded in errs. Note that the initial value of acc is
       Some (NoMatch []).

       (b) (ConditionalMatch case) indicates the a promising alternative has
       been found, but not chosen yet.
    *)
    | [] -> return match_state

    | (case_id, case_r, l, u)::trials ->
      let case = { case_id; unresolved = ISet.empty; actions = []} in
      (* speculatively match the pair of types in this trial *)
      let error = speculative_match cx trace
        { Speculation.ignore; speculation_id; case } l u in
      match error with
      | None ->
        (* no error, looking great so far... *)
        begin match match_state with
        | Speculation.NoMatch _ ->
          (* everything had failed up to this point. so no ambiguity yet... *)
          if ISet.is_empty case.unresolved
          (* ...and no unresolved tvars encountered during the speculative
             match! This is great news. It means that this alternative will
             definitely succeed. Fire any deferred actions and short-cut. *)
          then fire_actions cx trace spec case.actions
          (* Otherwise, record that we've found a promising alternative. *)
          else loop (Speculation.ConditionalMatch case) trials

        | Speculation.ConditionalMatch prev_case ->
          (* umm, there's another previously found promising alternative *)
          (* so compute the difference in side effects between that alternative
             and this *)
          let ts = diff prev_case case in
          (* if the side effects of the previously found promising alternative
             are fewer, then keep holding on to that alternative *)
          if ts = [] then loop match_state trials
          (* otherwise, we have an ambiguity; blame the unresolved tvars and
             short-cut *)
          else begin
            let prev_case_id = prev_case.case_id in
            let cases: Type.t list = choices_of_spec spec in
            blame_unresolved cx trace prev_case_id case_id cases case_r r ts
          end
        end
      | Some err ->
        (* if an error is found, then throw away this alternative... *)
        begin match match_state with
        | Speculation.NoMatch errs ->
          (* ...adding to the error list if no promising alternative has been
             found yet *)
          loop (Speculation.NoMatch (err::errs)) trials
        | _ -> loop match_state trials
        end

  and return = function
  | Speculation.ConditionalMatch case ->
    (* best choice that survived, congrats! fire deferred actions  *)
    fire_actions cx trace spec case.actions
  | Speculation.NoMatch msgs ->
    (* everything failed; make a really detailed error message listing out the
       error found for each alternative *)
    let ts = choices_of_spec spec in
    assert (List.length ts = List.length msgs);
    let branches = List.mapi (fun i msg ->
      let reason = reason_of_t (List.nth ts i) in
      (reason, msg)
    ) msgs in
    (* Add the error. *)
    begin match spec with
      | UnionCases (use_op, l, _rep, us) ->
        let reason = reason_of_t l in
        let reason_op = mk_union_reason r us in
        add_output cx ~trace
          (Error_message.EUnionSpeculationFailed { use_op; reason; reason_op; branches })

      | IntersectionCases (ls, upper) ->
        let err =
          let reason_lower = mk_intersection_reason r ls in
          match upper with
          | UseT (use_op, t) ->
            Error_message.EIncompatibleDefs {
              use_op;
              reason_lower;
              reason_upper = reason_of_t t;
              branches;
            }
          | _ ->
            Error_message.EIncompatible {
              use_op = use_op_of_use_t upper;
              lower = (reason_lower, Some Error_message.Incompatible_intersection);
              upper = (reason_of_use_t upper, error_message_kind_of_upper upper);
              branches;
            }
        in
        add_output cx ~trace err
    end

  in loop (Speculation.NoMatch []) trials
)

(* Make an informative error message that points out the ambiguity, and where
   additional annotations can help disambiguate. Recall that an ambiguity
   arises precisely when:

   (1) one alternative looks promising, but has some chance of failing

   (2) a later alternative also looks promising, and has some chance of not
   failing even if the first alternative fails

   ...with the caveat that "looks promising" and "some chance of failing" are
   euphemisms for some pretty conservative approximations made by Flow when it
   encounters potentially side-effectful constraints involving unresolved tvars
   during a trial.
*)
and blame_unresolved cx trace prev_i i cases case_r r tvars =
  let rs = tvars |> Core_list.map ~f:(fun (_, r) -> r) |> List.sort compare in
  let prev_case = reason_of_t (List.nth cases prev_i) in
  let case = reason_of_t (List.nth cases i) in
  add_output cx ~trace (Error_message.ESpeculationAmbiguous (
    (case_r, r),
    (prev_i, prev_case),
    (i, case),
    rs
  ))

and trials_of_spec = function
  | UnionCases (use_op, l, _rep, us) ->
    (* NB: Even though we know the use_op for the original constraint, don't
       embed it in the nested constraints to avoid unnecessary verbosity. We
       will unwrap the original use_op once in EUnionSpeculationFailed. *)
    List.mapi (fun i u -> (i, reason_of_t l, l, UseT (Op (Speculation use_op), u))) us
  | IntersectionCases (ls, u) ->
    List.mapi (fun i l -> (i, reason_of_use_t u, l,
      mod_use_op_of_use_t (fun use_op -> Op (Speculation use_op)) u)) ls

and choices_of_spec = function
  | UnionCases (_, _, _, ts)
  | IntersectionCases (ts, _)
    -> ts

and ignore_of_spec = function
  | IntersectionCases (_, CallT (_, _, {
      call_tout = OpenT (_, id); _
    })) -> Some id
  | IntersectionCases (_, GetPropT (_, _, _, OpenT (_, id))) -> Some id
  | _ -> None

(* spec optimization *)
(* Currently, the only optimizations we do are for enums and for disjoint unions.

   When a literal type is checked against a union of literal types, we hope the union is an enum and
   try to optimize the representation of the union as such. We also try to use our optimization to
   do a quick membership check, potentially avoiding the speculative matching process altogether.

   When an object type is checked against an union of object types, we hope the union is a disjoint
   union and try to guess and record sentinel properties across object types in the union. Later,
   during speculative matching, by checking sentinel properties first we force immediate match
   failures in the vast majority of cases without having to do any useless additional work.
*)
and optimize_spec_try_shortcut cx trace reason_op = function
  | UnionCases (use_op, l, rep, _ts) ->
    if not (UnionRep.is_optimized_finally rep)
    then UnionRep.optimize rep
      ~flatten:(Type_mapper.union_flatten cx)
      ~find_resolved:(Context.find_resolved cx)
      ~find_props:(Context.find_props cx);
    begin match l with
    | DefT (_, _,
        (StrT (Literal _) | NumT (Literal _) | BoolT (Some _) |
         SingletonStrT _ | SingletonNumT _ | SingletonBoolT _ |
         VoidT | NullT)) ->
      shortcut_enum cx trace reason_op use_op l rep
    | DefT (_, _, ObjT _) | ExactT (_, DefT (_, _, ObjT _)) ->
      shortcut_disjoint_union cx trace reason_op use_op l rep
    | _ -> false
    end
  | IntersectionCases _ -> false

and shortcut_enum cx trace reason_op use_op l rep =
  quick_mem_result cx trace reason_op use_op l rep @@
  UnionRep.quick_mem_enum (Context.trust_errors cx) l rep

and shortcut_disjoint_union cx trace reason_op use_op l rep =
  quick_mem_result cx trace reason_op use_op l rep @@
  UnionRep.quick_mem_disjoint_union (Context.trust_errors cx) l rep
    ~find_resolved:(Context.find_resolved cx)
    ~find_props:(Context.find_props cx)

and quick_mem_result cx trace reason_op use_op l rep = function
  | UnionRep.Yes -> (* membership check succeeded *)
    true (* Our work here is done, so no need to continue. *)
  | UnionRep.No -> (* membership check failed *)
    let r = UnionRep.specialized_reason reason_op rep in
    rec_flow cx trace (l, UseT (use_op, DefT (r, bogus_trust (), EmptyT)));
    true (* Our work here is done, so no need to continue. *)
  | UnionRep.Conditional t -> (* conditional match *)
    rec_flow cx trace (l, UseT (use_op, t));
    true (* Our work here is done, so no need to continue. *)
  | UnionRep.Unknown -> (* membership check was inconclusive *)
    false (* Continue to speculative matching. *)

(* When we fire_actions we also need to reconstruct the use_op for each action
 * since before beginning speculation we replaced each use_op with
 * an UnknownUse. *)
and fire_actions cx trace spec = List.iter (function
  | _, Speculation.Action.Flow (l, u) -> (match spec with
    | IntersectionCases (_, u') ->
      let use_op = use_op_of_use_t u' in
      (match use_op with
      | None -> rec_flow cx trace (l, u)
      | Some use_op ->
        rec_flow cx trace (l,
          mod_use_op_of_use_t (replace_speculation_root_use_op use_op) u))
    | UnionCases (use_op, _, _, _) ->
      rec_flow cx trace (l,
        mod_use_op_of_use_t (replace_speculation_root_use_op use_op) u)
    )
  | _, Speculation.Action.Unify (use_op, t1, t2) -> (match spec with
    | IntersectionCases (_, u') ->
      let use_op' = use_op_of_use_t u' in
      (match use_op' with
      | None -> rec_unify cx trace t1 t2 ~use_op
      | Some use_op' ->
        rec_unify cx trace t1 t2
          ~use_op:(replace_speculation_root_use_op use_op' use_op)
      )
    | UnionCases (use_op', _, _, _) ->
      rec_unify cx trace t1 t2
        ~use_op:(replace_speculation_root_use_op use_op' use_op)
    )
  | _, Speculation.Action.Error msg ->
    add_output cx ~trace msg
)

and mk_union_reason r us =
  List.fold_left (fun reason t ->
    let rdesc = string_of_desc (desc_of_reason ~unwrap:false reason) in
    let tdesc = string_of_desc (desc_of_reason ~unwrap:false (reason_of_t t)) in
    let udesc = if not (String_utils.string_starts_with rdesc "union:")
      then spf "union: %s" tdesc
      else if String_utils.string_ends_with rdesc "..."
      then rdesc
      else if String_utils.string_ends_with rdesc (tdesc ^ "(s)")
      then rdesc
      else if String.length rdesc >= 256
      then spf "%s | ..." rdesc
      else if String_utils.string_ends_with rdesc tdesc
      then spf "%s(s)" rdesc
      else spf "%s | %s" rdesc tdesc
    in
    replace_reason_const (RCustom udesc) reason
  ) r us

and mk_intersection_reason r _ls =
  replace_reason_const RIntersection r

(* property lookup functions in objects and instances *)

(**
 * Determines whether a property name should be considered "munged"/private when
 * the `munge_underscores` config option is set.
 *)
and is_munged_prop_name cx name =
  (Context.should_munge_underscores cx)
  && Signature_utils.is_munged_property_name name

and lookup_prop cx trace l reason_prop reason_op strict x action =
  let l =
    (* munge names beginning with single _ *)
    if is_munged_prop_name cx x
    then ObjProtoT (reason_of_t l)
    else l
  in
  let propref = Named (reason_prop, x) in
  rec_flow cx trace (l, LookupT (reason_op, strict, [], propref, action))

and access_prop cx trace reason_prop reason_op strict super x pmap action =
  match SMap.get x pmap with
  | Some p ->
    perform_lookup_action cx trace (Named (reason_prop, x)) p reason_prop reason_op action
  | None ->
    lookup_prop cx trace super reason_prop reason_op strict x action

and get_prop cx trace ~use_op reason_prop reason_op strict l super x map tout =
  RWProp (use_op, l, tout, Read)
  |> access_prop cx trace reason_prop reason_op strict super x map

and match_prop cx trace ~use_op reason_prop reason_op strict super x pmap prop_t =
  MatchProp (use_op, prop_t)
  |> access_prop cx trace reason_prop reason_op strict super x pmap

and set_prop cx ?(wr_ctx=Normal) trace ~use_op reason_prop reason_op strict l super x pmap tin prop_t =
  RWProp (use_op, l, tin, Write (wr_ctx, prop_t))
  |> access_prop cx trace reason_prop reason_op strict super x pmap

and get_obj_prop cx trace o propref reason_op =
  let named_prop = match propref with
  | Named (_, x) -> Context.get_prop cx o.props_tmap x
  | Computed _ -> None
  in
  match propref, named_prop, o.dict_t with
  | _, Some _, _ ->
    (* Property exists on this property map *)
    named_prop
  | Named (_, x), None, Some { key; value; dict_polarity; _ }
    when not (is_dictionary_exempt x) ->
    (* Dictionaries match all property reads *)
    rec_flow_t cx trace (string_key x reason_op, key);
    Some (Field (None, value, dict_polarity))
  | Computed k, None, Some { key; value; dict_polarity; _ } ->
    rec_flow_t cx trace (k, key);
    Some (Field (None, value, dict_polarity))
  | _ -> None

and read_obj_prop cx trace ~use_op o propref reason_obj reason_op tout =
  let l = DefT (reason_obj, bogus_trust (), ObjT o) in
  (match get_obj_prop cx trace o propref reason_op with
  | Some p ->
    let action = RWProp (use_op, l, tout, Read) in
    perform_lookup_action cx trace propref p reason_obj reason_op action
  | None ->
    match propref with
    | Named _ ->
      let strict =
        if Obj_type.sealed_in_op reason_op o.flags.sealed
        then Strict reason_obj
        else ShadowRead (None, Nel.one o.props_tmap)
      in
      rec_flow cx trace (o.proto_t,
        LookupT (reason_op, strict, [], propref, RWProp (use_op, l, tout, Read)))
    | Computed elem_t ->
      match elem_t with
      | OpenT _ ->
        let loc = loc_of_t elem_t in
        add_output cx ~trace Error_message.(EInternal (loc, PropRefComputedOpen))
      | DefT (_, _, StrT Literal _) ->
        let loc = loc_of_t elem_t in
        add_output cx ~trace Error_message.(EInternal (loc, PropRefComputedLiteral))
      | AnyT _ ->
        rec_flow_t cx trace (AnyT.untyped reason_op, tout)
      | DefT (_, _, StrT _) | DefT (_, _, NumT _) ->
        (* string, and number keys are allowed, but there's nothing else to
           flow without knowing their literal values. *)
        rec_flow_t cx trace (Unsoundness.why ComputedNonLiteralKey reason_op, tout)
      | _ ->
        let reason_prop = reason_of_t elem_t in
        add_output cx ~trace (Error_message.EObjectComputedPropertyAccess
          (reason_op, reason_prop)))

and writelike_obj_prop cx trace ~use_op o propref reason_obj reason_op prop_t action =
  match get_obj_prop cx trace o propref reason_op with
  | Some p ->
    perform_lookup_action cx trace propref p reason_obj reason_op action
  | None ->
    match propref with
    | Named (reason_prop, prop) ->
      let sealed = Obj_type.sealed_in_op reason_op o.flags.sealed in
      if sealed && o.flags.exact
      then
        add_output cx ~trace (Error_message.EPropNotFound
          (Some prop, (reason_prop, reason_obj), use_op))
      else
        let strict =
          if sealed
          then Strict reason_obj
          else ShadowWrite (Nel.one o.props_tmap)
        in
        rec_flow cx trace (o.proto_t, LookupT (reason_op, strict, [], propref, action))
    | Computed elem_t ->
      match elem_t with
      | OpenT _ ->
        let loc = loc_of_t elem_t in
        add_output cx ~trace Error_message.(EInternal (loc, PropRefComputedOpen))
      | DefT (_, _, StrT Literal _) ->
        let loc = loc_of_t elem_t in
        add_output cx ~trace Error_message.(EInternal (loc, PropRefComputedLiteral))
      | AnyT _ ->
        rec_flow_t cx trace (prop_t, AnyT.untyped reason_op)
      | DefT (_, _, StrT _) | DefT (_, _, NumT _) ->
        (* string and number keys are allowed, but there's nothing else to
           flow without knowing their literal values. *)
        rec_flow_t cx trace (prop_t, Unsoundness.why ComputedNonLiteralKey reason_op)
      | _ ->
        let reason_prop = reason_of_t elem_t in
        add_output cx ~trace (Error_message.EObjectComputedPropertyAssign
          (reason_op, reason_prop))

and match_obj_prop cx trace ~use_op o propref reason_obj reason_op prop_t =
  MatchProp (use_op, prop_t)
  |> writelike_obj_prop cx trace ~use_op o propref reason_obj reason_op prop_t

and write_obj_prop cx trace ~use_op o propref reason_obj reason_op tin prop_t =
  RWProp (use_op, DefT (reason_obj, bogus_trust (), ObjT o), tin, Write (Normal, prop_t))
  |> writelike_obj_prop cx trace ~use_op o propref reason_obj reason_op tin

and find_or_intro_shadow_prop cx trace reason_op x prop_loc =
  let intro_shadow_prop id =
    let reason_prop = replace_reason_const (RShadowProperty x) reason_op in
    let t = Tvar.mk cx reason_prop in
    let p = Field (Some prop_loc, t, Neutral) in
    Context.set_prop cx id (internal_name x) p;
    t, p
  in

  (* Given some shadow property type and a prototype chain (o.proto,
   * o.proto.proto, ...), link all types along the prototype chain together.
   * If there is a write to the prototype later on, we unify the property types
   * together. If there is no write, the property types are safely independent.
   *)
  let rec chain_link t = function
  | [] -> ()
  | id::ids ->
    let t_proto = Property.assert_field (find (id, ids)) in
    rec_flow cx trace (t_proto, UnifyT (t_proto, t))

  (* Check at each step to see if a prop was added since we looked.
   *
   * Imports and builtins are merged in after local inference, potentially
   * deferring multiple shadow reads/writes on a tvar. If this shadow read
   * follow a deferred shadow write, a property will exist. If it follows a
   * deferred shadow read, a shadow property will exist. In either case, we
   * don't need to create a shadow property, nor do we need to continue
   * unifying up the proto chain, as the work is necessarily already done.
   *)
  and find (id, proto_ids) =
    match Context.get_prop cx id x with
    | Some p -> p
    | None ->
      match Context.get_prop cx id (internal_name x) with
      | Some p -> p
      | None ->
        let t, p = intro_shadow_prop id in
        chain_link t proto_ids;
        p

  in find

(* filter out undefined from a type *)
and filter_optional cx ?trace reason opt_t =
  Tvar.mk_where cx reason (fun t ->
    flow_opt_t cx ?trace (opt_t, OptionalT (reason, t))
  )

(* filter out undefined and null from a type *)
and filter_maybe cx ?trace reason maybe_t =
  Tvar.mk_where cx reason (fun t ->
    flow_opt_t cx ?trace (maybe_t, MaybeT (reason, t))
  )

and update_sketchy_null cx opt_loc t =
  let open ExistsCheck in
  match t with
  (* Ignore AnyTs for sketchy null checks; otherwise they'd always trigger the lint. *)
  | AnyT _ -> ()
  | _ ->
    match opt_loc with
    | None -> ()
    | Some loc ->
      let t_loc =
        let reason = reason_of_t t in
        match annot_aloc_of_reason reason with
        | Some loc -> Some loc
        | None -> Some (def_aloc_of_reason reason)
      in
      let exists_checks = Context.exists_checks cx in
      let exists_check = ALocMap.get loc exists_checks |> Option.value ~default:ExistsCheck.empty in
      let exists_check = match Type_filter.maybe t with
        | DefT (_, _, EmptyT) -> exists_check
        | _ -> {exists_check with null_loc = t_loc}
      in
      let exists_check =
        match t |> Type_filter.not_exists |> Type_filter.not_maybe with
        | DefT (_, _, BoolT _) -> {exists_check with bool_loc = t_loc}
        | DefT (_, _, StrT _) -> {exists_check with string_loc = t_loc}
        | DefT (_, _, NumT _) -> {exists_check with number_loc = t_loc}
        | DefT (_, _, MixedT _) -> {exists_check with mixed_loc = t_loc}
        | _ -> exists_check
      in
      let exists_checks = if exists_check = ExistsCheck.empty
        then exists_checks
        else ALocMap.add loc exists_check exists_checks
      in
      Context.set_exists_checks cx exists_checks

(**********)
(* guards *)
(**********)

and guard cx trace source pred result sink = match pred with

| ExistsP loc ->
  update_sketchy_null cx loc source;
  begin match Type_filter.exists source with
  | DefT (_, _, EmptyT) -> ()
  | _ -> rec_flow_t cx trace (result, sink)
  end

| NotP (ExistsP loc) ->
  update_sketchy_null cx loc source;
  begin match Type_filter.not_exists source with
  | DefT (_, _, EmptyT) -> ()
  | _ -> rec_flow_t cx trace (result, sink)
  end

| _ ->
  let loc = aloc_of_reason (reason_of_t sink) in
  let pred_str = string_of_predicate pred in
  add_output cx ~trace
    Error_message.(EInternal (loc, UnsupportedGuardPredicate pred_str))

(**************)
(* predicates *)
(**************)

(* t - predicate output recipient (normally a tvar)
   l - incoming concrete LB (predicate input)
   result - guard result in case of success
   p - predicate *)
and predicate cx trace t l p = match p with

  (************************)
  (* deconstruction of && *)
  (************************)

  | AndP (p1,p2) ->
    let reason = replace_reason_const RAnd (reason_of_t t) in
    let tvar = Tvar.mk cx reason in
    rec_flow cx trace (l,PredicateT(p1,tvar));
    rec_flow cx trace (tvar,PredicateT(p2,t))

  (************************)
  (* deconstruction of || *)
  (************************)

  | OrP (p1, p2) ->
    rec_flow cx trace (l,PredicateT(p1,t));
    rec_flow cx trace (l,PredicateT(p2,t))

  (*********************************)
  (* deconstruction of binary test *)
  (*********************************)

  (* when left is evaluated, store it and evaluate right *)
  | LeftP (b, r) ->
    rec_flow cx trace (r, PredicateT(RightP(b, l), t))
  | NotP LeftP (b, r) ->
    rec_flow cx trace (r, PredicateT(NotP(RightP(b, l)), t))

  (* when right is evaluated, call appropriate handler *)
  | RightP (b, actual_l) ->
    let r = l in
    let l = actual_l in
    binary_predicate cx trace true b l r t
  | NotP RightP (b, actual_l) ->
    let r = l in
    let l = actual_l in
    binary_predicate cx trace false b l r t

  (***********************)
  (* typeof _ ~ "boolean" *)
  (***********************)

  | BoolP ->
    rec_flow_t cx trace (Type_filter.boolean l, t)

  | NotP BoolP ->
    rec_flow_t cx trace (Type_filter.not_boolean l, t)

  (***********************)
  (* typeof _ ~ "string" *)
  (***********************)

  | StrP ->
    rec_flow_t cx trace (Type_filter.string l, t)

  | NotP StrP ->
    rec_flow_t cx trace (Type_filter.not_string l, t)

  (***********************)
  (* typeof _ ~ "symbol" *)
  (***********************)

  | SymbolP ->
    rec_flow_t cx trace (Type_filter.symbol l, t)

  | NotP SymbolP ->
    rec_flow_t cx trace (Type_filter.not_symbol l, t)

  (*********************)
  (* _ ~ "some string" *)
  (*********************)

  | SingletonStrP (expected_loc, sense, lit) ->
    let filtered_str = Type_filter.string_literal expected_loc sense lit l in
    rec_flow_t cx trace (filtered_str, t)

  | NotP SingletonStrP (_, _, lit) ->
    let filtered_str = Type_filter.not_string_literal lit l in
    rec_flow_t cx trace (filtered_str, t)

  (*********************)
  (* _ ~ some number n *)
  (*********************)

  | SingletonNumP (expected_loc, sense, lit) ->
    let filtered_num = Type_filter.number_literal expected_loc sense lit l in
    rec_flow_t cx trace (filtered_num, t)

  | NotP SingletonNumP (_, _, lit) ->
    let filtered_num = Type_filter.not_number_literal lit l in
    rec_flow_t cx trace (filtered_num, t)

  (***********************)
  (* typeof _ ~ "number" *)
  (***********************)

  | NumP ->
    rec_flow_t cx trace (Type_filter.number l, t)

  | NotP NumP ->
    rec_flow_t cx trace (Type_filter.not_number l, t)

  (***********************)
  (* typeof _ ~ "function" *)
  (***********************)

  | FunP ->
    rec_flow_t cx trace (Type_filter.function_ l, t)

  | NotP FunP ->
    rec_flow_t cx trace (Type_filter.not_function l, t)

  (***********************)
  (* typeof _ ~ "object" *)
  (***********************)

  | ObjP ->
    rec_flow_t cx trace (Type_filter.object_ cx l, t)

  | NotP ObjP ->
    rec_flow_t cx trace (Type_filter.not_object l, t)

  (*******************)
  (* Array.isArray _ *)
  (*******************)

  | ArrP ->
    rec_flow_t cx trace (Type_filter.array l, t)

  | NotP ArrP ->
    rec_flow_t cx trace (Type_filter.not_array l, t)

  (***********************)
  (* typeof _ ~ "undefined" *)
  (***********************)

  | VoidP ->
    let filtered = Type_filter.undefined l in
    rec_flow_t cx trace (filtered, t)

  | NotP VoidP ->
    let filtered = Type_filter.not_undefined l in
    rec_flow_t cx trace (filtered, t)

  (********)
  (* null *)
  (********)

  | NullP ->
    let filtered = Type_filter.null l in
    rec_flow_t cx trace (filtered, t)

  | NotP NullP ->
    let filtered = Type_filter.not_null l in
    rec_flow_t cx trace (filtered, t)

  (*********)
  (* maybe *)
  (*********)

  | MaybeP ->
    let filtered = Type_filter.maybe l in
    rec_flow_t cx trace (filtered, t)

  | NotP MaybeP ->
    let filtered = Type_filter.not_maybe l in
    rec_flow_t cx trace (filtered, t)

  (********)
  (* true *)
  (********)

  | SingletonBoolP (_, true) ->
    let filtered = Type_filter.true_ l in
    rec_flow_t cx trace (filtered, t)

  | NotP (SingletonBoolP (_, true)) ->
    let filtered = Type_filter.not_true l in
    rec_flow_t cx trace (filtered, t)

  (*********)
  (* false *)
  (*********)

  | SingletonBoolP (_, false) ->
    let filtered = Type_filter.false_ l in
    rec_flow_t cx trace (filtered, t)

  | NotP (SingletonBoolP (_, false)) ->
    let filtered = Type_filter.not_false l in
    rec_flow_t cx trace (filtered, t)

  (************************)
  (* truthyness *)
  (************************)

  | ExistsP loc ->
    update_sketchy_null cx loc l;
    let filtered = Type_filter.exists l in
    rec_flow_t cx trace (filtered, t)

  | NotP (ExistsP loc) ->
    update_sketchy_null cx loc l;
    let filtered = Type_filter.not_exists l in
    rec_flow_t cx trace (filtered, t)

  | PropExistsP (reason, key, loc) ->
    update_sketchy_null cx loc l;
    prop_exists_test cx trace reason key true l t

  | NotP (PropExistsP (reason, key, loc)) ->
    update_sketchy_null cx loc l;
    prop_exists_test cx trace reason key false l t

  (* unreachable *)
  | NotP (NotP _)
  | NotP (AndP _)
  | NotP (OrP _) ->
    assert_false (spf "Unexpected predicate %s" (string_of_predicate p))

  (********************)
  (* Latent predicate *)
  (********************)

  | LatentP (fun_t, idx) ->
    let reason = replace_reason (fun desc ->
      RPredicateCall desc
    ) (reason_of_t fun_t) in
    rec_flow cx trace (fun_t, CallLatentPredT (reason, true, idx, l, t))

  | NotP (LatentP (fun_t, idx)) ->
      let neg_reason = replace_reason (fun desc ->
        RPredicateCallNeg desc
      ) (reason_of_t fun_t) in
      rec_flow cx trace (fun_t,
        CallLatentPredT (neg_reason, false, idx, l, t))

and prop_exists_test cx trace reason key sense obj result =
  prop_exists_test_generic reason key cx trace result obj sense obj

and prop_exists_test_generic
    reason key cx trace result orig_obj sense = function
  | DefT (lreason, _, ObjT { flags; props_tmap; _}) as obj ->
    (match Context.get_prop cx props_tmap key with
    | Some p ->
      (match Property.read_t p with
      | Some t ->
        (* prop is present on object type *)
        let pred = if sense then ExistsP None else NotP (ExistsP None) in
        rec_flow cx trace (t, GuardT (pred, orig_obj, result))
      | None ->
        (* prop cannot be read *)
        add_output cx ~trace (Error_message.EPropAccess (
          (lreason, reason), Some key, Property.polarity p, Read, unknown_use
        ))
      )
    | None when flags.exact && Obj_type.sealed_in_op (reason_of_t result) flags.sealed ->
      (* prop is absent from exact object type *)
      if sense
      then ()
      else rec_flow_t cx trace (orig_obj, result)
    | None ->
      (* prop is absent from inexact object type *)
      (* TODO: possibly unsound to filter out orig_obj here, but if we don't,
         case elimination based on prop existence checking doesn't work for
         (disjoint unions of) intersections of objects, where the prop appears
         in a different branch of the intersection. It is easy to avoid this
         unsoundness with slightly more work, but will wait until a
         refactoring of property lookup lands to revisit. Tracked by
         #11301092. *)
      if orig_obj = obj then rec_flow_t cx trace (orig_obj, result))

  | IntersectionT (_, rep) ->
    (* For an intersection of object types, try the test for each object type in
       turn, while recording the original intersection so that we end up with
       the right refinement. See the comment on the implementation of
       IntersectionPreprocessKit for more details. *)
    let reason = reason_of_t result in
    InterRep.members rep |> List.iter (fun obj ->
      rec_flow cx trace (obj,
        intersection_preprocess_kit reason
          (PropExistsTest(sense, key, orig_obj, result))))

  | _ ->
    rec_flow_t cx trace (orig_obj, result)

and binary_predicate cx trace sense test left right result =
  let handler =
    match test with
    | InstanceofTest -> instanceof_test
    | SentinelProp key -> sentinel_prop_test key
  in
  handler cx trace result (sense, left, right)

and instanceof_test cx trace result = function
  (** instanceof on an ArrT is a special case since we treat ArrT as its own
      type, rather than an InstanceT of the Array builtin class. So, we resolve
      the ArrT to an InstanceT of Array, and redo the instanceof check. We do
      it at this stage instead of simply converting (ArrT, InstanceofP c)
      to (InstanceT(Array), InstanceofP c) because this allows c to be resolved
      first. *)
  | true,
    (DefT (reason, _, ArrT arrtype) as arr),
    DefT (r, _, ClassT (DefT (_, _, (InstanceT _)) as a)) ->

    let elemt = elemt_of_arrtype arrtype in

    let right = extends_type r arr a in
    let arrt = get_builtin_typeapp cx ~trace reason "Array" [elemt] in
    rec_flow cx trace (arrt, PredicateT(LeftP(InstanceofTest, right), result))

  | false,
    (DefT (reason, _, ArrT arrtype) as arr),
    DefT (r, _, ClassT (DefT (_, _, (InstanceT _)) as a)) ->

    let elemt = elemt_of_arrtype arrtype in

    let right = extends_type r arr a in
    let arrt = get_builtin_typeapp cx ~trace reason "Array" [elemt] in
    let pred = NotP(LeftP(InstanceofTest, right)) in
    rec_flow cx trace (arrt, PredicateT (pred, result))

  (** An object is considered `instanceof` a function F when it is constructed
      by F. Note that this is incomplete with respect to the runtime semantics,
      where instanceof is transitive: if F.prototype `instanceof` G, then the
      object is `instanceof` G. There is nothing fundamentally difficult in
      modeling the complete semantics, but we haven't found a need to do it. **)
  | true,
    (DefT (_, _, ObjT {proto_t = proto2; _}) as obj),
    DefT (_, _, FunT (_, proto1, _))
      when proto1 = proto2 ->

    rec_flow_t cx trace (obj, result)

  (** Suppose that we have an instance x of class C, and we check whether x is
      `instanceof` class A. To decide what the appropriate refinement for x
      should be, we need to decide whether C extends A, choosing either C or A
      based on the result. Thus, we generate a constraint to decide whether C
      extends A (while remembering C), which may recursively generate further
      constraints to decide super(C) extends A, and so on, until we hit the root
      class. (As a technical tool, we use Extends(_, _) to perform this
      recursion; it is also used elsewhere for running similar recursive
      subclass decisions.) **)
  | true,
    (DefT (_, _, InstanceT _) as c),
    DefT (r, _, ClassT (DefT (_, _, (InstanceT _)) as a)) ->
    predicate cx trace result
      (extends_type r c a)
      (RightP (InstanceofTest, c))

  (** If C is a subclass of A, then don't refine the type of x. Otherwise,
      refine the type of x to A. (In general, the type of x should be refined to
      C & A, but that's hard to compute.) **)
  | true,
    DefT (reason, _, InstanceT (_, super_c, _, instance_c)),
    (InternalT (ExtendsT (_, c, DefT (_, _, InstanceT (_, _, _, instance_a)))) as right)
    -> (* TODO: intersection *)

    if ALoc.equal instance_a.class_id instance_c.class_id
    then rec_flow_t cx trace (c, result)
    else
      (** Recursively check whether super(C) extends A, with enough context. **)
      let pred = LeftP(InstanceofTest, right) in
      let u = PredicateT(pred, result) in
      rec_flow cx trace (super_c, ReposLowerT (reason, false, u))

  (** If we are checking `instanceof Object` or `instanceof Function`, objects
      with `ObjProtoT` or `FunProtoT` should pass. *)
  | true, ObjProtoT reason, (InternalT (ExtendsT _) as right) ->
    let obj_proto = get_builtin_type cx ~trace reason ~use_desc:true "Object" in
    rec_flow cx trace (obj_proto,
      PredicateT (LeftP (InstanceofTest, right), result))

  | true, FunProtoT reason, (InternalT (ExtendsT _) as right) ->
    let fun_proto = get_builtin_type cx ~trace reason ~use_desc:true "Function" in
    rec_flow cx trace (fun_proto,
      PredicateT (LeftP (InstanceofTest, right), result))

  (** We hit the root class, so C is not a subclass of A **)
  | true, DefT (_, _, NullT), InternalT (ExtendsT (r, _, a)) ->
    rec_flow_t cx trace (reposition cx ~trace (aloc_of_reason r) a, result)

  (** If we're refining mixed with instanceof A, then flow A to the result *)
  | true,
    DefT (_, _, MixedT _),
    DefT (class_reason, _, ClassT (DefT (instance_reason, _, (InstanceT _)) as a)) ->
    let desc = desc_of_reason instance_reason in
    let loc = aloc_of_reason class_reason in
    rec_flow_t cx trace (reposition cx ~trace ~desc loc a, result)

  (** Prune the type when any other `instanceof` check succeeds (since this is
      impossible). *)
  | true, _, _ ->
    ()

  | false,
    DefT (_, _, ObjT {proto_t = proto2; _}),
    DefT (_, _, FunT (_, proto1, _))
      when proto1 = proto2 ->
    ()

  (** Like above, now suppose that we have an instance x of class C, and we
      check whether x is _not_ `instanceof` class A. To decide what the
      appropriate refinement for x should be, we need to decide whether C
      extends A, choosing either nothing or C based on the result. **)
  | false,
    (DefT (_, _, InstanceT _) as c),
    DefT (r, _, ClassT (DefT (_, _, (InstanceT _)) as a)) ->
    predicate cx trace result
      (extends_type r c a)
      (NotP(RightP(InstanceofTest, c)))

  (** If C is a subclass of A, then do nothing, since this check cannot
      succeed. Otherwise, don't refine the type of x. **)
  | false,
    DefT (reason, _, InstanceT (_, super_c, _, instance_c)),
    (InternalT (ExtendsT(_, _, DefT (_, _, InstanceT (_, _, _, instance_a)))) as right)
    ->

    if ALoc.equal instance_a.class_id instance_c.class_id
    then ()
    else
      let u = PredicateT(NotP(LeftP(InstanceofTest, right)), result) in
      rec_flow cx trace (super_c, ReposLowerT (reason, false, u))

  | false,
    ObjProtoT _,
    InternalT (ExtendsT(r, c, _))
    ->
    (** We hit the root class, so C is not a subclass of A **)
    rec_flow_t cx trace (reposition cx ~trace (aloc_of_reason r) c, result)

  (** Don't refine the type when any other `instanceof` check fails. **)
  | false, left, _ ->
    rec_flow_t cx trace (left, result)

and sentinel_prop_test key cx trace result (sense, obj, t) =
  sentinel_prop_test_generic key cx trace result obj (sense, obj, t)

and sentinel_prop_test_generic key cx trace result orig_obj =
  (** Evaluate a refinement predicate of the form

      obj.key eq value

      where eq is === or !==.

      * key is key
      * (sense, obj, value) are the sense of the test, obj and value as above,
      respectively.

      As with other predicate filters, the goal is to statically determine when
      the predicate is definitely satisfied and when it is definitely
      unsatisfied, and narrow the possible types of obj under those conditions,
      while not narrowing in all other cases.

      In this case, the predicate is definitely satisfied (respectively,
      definitely unsatisfied) when the type of the key property in the type obj
      can be statically verified as having (respectively, not having) value as
      its only inhabitant.

      When satisfied, type obj flows to the recipient type result (in other
      words, we allow all such types in the refined type for obj).

      Otherwise, nothing flows to type result (in other words, we don't allow
      any such type in the refined type for obj).

      Overall the filtering process is somewhat tricky to understand. Refer to
      the predicate function and its callers to understand how the context is
      set up so that filtering ultimately only depends on what flows to
      result. **)

  let flow_sentinel sense props_tmap obj sentinel =
    match Context.get_prop cx props_tmap key with
    | Some p ->
      (match Property.read_t p with
      | Some t ->
        let desc = RMatchingProp (key, match sentinel with
          | Enum.(One Str s) -> RStringLit s
          | Enum.(One Num (_, n)) -> RNumberLit n
          | Enum.(One Bool b) -> RBooleanLit b
          | Enum.(One Null) -> RNull
          | Enum.(One Void) -> RVoid
          | Enum.(Many _enums) -> REnum
        ) in
        let reason = replace_reason_const desc (reason_of_t result) in
        let test = SentinelPropTestT (reason, orig_obj, key, sense, sentinel, result) in
        rec_flow cx trace (t, test)
      | None ->
        let reason_obj = reason_of_t obj in
        let reason = reason_of_t result in
        add_output cx ~trace (Error_message.EPropAccess (
          (reason_obj, reason), Some key, Property.polarity p, Read, unknown_use
        ))
      )
    | None ->
      (* TODO: possibly unsound to filter out orig_obj here, but if we
         don't, case elimination based on sentinel prop checking doesn't
         work for (disjoint unions of) intersections of objects, where the
         sentinel prop and the payload appear in different branches of the
         intersection. It is easy to avoid this unsoundness with slightly
         more work, but will wait until a refactoring of property lookup
         lands to revisit. Tracked by #11301092. *)
      if orig_obj = obj then rec_flow_t cx trace (orig_obj, result)
  in
  let sentinel_of_literal = function
    | DefT (_, _, StrT (Literal (_, value))) -> Some Enum.(One (Str value))
    | DefT (_, _, NumT (Literal (_, value))) -> Some Enum.(One (Num value))
    | DefT (_, _, BoolT (Some value)) -> Some Enum.(One (Bool value))
    | DefT (_, _, VoidT) -> Some Enum.(One Void)
    | DefT (_, _, NullT) -> Some Enum.(One Null)
    | UnionT (_, rep) ->
      begin match UnionRep.check_enum rep with
        | Some enums -> Some Enum.(Many enums)
        | None -> None
      end
    | _ -> None
  in
  fun (sense, obj, t) -> match sentinel_of_literal t with
  | Some s ->
      begin match obj with
      (* obj.key ===/!== literal value *)
      | DefT (_, _, ObjT { props_tmap; _}) ->
        flow_sentinel sense props_tmap obj s

      (* instance.key ===/!== literal value *)
      | DefT (_, _, InstanceT (_, _, _, { own_props; _})) ->
        (* TODO: add test for sentinel test on implements *)
        flow_sentinel sense own_props obj s

      | IntersectionT (_, rep) ->
        (* For an intersection of object types, try the test for each object
           type in turn, while recording the original intersection so that we
           end up with the right refinement. See the comment on the
           implementation of IntersectionPreprocessKit for more details. *)
        let reason = reason_of_t result in
        InterRep.members rep |> List.iter (fun obj ->
          rec_flow cx trace (
            obj,
            intersection_preprocess_kit reason
              (SentinelPropTest(sense, key, t, orig_obj, result))
          )
        )
      | _ ->
        (* not enough info to refine *)
        rec_flow_t cx trace (orig_obj, result)
      end
  | None ->
    (* not enough info to refine *)
    rec_flow_t cx trace (orig_obj, result)

(*******************************************************************)
(* /predicate *)
(*******************************************************************)
and flow_use_op op1 u =
  let ignore_root = function
  | UnknownUse -> true
  (* If we are speculating then a Speculation use_op should be considered
   * "opaque". If we are not speculating then Speculation use_ops that escaped
   * (through benign tvars) should be ignored.
   *
   * Ideally we could replace the Speculation use_ops on benign tvars with their
   * underlying use_op after speculation ends. *)
  | Speculation _ -> not (Speculation.speculating ())
  | _ -> false
  in
  let local_root = function
  | FunCall {local; _} | FunCallMethod {local; _} ->
      local
  | Addition _
  | AssignVar _
  | Coercion _
  | FunImplicitReturn _ | FunReturnStatement _
  | GetProperty _ | SetProperty _
  | JSXCreateElement _
    -> true
  | Cast _
  | ClassExtendsCheck _ | ClassImplementsCheck _ | ClassOwnProtoCheck _
  | GeneratorYield _
  | Internal _
  | ReactCreateElementCall _ | ReactGetIntrinsic _
  | Speculation _ | TypeApplication _ | UnknownUse
    -> false in
  mod_use_op_of_use_t (fun op2 ->
    let alt = fold_use_op
      (* If the root of the previous use_op is UnknownUse and our alternate
       * use_op does not have an UnknownUse root then we use our
       * alternate use_op. *)
      ignore_root
      (fun alt -> function
        (* If the use was added to an implicit type param then we want to use
         * our alternate if the implicit type param use_op chain is inside
         * the implicit type param instantiation. Since we can't directly compare
         * abstract locations, we determine whether to do this using a heuristic
         * based on the 'locality' of the use_op root. *)
        | ImplicitTypeParam when not alt -> root_of_use_op op2 |> local_root
        | _ -> alt)
      op2
    in
    if alt && not (ignore_root (root_of_use_op op1))  then op1 else op2
  ) u

(***********************)
(* bounds manipulation *)
(***********************)

(** The following general considerations apply when manipulating bounds.

    1. All type variables start out as roots, but some of them eventually become
    goto nodes. As such, bounds of roots may contain goto nodes. However, we
    never perform operations directly on goto nodes; instead, we perform those
    operations on their roots. It is tempting to replace goto nodes proactively
    with their roots to avoid this issue, but doing so may be expensive, whereas
    the union-find data structure amortizes the cost of looking up roots.

    2. Another issue is that while the bounds of a type variable start out
    empty, and in particular do not contain the type variable itself, eventually
    other type variables in the bounds may be unified with the type variable. We
    do not remove these type variables proactively, but instead filter them out
    when considering the bounds. In the future we might consider amortizing the
    cost of this filtering.

    3. When roots are resolved, they act like the corresponding concrete
    types. We maintain the invariant that whenever lower bounds or upper bounds
    contain resolved roots, they also contain the corresponding concrete types.

    4. When roots are unresolved (they have lower bounds and upper bounds,
    possibly consisting of concrete types as well as type variables), we
    maintain the invarant that every lower bound has already been propagated to
    every upper bound. We also maintain the invariant that the bounds are
    transitively closed modulo equivalence: for every type variable in the
    bounds, all the bounds of its root are also included.

**)

(* for each l in ls: l => u *)
and flows_to_t cx trace ls u =
  ls |> TypeMap.iter (fun l (trace_l, use_op) ->
    let u = flow_use_op use_op u in
    join_flow cx [trace_l; trace] (l, u)
  )

(* for each u in us: l => u *)
and flows_from_t cx trace ~use_op l us =
  us |> UseTypeMap.iter (fun u trace_u ->
    let u = flow_use_op use_op u in
    join_flow cx [trace; trace_u] (l, u)
  )

(* for each l in ls, u in us: l => u *)
and flows_across cx trace ~use_op ls us =
  ls |> TypeMap.iter (fun l (trace_l, use_op') ->
    us |> UseTypeMap.iter (fun u trace_u ->
      let u = flow_use_op use_op' (flow_use_op use_op u) in
      join_flow cx [trace_l; trace; trace_u] (l, u)
    )
  )

(* bounds.upper += u *)
and add_upper u trace bounds =
  bounds.upper <- UseTypeMap.add u trace bounds.upper

(* bounds.lower += l *)
and add_lower l (trace, use_op) bounds =
  bounds.lower <- TypeMap.add l (trace, use_op) bounds.lower

(* Helper for functions that follow. *)
(* Given a map of bindings from tvars to traces, a tvar to skip, and an `each`
   function taking a tvar and its associated trace, apply `each` to all
   unresolved root constraints reached from the bound tvars, except those of
   skip_tvar. (Typically skip_tvar is a tvar that will be processed separately,
   so we don't want to redo that work. We also don't want to consider any tvar
   that has already been resolved, because the resolved type will be processed
   separately, too, as part of the bounds of skip_tvar. **)
and iter_with_filter cx bindings skip_id each =
  bindings |> IMap.iter (fun id trace ->
    match Context.find_constraints cx id with
    | root_id, Unresolved bounds when root_id <> skip_id ->
        each (root_id, bounds) trace
    | _ ->
        ()
  )

(* for each id in id1 + bounds1.lowertvars:
   id.bounds.upper += t2
*)
(** When going through bounds1.lowertvars, filter out id1. **)
(** As an optimization, skip id1 when it will become either a resolved root or a
    goto node (so that updating its bounds is unnecessary). **)
and edges_to_t cx trace ?(opt=false) (id1, bounds1) t2 =
  if not opt then add_upper t2 trace bounds1;
  iter_with_filter cx bounds1.lowertvars id1 (fun (_, bounds) trace_l ->
    add_upper t2 (Trace.concat_trace [trace_l; trace]) bounds
  )

(* for each id in id2 + bounds2.uppertvars:
   id.bounds.lower += t1
*)
(** When going through bounds2.uppertvars, filter out id2. **)
(** As an optimization, skip id2 when it will become either a resolved root or a
    goto node (so that updating its bounds is unnecessary). **)
and edges_from_t cx trace ~use_op ?(opt=false) t1 (id2, bounds2) =
  if not opt then add_lower t1 (trace, use_op) bounds2;
  iter_with_filter cx bounds2.uppertvars id2 (fun (_, bounds) trace_u ->
    add_lower t1 (Trace.concat_trace [trace; trace_u], use_op) bounds
  )

(* for each id' in id + bounds.lowertvars:
   id'.bounds.upper += us
*)
and edges_to_ts cx trace ?(opt=false) (id, bounds) us =
  us |> UseTypeMap.iter (fun u trace_u ->
    edges_to_t cx (Trace.concat_trace[trace;trace_u]) ~opt (id, bounds) u
  )

(* for each id' in id + bounds.uppertvars:
   id'.bounds.lower += ls
*)
and edges_from_ts cx trace ?(opt=false) ls (id, bounds) =
  ls |> TypeMap.iter (fun l (trace_l, use_op) ->
    edges_from_t cx (Trace.concat_trace [trace_l; trace]) ~use_op ~opt l (id, bounds)
  )

(* for each id in id1 + bounds1.lowertvars:
   id.bounds.upper += t2
   for each l in bounds1.lower: l => t2
*)
(** As an invariant, bounds1.lower should already contain id.bounds.lower for
    each id in bounds1.lowertvars. **)
and edges_and_flows_to_t cx trace ?(opt=false) (id1, bounds1) t2 =
  if not (UseTypeMap.mem t2 bounds1.upper) then (
    edges_to_t cx trace ~opt (id1, bounds1) t2;
    flows_to_t cx trace bounds1.lower t2
  )

(* for each id in id2 + bounds2.uppertvars:
   id.bounds.lower += t1
   for each u in bounds2.upper: t1 => u
*)
(** As an invariant, bounds2.upper should already contain id.bounds.upper for
    each id in bounds2.uppertvars. **)
and edges_and_flows_from_t cx trace ~use_op ?(opt=false) t1 (id2, bounds2) =
  if not (TypeMap.mem t1 bounds2.lower) then (
    edges_from_t cx trace ~use_op ~opt t1 (id2, bounds2);
    flows_from_t cx trace ~use_op t1 bounds2.upper
  )

(* bounds.uppertvars += id *)
and add_uppertvar id trace bounds =
  bounds.uppertvars <- IMap.add id trace bounds.uppertvars

(* bounds.lowertvars += id *)
and add_lowertvar id trace bounds =
  bounds.lowertvars <- IMap.add id trace bounds.lowertvars

(* for each id in id1 + bounds1.lowertvars:
   id.bounds.uppertvars += id2
*)
(** When going through bounds1.lowertvars, filter out id1. **)
(** As an optimization, skip id1 when it will become either a resolved root or a
    goto node (so that updating its bounds is unnecessary). **)
and edges_to_tvar cx trace ?(opt=false) (id1, bounds1) id2 =
  if not opt then add_uppertvar id2 trace bounds1;
  iter_with_filter cx bounds1.lowertvars id1 (fun (_, bounds) trace_l ->
    add_uppertvar id2 (Trace.concat_trace[trace_l;trace]) bounds
  )

(* for each id in id2 + bounds2.uppertvars:
   id.bounds.lowertvars += id1
*)
(** When going through bounds2.uppertvars, filter out id2. **)
(** As an optimization, skip id2 when it will become either a resolved root or a
    goto node (so that updating its bounds is unnecessary). **)
and edges_from_tvar cx trace ?(opt=false) id1 (id2, bounds2) =
  if not opt then add_lowertvar id1 trace bounds2;
  iter_with_filter cx bounds2.uppertvars id2 (fun (_, bounds) trace_u ->
    add_lowertvar id1 (Trace.concat_trace[trace;trace_u]) bounds
  )

(* for each id in id1 + bounds1.lowertvars:
   id.bounds.upper += bounds2.upper
   id.bounds.uppertvars += id2
   id.bounds.uppertvars += bounds2.uppertvars
*)
and add_upper_edges cx trace ?(opt=false) (id1, bounds1) (id2, bounds2) =
  edges_to_ts cx trace ~opt (id1, bounds1) bounds2.upper;
  edges_to_tvar cx trace ~opt (id1, bounds1) id2;
  iter_with_filter cx bounds2.uppertvars id2 (fun (tvar, _) trace_u ->
    let trace = Trace.concat_trace [trace;trace_u] in
    edges_to_tvar cx trace ~opt (id1, bounds1) tvar
  )

(* for each id in id2 + bounds2.uppertvars:
   id.bounds.lower += bounds1.lower
   id.bounds.lowertvars += id1
   id.bounds.lowertvars += bounds1.lowertvars
*)
and add_lower_edges cx trace ?(opt=false) (id1, bounds1) (id2, bounds2) =
  edges_from_ts cx trace ~opt bounds1.lower (id2, bounds2);
  edges_from_tvar cx trace ~opt id1 (id2, bounds2);
  iter_with_filter cx bounds1.lowertvars id1 (fun (tvar, _) trace_l ->
    let trace = Trace.concat_trace [trace_l;trace] in
    edges_from_tvar cx trace ~opt tvar (id2, bounds2)
  )

(***************)
(* unification *)
(***************)

and unify_flip use_op = Frame (UnifyFlip, use_op)

(* Chain a root to another root. If both roots are unresolved, this amounts to
   copying over the bounds of one root to another, and adding all the
   connections necessary when two non-unifiers flow to each other. If one or
   both of the roots are resolved, they effectively act like the corresponding
   concrete types. *)
and goto cx trace ~use_op (id1, root1) (id2, root2) =
  match root1.constraints, root2.constraints with
  | Unresolved bounds1, Unresolved bounds2 ->
    let cond1 = not_linked (id1, bounds1) (id2, bounds2) in
    let cond2 = not_linked (id2, bounds2) (id1, bounds1) in
    if cond1 then
      flows_across cx trace ~use_op bounds1.lower bounds2.upper;
    if cond2 then
      flows_across cx trace ~use_op:(unify_flip use_op) bounds2.lower bounds1.upper;
    if cond1 then (
      add_upper_edges cx trace ~opt:true (id1, bounds1) (id2, bounds2);
      add_lower_edges cx trace (id1, bounds1) (id2, bounds2);
    );
    if cond2 then (
      add_upper_edges cx trace (id2, bounds2) (id1, bounds1);
      add_lower_edges cx trace ~opt:true (id2, bounds2) (id1, bounds1);
    );
    Context.add_tvar cx id1 (Goto id2);

  | Unresolved bounds1, (Resolved t2 | FullyResolved t2) ->
    let t2_use = UseT (use_op, t2) in
    edges_and_flows_to_t cx trace ~opt:true (id1, bounds1) t2_use;
    edges_and_flows_from_t cx trace ~use_op:(unify_flip use_op) ~opt:true t2 (id1, bounds1);
    Context.add_tvar cx id1 (Goto id2);

  | (Resolved t1 | FullyResolved t1), Unresolved bounds2 ->
    let t1_use = UseT (unify_flip use_op, t1) in
    edges_and_flows_to_t cx trace ~opt:true (id2, bounds2) t1_use;
    edges_and_flows_from_t cx trace ~use_op ~opt:true t1 (id2, bounds2);
    Context.add_tvar cx id2 (Goto id1);

  | (Resolved t1 | FullyResolved t1), (Resolved t2 | FullyResolved t2) ->
    (* replace node first, in case rec_unify recurses back to these tvars *)
    Context.add_tvar cx id1 (Goto id2);
    rec_unify cx trace ~use_op t1 t2;

(* Unify two type variables. This involves finding their roots, and making one
   point to the other. Ranks are used to keep chains short. *)
and merge_ids cx trace ~use_op id1 id2 =
  let (id1, root1), (id2, root2) = Context.find_root cx id1, Context.find_root cx id2 in
  if id1 = id2 then ()
  else if root1.rank < root2.rank
  then goto cx trace ~use_op (id1, root1) (id2, root2)
  else if root2.rank < root1.rank
  then goto cx trace ~use_op:(unify_flip use_op) (id2, root2) (id1, root1)
  else (
    Context.add_tvar cx id2 (Root { root2 with rank = root1.rank+1; });
    goto cx trace ~use_op (id1, root1) (id2, root2);
  )

(* Resolve a type variable to a type. This involves finding its root, and
   resolving to that type. *)
and resolve_id cx trace ~use_op ?(fully_resolved=false) id t =
  let id, root = Context.find_root cx id in
  match root.constraints with
  | Unresolved bounds ->
    let constraints = if fully_resolved then FullyResolved t else Resolved t in
    Context.add_tvar cx id (Root { root with constraints });
    edges_and_flows_to_t cx trace ~opt:true (id, bounds) (UseT (use_op, t));
    edges_and_flows_from_t cx trace ~use_op ~opt:true t (id, bounds);

  | Resolved t_ | FullyResolved t_ ->
    rec_unify cx trace ~use_op t_ t

(******************)

(* Unification of two types *)

(* It is potentially dangerous to unify a type variable to a type that "forgets"
   constraints during propagation. These types are "any-like": the canonical
   example of such a type is any. Overall, we want unification to be a sound
   "optimization," in the sense that replacing bidirectional flows with
   unification should not miss errors. But consider a scenario where we have a
   type variable with two incoming flows, string and any, and two outgoing
   flows, number and any. If we replace the flows from/to any with an
   unification with any, we will miss the string/number incompatibility error.

   However, unifying with any-like types is sometimes desirable /
   intentional. Thus, we limit the set of types on which unification is banned
   to just AnyWithUpperBoundT, AnyWithLowerBoundT, and MergedT which are
   internal types.
*)
and ok_unify ~unify_any desc = function
  | AnyT _ | AnyWithUpperBoundT _ | AnyWithLowerBoundT _ ->
    (match desc with RExistential -> true | _ -> unify_any)
  | MergedT _ -> false
  | _ -> true

and __unify cx ~use_op ~unify_any t1 t2 trace =
  begin match Context.verbose cx with
  | Some { Verbose.indent; depth; enabled_during_flowlib=_; } ->
    let indent = String.make ((Trace.trace_depth trace - 1) * indent) ' ' in
    let pid = Context.pid_prefix cx in
    prerr_endlinef
      "\n%s%s%s =\n%s%s%s"
      indent pid (Debug_js.dump_t ~depth cx t1)
      indent pid (Debug_js.dump_t ~depth cx t2)
  | None -> ()
  end;

  (* If the type is the same type or we have already seen this type pair in our
   * cache then do not continue. *)
  if t1 = t2 then () else (

  (* limit recursion depth *)
  RecursionCheck.check trace;

  (* In general, unifying t1 and t2 should have similar effects as flowing t1 to
     t2 and flowing t2 to t1. This also means that any restrictions on such
     flows should also be enforced here. In particular, we don't expect t1 or t2
     to be type parameters, and we don't expect t1 or t2 to be def types that
     don't make sense as use types. See __flow for more details. *)
  not_expect_bound t1;
  not_expect_bound t2;
  expect_proper_def t1;
  expect_proper_def t2;

  (* Before processing the unify action, check that it is not deferred. If it
     is, then when speculation is complete, the action either fires or is
     discarded depending on whether the case that created the action is
     selected or not. *)
  if not Speculation.(defer_action cx (Action.Unify (use_op, t1, t2))) then

  match t1, t2 with

  | OpenT (_, id1), OpenT (_, id2) ->
    merge_ids cx trace ~use_op id1 id2

  | OpenT (r, id), t when ok_unify ~unify_any (desc_of_reason r) t ->
    resolve_id cx trace ~use_op id t
  | t, OpenT (r, id) when ok_unify ~unify_any (desc_of_reason r) t ->
    resolve_id cx trace ~use_op:(unify_flip use_op) id t

  | DefT (_, _, PolyT (_, _, _, id1)), DefT (_, _, PolyT (_, _, _, id2))
    when id1 = id2 -> ()

  | DefT (r1, _, PolyT (tparams_loc1, params1, t1, id1)), DefT (r2, _, PolyT (tparams_loc2, params2, t2, id2)) ->
    let n1 = Nel.length params1 in
    let n2 = Nel.length params2 in
    if n2 > n1 then
      add_output cx ~trace (Error_message.ETooManyTypeArgs (r2, r1, n1))
    else if n2 < n1 then
      add_output cx ~trace (Error_message.ETooFewTypeArgs (r2, r1, n1))
    else
      (** for equal-arity polymorphic types, unify param upper bounds
          with each other, then instances parameterized by these *)
      let args1 = instantiate_poly_param_upper_bounds cx params1 in
      let args2 = instantiate_poly_param_upper_bounds cx params2 in
      List.iter2 (rec_unify cx trace ~use_op) args1 args2;
      let inst1 =
        let r = reason_of_t t1 in
        mk_typeapp_of_poly cx trace
          ~use_op ~reason_op:r ~reason_tapp:r id1 tparams_loc1 params1 t1 args1 in
      let inst2 =
        let r = reason_of_t t2 in
        mk_typeapp_of_poly cx trace
          ~use_op ~reason_op:r ~reason_tapp:r id2 tparams_loc2 params2 t2 args2 in
      rec_unify cx trace ~use_op inst1 inst2

  | DefT (_, _, ArrT (ArrayAT(t1, ts1))),
    DefT (_, _, ArrT (ArrayAT(t2, ts2))) ->
    let ts1 = Option.value ~default:[] ts1 in
    let ts2 = Option.value ~default:[] ts2 in
    array_unify cx trace ~use_op (ts1, t1, ts2, t2)

  | DefT (r1, _, ArrT (TupleAT (_, ts1))),
    DefT (r2, _, ArrT (TupleAT (_, ts2))) ->
    let l1 = List.length ts1 in
    let l2 = List.length ts2 in
    if l1 <> l2 then
      add_output cx ~trace (Error_message.ETupleArityMismatch
        ((r1, r2), l1, l2, use_op));
    iter2opt (fun t1 t2 ->
      match t1, t2 with
      | Some t1, Some t2 -> rec_unify cx trace ~use_op t1 t2
      | _ -> ()
    ) (ts1, ts2)

  | DefT (lreason, _, ObjT { props_tmap = lflds; dict_t = ldict; _ }),
    DefT (ureason, _, ObjT { props_tmap = uflds; dict_t = udict; _ }) ->

    (* ensure the keys and values are compatible with each other. *)
    begin match ldict, udict with
    | Some {key = lk; value = lv; _}, Some {key = uk; value = uv; _} ->
        rec_unify cx trace lk uk ~use_op:(Frame (IndexerKeyCompatibility {
          lower = lreason;
          upper = ureason;
        }, use_op));
        rec_unify cx trace lv uv ~use_op:(Frame (PropertyCompatibility {
          prop = None;
          lower = lreason;
          upper = ureason;
          is_sentinel = false;
        }, use_op))
    | Some _, None ->
        let use_op = Frame (PropertyCompatibility {
          prop = None;
          lower = ureason;
          upper = lreason;
          is_sentinel = false;
        }, use_op) in
        let lreason = replace_reason_const RSomeProperty lreason in
        let err = Error_message.EPropNotFound (None, (lreason, ureason), use_op) in
        add_output cx ~trace err
    | None, Some _ ->
        let use_op = Frame (PropertyCompatibility {
          prop = None;
          lower = lreason;
          upper = ureason;
          is_sentinel = false;
        }, Frame (UnifyFlip, use_op)) in
        let ureason = replace_reason_const RSomeProperty ureason in
        let err = Error_message.EPropNotFound (None, (ureason, lreason), use_op) in
        add_output cx ~trace err
    | None, None -> ()
    end;

    let lpmap = Context.find_props cx lflds in
    let upmap = Context.find_props cx uflds in
    SMap.merge (fun x lp up ->
      if not (is_internal_name x || is_dictionary_exempt x)
      then (match lp, up with
      | Some p1, Some p2 ->
          unify_props cx trace ~use_op x lreason ureason p1 p2
      | Some p1, None ->
          unify_prop_with_dict cx trace ~use_op x p1 lreason ureason udict
      | None, Some p2 ->
          unify_prop_with_dict cx trace ~use_op x p2 ureason lreason ldict
      | None, None -> ());
      None
    ) lpmap upmap |> ignore

  | DefT (_, _, FunT (_, _, funtype1)), DefT (_, _, FunT (_, _, funtype2))
      when List.length funtype1.params =
           List.length funtype2.params ->
    rec_unify cx trace ~use_op funtype1.this_t funtype2.this_t;
    List.iter2 (fun (_, t1) (_, t2) ->
      rec_unify cx trace ~use_op t1 t2
    ) funtype1.params funtype2.params;
    rec_unify cx trace ~use_op funtype1.return_t funtype2.return_t

  | DefT (_, _, TypeAppT (_, c1, ts1)), DefT (_, _, TypeAppT (_, c2, ts2))
    when c1 = c2 && List.length ts1 = List.length ts2 ->
    List.iter2 (rec_unify cx trace ~use_op) ts1 ts2

  | _ ->
    naive_unify cx trace ~use_op t1 t2
  )

and unify_props cx trace ~use_op x r1 r2 p1 p2 =
  let use_op = Frame (PropertyCompatibility {
    prop = Some x;
    lower = r1;
    upper = r2;
    is_sentinel = false;
  }, use_op) in

  (* If both sides are neutral fields, we can just unify once *)
  match p1, p2 with
  | Field (_, t1, Neutral),
    Field (_, t2, Neutral) ->
    rec_unify cx trace ~use_op t1 t2;
  | _ ->
    (* Otherwise, unify read/write sides separately. *)
    (match Property.read_t p1, Property.read_t p2 with
    | Some t1, Some t2 ->
        rec_unify cx trace ~use_op t1 t2;
    | _ -> ());
    (match Property.write_t p1, Property.write_t p2 with
    | Some t1, Some t2 ->
        rec_unify cx trace ~use_op t1 t2;
    | _ -> ());
    (* Error if polarity is not compatible both ways. *)
    let polarity1 = Property.polarity p1 in
    let polarity2 = Property.polarity p2 in
    if not (
      Polarity.compat (polarity1, polarity2) &&
      Polarity.compat (polarity2, polarity1)
    ) then
      add_output cx ~trace (Error_message.EPropPolarityMismatch
        ((r1, r2), Some x, (polarity1, polarity2), use_op))

(* If some property `x` exists in one object but not another, ensure the
   property is compatible with a dictionary, or error if none. *)
and unify_prop_with_dict cx trace ~use_op x p prop_obj_reason dict_reason dict =
  (* prop_obj_reason: reason of the object containing the prop
     dict_reason: reason of the object potentially containing a dictionary
     prop_reason: reason of the prop itself *)
  let prop_reason = replace_reason_const (RProperty (Some x)) prop_obj_reason in
  match dict with
  | Some { key; value; dict_polarity; _ } ->
    rec_flow cx trace (string_key x prop_reason, UseT (
      Frame (IndexerKeyCompatibility {lower = dict_reason; upper = prop_obj_reason}, use_op),
      key
    ));
    let p2 = Field (None, value, dict_polarity) in
    unify_props cx trace ~use_op x prop_obj_reason dict_reason p p2
  | None ->
    let use_op = Frame (PropertyCompatibility {
      prop = Some x;
      lower = dict_reason;
      upper = prop_obj_reason;
      is_sentinel = false;
    }, use_op) in
    let err = Error_message.EPropNotFound (Some x, (prop_reason, dict_reason), use_op) in
    add_output cx ~trace err

(* TODO: Unification between concrete types is still implemented as
   bidirectional flows. This means that the destructuring work is duplicated,
   and we're missing some opportunities for nested unification. *)

and naive_unify cx trace ~use_op t1 t2 =
  rec_flow_t cx trace ~use_op (t1, t2);
  rec_flow_t cx trace ~use_op:(unify_flip use_op) (t2, t1)

(* mutable sites on parent values (i.e. object properties,
   array elements) must be typed invariantly when a value
   flows to the parent, unless the incoming value is fresh,
   in which case covariant typing is sound (since no alias
   will break if the subtyped child value is replaced by a
   non-subtyped value *)
and flow_to_mutable_child cx trace use_op fresh t1 t2 =
  if fresh
  then rec_flow cx trace (t1, UseT (use_op, t2))
  else rec_unify cx trace ~use_op t1 t2

(* Subtyping of arrays is complicated by tuples. Currently, there are three
   different kinds of types, all encoded by arrays:

   1. Array<T> (array type)
   2. [T1, T2] (tuple type)
   3. "internal" Array<X>[T1, T2] where T1 | T2 ~> X (array literal type)

   We have the following rules:

   (1) When checking types against Array<U>, the rules are not surprising. Array
   literal types behave like array types in these checks.

   * Array<T> ~> Array<U> checks T <~> U
   * [T1, T2] ~> Array<U> checks T1 | T2 ~> U
   * Array<X>[T1, T2] ~> Array<U> checks Array<X> ~> Array<U>

   (2) When checking types against [T1, T2], the rules are again not
   surprising. Array literal types behave like tuple types in these checks. We
   consider missing tuple elements to be undefined, following common usage (and
   consistency with missing call arguments).

   * Array<T> ~> [U1, U2] checks T ~> U1, T ~> U2
   * [T1, T2] ~> [U1, U2] checks T1 ~> U1 and T2 ~> U2
   * [T1, T2] ~> [U1] checks T1 ~> U1
   * [T1] ~> [U1, U2] checks T1 ~> U1 and void ~> U2
   * Array<X>[T1, T2] ~> [U1, U2] checks [T1, T2] ~> [U1, U2]

   (3) When checking types against Array<Y>[U1, U2], the rules are a bit
   unsound. Array literal types were not designed to appear as upper bounds. In
   particular, their summary element types are often overly precise. Checking
   individual element types of one array literal type against the summary
   element type of another array literal type can lead to crazy errors, so we
   currently drop such checks.

   TODO: Make these rules great again by computing more reasonable summary
   element types for array literal types.

   * Array<T> ~> Array<Y>[U1, U2] checks Array<T> ~> Array<Y>
   * [T1, T2] ~> Array<Y>[U1, U2] checks T1 ~> U1, T2 ~> U2
   * [T1, T2] ~> Array<Y>[U1] checks T1 ~> U1
   * [T1] ~> Array<Y>[U1, U2] checks T1 ~> U1
   * Array<X>[T1, T2] ~> Array<Y>[U1, U2] checks [T1, T2] ~> Array<Y>[U1, U2]

*)
and array_flow cx trace use_op lit1 r1 ?(index=0) = function
  (* empty array / array literal / tuple flowing to array / array literal /
     tuple (includes several cases, analyzed below) *)
  | [], e1, _, e2 ->
    (* if lower bound is an empty array / array literal *)
    if index = 0 then
      (* general element1 = general element2 *)
      flow_to_mutable_child cx trace use_op lit1 e1 e2
    (* otherwise, lower bound is an empty tuple (nothing to do) *)

  (* non-empty array literal / tuple ~> empty array / array literal / tuple *)
  | _, e1, [], e2 ->
    (* general element1 < general element2 *)
    rec_flow cx trace (e1, UseT (use_op, e2))

  (* non-empty array literal / tuple ~> non-empty array literal / tuple *)
  | t1 :: ts1, e1, t2 :: ts2, e2 ->
    (* specific element1 = specific element2 *)
    flow_to_mutable_child cx trace use_op lit1 t1 t2;
    array_flow cx trace use_op lit1 r1 ~index:(index+1) (ts1,e1, ts2,e2)

(* TODO: either ensure that array_unify is the same as array_flow both ways, or
   document why not. *)
(* array helper *)
and array_unify cx trace ~use_op = function
  | [], e1, [], e2 ->
    (* general element1 = general element2 *)
    rec_unify cx trace ~use_op e1 e2

  | ts1, _, [], e2
  | [], e2, ts1, _ ->
    (* specific element1 = general element2 *)
    List.iter (fun t1 -> rec_unify cx trace ~use_op t1 e2) ts1

  | t1 :: ts1, e1, t2 :: ts2, e2 ->
    (* specific element1 = specific element2 *)
    rec_unify cx trace ~use_op t1 t2;
    array_unify cx trace ~use_op (ts1, e1, ts2, e2)


(*******************************************************************)
(* subtyping a sequence of arguments with a sequence of parameters *)
(*******************************************************************)

(* Process spread arguments and then apply the arguments to the parameters *)
and multiflow_call cx trace ~use_op reason_op args ft =
  let resolve_to = ResolveSpreadsToMultiflowCallFull (mk_id (), ft) in
  resolve_call_list cx ~trace ~use_op reason_op args resolve_to

(* Process spread arguments and then apply the arguments to the parameters *)
and multiflow_subtype cx trace ~use_op reason_op args ft =
  let resolve_to = ResolveSpreadsToMultiflowSubtypeFull (mk_id (), ft) in
  resolve_call_list cx ~trace ~use_op reason_op args resolve_to

(* Like multiflow_partial, but if there is no spread argument, it flows VoidT to
 * all unused parameters *)
and multiflow_full
  cx ~trace ~use_op reason_op ~is_strict ~def_reason
  ~spread_arg ~rest_param (arglist, parlist) =

  let unused_parameters, _ = multiflow_partial
    cx ~trace ~use_op reason_op ~is_strict ~def_reason
    ~spread_arg ~rest_param (arglist, parlist) in

  let _ = List.fold_left (fun n (_, param) ->
    let use_op = Frame (FunMissingArg { n; op = reason_op; def = def_reason }, use_op) in
    rec_flow cx trace (VoidT.why reason_op |> with_trust bogus_trust, UseT (use_op, param));
    n + 1
  ) ((List.length parlist - List.length unused_parameters) + 1) unused_parameters in

  ()

(* This is a tricky function. The simple description is that it flows all the
 * arguments to all the parameters. This function is used by
 * Function.prototype.apply, so after the arguments are applied, it returns the
 * unused parameters.
 *
 * It is a little trickier in that there may be a single spread argument after
 * all the regular arguments. There may also be a rest parameter.
 *)
and multiflow_partial =
  let rec multiflow_non_spreads cx ~use_op n (arglist, parlist) =
    match (arglist, parlist) with
    (* Do not complain on too many arguments.
       This pattern is ubiqutous and causes a lot of noise when complained about.
       Note: optional/rest parameters do not provide a workaround in this case.
    *)
    | (_, [])
    (* No more arguments *)
    | ([], _) -> [], arglist, parlist

    | (tin::tins, (name, tout)::touts) ->
      (* flow `tin` (argument) to `tout` (param). normally, `tin` is passed
         through a `ReposLowerT` to make sure that the concrete type points at
         the arg's location. however, if `tin` is an implicit type argument
         (e.g. the `x` in `function foo<T>(x: T)`), then don't reposition it
         because implicit type args have no explicit location to point at.
         instead, let it flow through transparently, so that we point at the
         place that constrained the type arg. this is pretty hacky. *)
      let tout =
        let use_op = Frame (FunParam {
          n;
          name;
          lower=(reason_of_t tin);
          upper=(reason_of_t tout);
        }, use_op) in
        let u = UseT (use_op, tout) in
        match desc_of_t tin with
        | RTypeParam _ -> u
        | _ -> ReposLowerT (reason_of_t tin, false, u)
      in
      let used_pairs, unused_arglist, unused_parlist =
        multiflow_non_spreads cx ~use_op (n + 1) (tins, touts) in
      (tin, tout)::used_pairs, unused_arglist, unused_parlist
  in
  fun cx ~trace ~use_op ~is_strict ~def_reason ~spread_arg ~rest_param
    reason_op (arglist, parlist) ->

    (* Handle all the non-spread arguments and all the non-rest parameters *)
    let used_pairs, unused_arglist, unused_parlist =
      multiflow_non_spreads cx ~use_op 1 (arglist, parlist) in

    (* If there is a spread argument, it will consume all the unused parameters *)
    let used_pairs, unused_parlist = match spread_arg with
    | None -> used_pairs, unused_parlist
    | Some spread_arg_elemt ->
      (* The spread argument may be an empty array and to be 100% correct, we
       * should flow VoidT to every remaining parameter, however we don't. This
       * is consistent with how we treat arrays almost everywhere else *)
      used_pairs @ List.map
        (fun (_, param) ->
          let use_op = Frame (FunRestParam {
            lower=(reason_of_t spread_arg_elemt);
            upper=(reason_of_t param);
          }, use_op) in
          (spread_arg_elemt, UseT (use_op, param)))
        unused_parlist,
      []

    in

    (* If there is a rest parameter, it will consume all the unused arguments *)
    begin match rest_param with
    | None ->
      if is_strict && Context.enforce_strict_call_arity cx
      then begin match unused_arglist with
      | [] -> ()
      | first_unused_arg :: _ ->
        Error_message.EFunctionCallExtraArg (
          mk_reason RFunctionUnusedArgument (loc_of_t first_unused_arg),
          def_reason,
          List.length parlist,
          use_op
        )
        |> add_output cx ~trace
      end;
      (* Flow the args and params after we add the EFunctionCallExtraArg error.
       * This improves speculation error reporting. *)
      List.iter (rec_flow cx trace) used_pairs;

      unused_parlist, rest_param
    | Some (name, loc, rest_param) ->
      List.iter (rec_flow cx trace) used_pairs;

      let orig_rest_reason = repos_reason loc (reason_of_t rest_param) in

      (* We're going to build an array literal with all the unused arguments
       * (and the spread argument if it exists). Then we're going to flow that
       * to the rest parameter *)
      let rev_elems =
        List.rev_map (fun arg -> UnresolvedArg arg) unused_arglist in

      let unused_rest_param = match spread_arg with
      | None ->
        (* If the rest parameter is consuming N elements, then drop N elements
         * from the rest parameter *)
        let rest_reason = reason_of_t rest_param in
        Tvar.mk_derivable_where cx rest_reason (fun tout ->
          let i = List.length rev_elems in
          rec_flow cx trace (rest_param, ArrRestT (use_op, orig_rest_reason, i, tout))
        )
      | Some _ ->
        (* If there is a spread argument, then a tuple rest parameter will error
         * anyway. So let's assume that the rest param is an array with unknown
         * arity. Dropping elements from it isn't worth doing *)
        rest_param
      in

      let elems = match spread_arg with
      | None -> List.rev rev_elems
      | Some spread_arg_elemt ->
        let reason = reason_of_t spread_arg_elemt in
        let spread_array = DefT (reason, bogus_trust (), ArrT (ArrayAT (spread_arg_elemt, None))) in
        List.rev_append rev_elems [ UnresolvedSpreadArg (spread_array) ]
      in

      let arg_array_reason = replace_reason_const
        (RRestArray (desc_of_reason reason_op)) reason_op in

      let arg_array = Tvar.mk_where cx arg_array_reason (fun tout ->
        let reason_op = arg_array_reason in
        let element_reason = replace_reason_const Reason.inferred_union_elem_array_desc reason_op in
        let elem_t = Tvar.mk cx element_reason in
        let resolve_to = (ResolveSpreadsToArrayLiteral (mk_id (), elem_t, tout)) in
        resolve_spread_list cx ~use_op ~reason_op elems resolve_to
      ) in
      let () =
        let use_op = Frame (FunRestParam {
          lower = reason_of_t arg_array;
          upper = reason_of_t rest_param;
        }, use_op) in
        rec_flow cx trace (arg_array, UseT (use_op, rest_param))
      in

      unused_parlist, Some (name, loc, unused_rest_param)
    end

and resolve_call_list cx ~trace ~use_op reason_op args resolve_to =
  let unresolved = List.map
    (function
    | Arg t -> UnresolvedArg t
    | SpreadArg t -> UnresolvedSpreadArg t)
    args in
  resolve_spread_list_rec cx ~trace ~use_op ~reason_op ([], unresolved) resolve_to

and resolve_spread_list cx ~use_op ~reason_op list resolve_to =
  resolve_spread_list_rec cx ~use_op ~reason_op ([], list) resolve_to

(* This function goes through the unresolved elements to find the next rest
 * element to resolve *)
and resolve_spread_list_rec
  cx ?trace ~use_op ~reason_op (resolved, unresolved) resolve_to =
  match resolved, unresolved with
  | resolved, [] ->
      finish_resolve_spread_list
        cx ?trace ~use_op ~reason_op (List.rev resolved) resolve_to
  | resolved, UnresolvedArg(next)::unresolved ->
      resolve_spread_list_rec
        cx
        ?trace
        ~use_op
        ~reason_op
        (ResolvedArg(next)::resolved, unresolved)
        resolve_to
  | resolved, UnresolvedSpreadArg(next)::unresolved ->
      flow_opt cx ?trace (next, ResolveSpreadT (use_op, reason_op, {
        rrt_resolved = resolved;
        rrt_unresolved = unresolved;
        rrt_resolve_to = resolve_to;
      }))

(* Now that everything is resolved, we can construct whatever type we're trying
 * to resolve to. *)
and finish_resolve_spread_list =
  (* Turn tuple rest params into single params *)
  let flatten_spread_args list =
    list
    |> List.fold_left (fun acc param -> match param with
      | ResolvedSpreadArg (_, arrtype) ->
          begin match arrtype with
          | ArrayAT (_, Some tuple_types)
          | TupleAT (_, tuple_types) ->
              List.fold_left
                (fun acc elem -> ResolvedArg(elem)::acc)
                acc
                tuple_types
          | ArrayAT (_, None)
          | ROArrayAT (_)
            -> param::acc
          end
      | ResolvedAnySpreadArg _
      | ResolvedArg _ -> param::acc
      ) []
    |> List.rev

  in

  let spread_resolved_to_any = List.exists (function
    | ResolvedAnySpreadArg _ -> true
    | ResolvedArg _ | ResolvedSpreadArg _ -> false)

  in

  let finish_array cx ?trace ~reason_op ~resolve_to resolved elemt tout =
    (* Did `any` flow to one of the rest parameters? If so, we need to resolve
     * to a type that is both a subtype and supertype of the desired type. *)
    let result = if spread_resolved_to_any resolved
    then match resolve_to with
      (* Array<any> is a good enough any type for arrays *)
      | `Array -> DefT (reason_op, bogus_trust (), ArrT (ArrayAT (AnyT.untyped reason_op, None)))
      (* Array literals can flow to a tuple. Arrays can't. So if the presence
       * of an `any` forces us to degrade an array literal to Array<any> then
       * we might get a new error. Since introducing `any`'s shouldn't cause
       * errors, this is bad. Instead, let's degrade array literals to `any` *)
      | `Literal
      (* There is no AnyTupleT type, so let's degrade to `any`. *)
      | `Tuple -> AnyT.untyped reason_op
    else begin
      (* Spreads that resolve to tuples are flattened *)
      let elems = flatten_spread_args resolved in

      let tuple_types = match resolve_to with
      | `Literal
      | `Tuple ->
          elems
          (* If no spreads are left, then this is a tuple too! *)
          |> List.fold_left (fun acc elem ->
              match (acc, elem) with
              | None, _ -> None
              | _, ResolvedSpreadArg _ -> None
              | Some tuple_types, ResolvedArg t -> Some (t::tuple_types)
              | _, ResolvedAnySpreadArg _ -> failwith "Should not be hit"
            ) (Some [])
          |> Option.map ~f:List.rev
      | `Array -> None in

      (* We infer the array's general element type by looking at the type of
       * every element in the array *)
      let tset = List.fold_left (fun tset elem ->
        let elemt = match elem with
        | ResolvedSpreadArg (_, arrtype) -> elemt_of_arrtype arrtype
        | ResolvedArg elemt -> elemt
        | ResolvedAnySpreadArg _ -> failwith "Should not be hit"
        in

        TypeExSet.add elemt tset
      ) TypeExSet.empty elems in

      (* composite elem type is an upper bound of all element types *)
      (* Should the element type of the array be the union of its element types?

         No. Instead of using a union, we use an unresolved tvar to
         represent the least upper bound of each element type. Effectively,
         this keeps the element type "open," at least locally.[*]

         Using a union pins down the element type prematurely, and moreover,
         might lead to speculative matching when setting elements or caling
         contravariant methods (`push`, `concat`, etc.) on the array.

         In any case, using a union doesn't quite work as intended today
         when the element types themselves could be unresolved tvars. For
         example, the following code would work even with unions:

         declare var o: { x: number; }
         var a = ["hey", o.x]; // no error, but is an error if 42 replaces o.x
         declare var i: number;
         a[i] = false;

         [*] Eventually, the element type does get pinned down to a union
         when it is part of the module's exports. In the future we might
         have to do that pinning more carefully, and using an unresolved
         tvar instead of a union here doesn't conflict with those plans.
      *)
      TypeExSet.elements tset |> List.iter (fun t ->
        flow cx (t, UseT (unknown_use, elemt)));

      match tuple_types, resolve_to with
      | _, `Array ->
          DefT (reason_op, bogus_trust (), ArrT (ArrayAT (elemt, None)))
      | _, `Literal ->
          DefT (reason_op, bogus_trust (), ArrT (ArrayAT (elemt, tuple_types)))
      | Some tuple_types, `Tuple ->
          DefT (reason_op, bogus_trust (), ArrT (TupleAT (elemt, tuple_types)))
      | None, `Tuple ->
          DefT (reason_op, bogus_trust (), ArrT (ArrayAT (elemt, None)))
    end in

    flow_opt_t cx ?trace (result, tout)
  in

  (* If there are no spread elements or if all the spread elements resolved to
   * tuples or array literals, then this is easy. We just flatten them all.
   *
   * However, if we have a spread that resolved to any or to an array of
   * unknown length, then we're in trouble. Basically, any remaining argument
   * might flow to any remaining parameter.
   *)
  let flatten_call_arg =
    let rec flatten r args spread resolved =
      if resolved = []
      then args, spread
      else match spread with
      | None ->
        (match resolved with
        | (ResolvedArg t)::rest ->
          flatten r (t::args) spread rest
        | (ResolvedSpreadArg
            (_, (ArrayAT (_, Some ts) | TupleAT (_, ts))))::rest ->
          let args = List.rev_append ts args in
          flatten r args spread rest
        | ResolvedSpreadArg (r, _)::_
        | ResolvedAnySpreadArg r :: _ ->
          (* We weren't able to flatten the call argument list to remove all
           * spreads. This means we need to build a spread argument, with
           * unknown arity. *)
          let tset = TypeExSet.empty in
          flatten r args (Some tset) resolved
        | [] -> failwith "Empty list already handled"
        )
      | Some tset ->
        let elemt, rest = (match resolved with
        | (ResolvedArg t)::rest ->
          t, rest
        | (ResolvedSpreadArg (_, arrtype))::rest ->
          elemt_of_arrtype arrtype, rest
        | (ResolvedAnySpreadArg reason)::rest ->
          AnyT.untyped reason, rest
        | [] -> failwith "Empty list already handled")
        in
        let tset = TypeExSet.add elemt tset in
        flatten r args (Some tset) rest

    in
    fun cx r resolved ->
      let args, spread = flatten r [] None resolved in
      let spread = Option.map
        ~f:(fun tset ->
          let r = mk_reason RArray (aloc_of_reason r) in
          Tvar.mk_where cx r (fun tvar ->
            TypeExSet.elements tset
            |> List.iter (fun t -> flow cx (t, UseT (unknown_use, tvar)))
          )
        )
        spread
      in
      List.rev args, spread

  in

  (* This is used for things like Function.prototype.bind, which partially
   * apply arguments and then return the new function. *)
  let finish_multiflow_partial
    cx ?trace ~use_op ~reason_op ft call_reason resolved tout =
    (* Multiflows always come out of a flow *)
    let trace = match trace with
    | Some trace -> trace
    | None -> failwith "All multiflows show have a trace" in

    let {params; rest_param; return_t; def_reason; _} = ft in

    let args, spread_arg = flatten_call_arg cx reason_op resolved in

    let params, rest_param = multiflow_partial
      cx ~trace ~use_op reason_op ~is_strict:true ~def_reason ~spread_arg ~rest_param
      (args, params) in
    let params_names, params_tlist = List.split params in

    (* e.g. "bound function type", positioned at reason_op *)
    let bound_reason =
      let desc = RBound (desc_of_reason reason_op) in
      replace_reason_const desc call_reason
    in
    let def_reason = reason_op in

    let funt = DefT (reason_op, bogus_trust (), FunT (
      dummy_static bound_reason,
      dummy_prototype,
      mk_methodtype dummy_this params_tlist return_t ~rest_param ~def_reason ~params_names
    )) in
    rec_flow_t cx trace (funt, tout)

  in

  (* This is used for things like function application, where all the arguments
   * are applied to a function *)
  let finish_multiflow_full cx ?trace ~use_op ~reason_op ~is_strict ft resolved =
    (* Multiflows always come out of a flow *)
    let trace = match trace with
    | Some trace -> trace
    | None -> failwith "All multiflows show have a trace" in

    let {params; rest_param; def_reason; _} = ft in

    let args, spread_arg = flatten_call_arg cx reason_op resolved in
    multiflow_full
      cx ~trace ~use_op reason_op ~is_strict ~def_reason
      ~spread_arg ~rest_param (args, params)

  in

  (* Similar to finish_multiflow_full but for custom functions. *)
  let finish_custom_fun_call cx ?trace ~use_op ~reason_op kind tout resolved =
    (* Multiflows always come out of a flow *)
    let trace = match trace with
    | Some trace -> trace
    | None -> failwith "All multiflows show have a trace" in

    let args, spread_arg = flatten_call_arg cx reason_op resolved in
    CustomFunKit.run cx trace ~use_op reason_op kind args spread_arg tout
  in

  (* This is used for things like Function.prototype.apply, whose second arg is
   * basically a spread argument that we'd like to resolve *)
  let finish_call_t cx ?trace ~use_op ~reason_op funcalltype resolved tin =
    let flattened = flatten_spread_args resolved in
    let call_args_tlist = Core_list.map ~f:(function
      | ResolvedArg t -> Arg t
      | ResolvedSpreadArg (r, arrtype) -> SpreadArg (DefT (r, bogus_trust (), ArrT arrtype))
      | ResolvedAnySpreadArg r -> SpreadArg (AnyT.untyped r)) flattened in
    let call_t = CallT (use_op, reason_op, { funcalltype with call_args_tlist; }) in
    flow_opt cx ?trace (tin, call_t)

  in
  fun cx ?trace ~use_op ~reason_op resolved resolve_to -> (
    match resolve_to with
    | ResolveSpreadsToTuple (_, elem_t, tout)->
      finish_array cx ?trace ~reason_op ~resolve_to:`Tuple resolved elem_t tout
    | ResolveSpreadsToArrayLiteral (_, elem_t, tout) ->
      finish_array cx ?trace ~reason_op ~resolve_to:`Literal resolved elem_t tout
    | ResolveSpreadsToArray (elem_t, tout) ->
      finish_array cx ?trace ~reason_op ~resolve_to:`Array resolved elem_t tout
    | ResolveSpreadsToMultiflowPartial (_, ft, call_reason, tout) ->
      finish_multiflow_partial cx ?trace ~use_op ~reason_op ft call_reason resolved tout
    | ResolveSpreadsToMultiflowCallFull (_, ft) ->
      finish_multiflow_full cx ?trace ~use_op ~reason_op ~is_strict:true ft resolved
    | ResolveSpreadsToMultiflowSubtypeFull (_, ft) ->
      finish_multiflow_full cx ?trace ~use_op ~reason_op ~is_strict:false ft resolved
    | ResolveSpreadsToCustomFunCall (_, kind, tout) ->
      finish_custom_fun_call cx ?trace ~use_op ~reason_op kind tout resolved
    | ResolveSpreadsToCallT (funcalltype, tin) ->
      finish_call_t cx ?trace ~use_op ~reason_op funcalltype resolved tin
  )

and perform_lookup_action cx trace propref p lreason ureason = function
  | LookupProp (use_op, up) ->
    rec_flow_p cx trace ~use_op lreason ureason propref (p, up)
  | SuperProp (use_op, lp) ->
    rec_flow_p cx trace ~use_op ureason lreason propref (lp, p)
  | RWProp (use_op, _, tout, rw) ->
    begin match rw, Property.access rw p with
    (* TODO: Sam, comment repositioning logic here *)
    | Read, Some t ->
      let loc = aloc_of_reason ureason in
      rec_flow_t cx trace (reposition cx ~trace loc t, tout)
    | Write (_, prop_t), Some t ->
      rec_flow cx trace (tout, UseT (use_op, t));
      Option.iter ~f:(fun prop_t -> rec_flow_t cx trace (t, prop_t)) prop_t
    | _, None ->
      let r, x = match propref with
      | Named (r, x) -> r, Some x
      | Computed t -> reason_of_t t, None
      in
      add_output cx ~trace
        (Error_message.EPropAccess ((r, ureason), x, Property.polarity p, rw, use_op))
    end
  | MatchProp (use_op, tin) ->
    begin match Property.access Read p with
      | Some t -> rec_flow cx trace (tin, UseT (use_op, t))
      | None ->
        let r, x = match propref with
        | Named (r, x) -> r, Some x
        | Computed t -> reason_of_t t, None
        in
        add_output cx ~trace
          (Error_message.EPropAccess ((r, ureason), x, Property.polarity p, Read, use_op))
    end

and perform_elem_action cx trace ~use_op reason_op l value = function
  | ReadElem t ->
    let loc = aloc_of_reason reason_op in
    rec_flow_t cx trace (reposition cx ~trace loc value, t)
  | WriteElem (tin, tout) ->
    rec_flow cx trace (tin, UseT (use_op, value));
    Option.iter ~f:(fun t -> rec_flow_t cx trace (l, t)) tout
  | CallElem (reason_call, ft) ->
    rec_flow cx trace (value, CallT (use_op, reason_call, ft))

and string_key s reason =
  let key_reason = replace_reason_const (RPropertyIsAString s) reason in
  DefT (key_reason, bogus_trust (), StrT (Literal (None, s)))

(* builtins, contd. *)

and get_builtin cx ?trace x reason =
  Tvar.mk_where cx reason (fun builtin ->
    let propref = Named (reason, x) in
    flow_opt cx ?trace (builtins cx, GetPropT (unknown_use, reason, propref, builtin))
  )

and lookup_builtin cx ?trace x reason strict builtin =
  let propref = Named (reason, x) in
  let l = builtins cx in
  flow_opt cx ?trace (l,
    LookupT (reason, strict, [], propref, RWProp (unknown_use, l, builtin, Read)))

and get_builtin_typeapp cx ?trace reason x ts =
  typeapp (get_builtin cx ?trace x reason) ts

(* Specialize a polymorphic class, make an instance of the specialized class. *)
and mk_typeapp_instance cx ?trace ~use_op ~reason_op ~reason_tapp ?cache c ts =
  let t = Tvar.mk cx reason_tapp in
  flow_opt cx ?trace (c, SpecializeT (use_op, reason_op, reason_tapp, cache, Some ts, t));
  mk_instance cx ?trace reason_tapp t

and mk_typeapp_instance_of_poly cx trace ~use_op ~reason_op ~reason_tapp id tparams_loc xs t ts =
  let t = mk_typeapp_of_poly cx trace ~use_op ~reason_op ~reason_tapp id tparams_loc xs t ts in
  mk_instance cx ~trace reason_tapp t

and mk_typeapp_of_poly cx trace ~use_op ~reason_op ~reason_tapp ?cache id tparams_loc xs t ts =
  match cache with
  | Some cache ->
    instantiate_poly_with_targs cx trace ~use_op ~reason_op ~reason_tapp ~cache (tparams_loc,xs,t) ts
  | None ->
    let key = id, ts in
    match Cache.Subst.find key with
    | None ->
      let errs_ref = ref [] in
      let t = instantiate_poly_with_targs cx trace ~use_op ~reason_op ~reason_tapp
        ~errs_ref (tparams_loc,xs,t) ts in
      Cache.Subst.add key (!errs_ref, t);
      t
    | Some (errs, t) ->
      errs |> List.iter (function
        | `ETooManyTypeArgs (reason_arity, maximum_arity) ->
          let msg = Error_message.ETooManyTypeArgs (reason_tapp, reason_arity, maximum_arity) in
          add_output cx ~trace msg
        | `ETooFewTypeArgs (reason_arity, maximum_arity) ->
          let msg = Error_message.ETooFewTypeArgs (reason_tapp, reason_arity, maximum_arity) in
          add_output cx ~trace msg
      );
      t

and mk_instance cx ?trace instance_reason ?(use_desc=false) c =
  (* Make an annotation. *)
  let source = Tvar.mk_where cx instance_reason (fun t ->
    (* this part is similar to making a runtime value *)
    flow_opt_t cx ?trace (c, DefT (instance_reason, bogus_trust (), TypeT (InstanceKind, t)))
  ) in
  AnnotT (instance_reason, source, use_desc)

and reposition_reason cx ?trace reason ?(use_desc=false) t =
  reposition
    cx
    ?trace
    (aloc_of_reason reason)
    ?desc:(if use_desc then Some (desc_of_reason reason) else None)
    ?annot_loc:(annot_aloc_of_reason reason)
    t

(* set the position of the given def type from a reason *)
and reposition cx ?trace (loc: ALoc.t) ?desc ?annot_loc t =
  let mod_reason reason =
    let reason = repos_reason loc ?annot_loc reason in
    match desc with
    | Some d -> replace_reason_const d reason
    | None -> reason
  in
  let rec recurse seen = function
  | OpenT (r, id) as t ->
    let reason = mod_reason r in
    let use_desc = Option.is_some desc in
    let constraints = Context.find_graph cx id in
    begin match constraints with
    (* TODO: In the FullyResolved case, repositioning will cause us to "lose"
       the fully resolved status. We should be able to preserve it. *)
    | Resolved t | FullyResolved t ->
      (* A tvar may be resolved to a type that has special repositioning logic,
         like UnionT. We want to recurse to pick up that logic, but must be
         careful as the union may refer back to the tvar itself, causing a loop.
         To break the loop, we pass down a map of "already seen" tvars. *)
      (match IMap.get id seen with
      | Some t -> t
      | None ->
        (* Create a fresh tvar which can be passed in `seen` *)
        let mk_tvar_where = if is_derivable_reason r
          then Tvar.mk_derivable_where
          else Tvar.mk_where
        in
        (* The resulting tvar should be fully resolved if this one is *)
        let fully_resolved = match constraints with
        | Resolved _ -> false
        | FullyResolved _ -> true
        | Unresolved _ -> assert_false "handled below"
        in
        mk_tvar_where cx reason (fun tvar ->
          (* All `t` in `Resolved t` are concrete. Because `t` is a concrete
             type, `t'` is also necessarily concrete (i.e., reposition preserves
             open -> open, concrete -> concrete). The unification below thus
             results in resolving `tvar` to `t'`, so we end up with a resolved
             tvar whenever we started with one. *)
          let t' = recurse (IMap.add id tvar seen) t in
          (* resolve_id requires a trace param *)
          let trace = match trace with
          | None -> Trace.unit_trace tvar (UseT (unknown_use, t'))
          | Some trace ->
            let max = Context.max_trace_depth cx in
            Trace.rec_trace ~max tvar (UseT (unknown_use, t')) trace
          in
          let _, id = open_tvar tvar in
          resolve_id cx trace ~use_op:unknown_use ~fully_resolved id t';
        ))
    | Unresolved _ ->
      (* Try to re-use an already created repositioning tvar.
         See repos_cache.ml for details. *)
      match Repos_cache.find id reason !Cache.repos_cache with
      | Some t -> t
      | None ->
        let mk_tvar_where = if is_derivable_reason r
          then Tvar.mk_derivable_where
          else Tvar.mk_where
        in
        mk_tvar_where cx reason (fun tvar ->
          Cache.(repos_cache := Repos_cache.add reason t tvar !repos_cache);
          flow_opt cx ?trace (t, ReposLowerT (reason, use_desc, UseT (unknown_use, tvar)))
        )
    end
  | EvalT (root, defer_use_t, id) as t ->
      (* Modifying the reason of `EvalT`, as we do for other types, is not
         enough, since it will only affect the reason of the resulting tvar.
         Instead, repositioning a `EvalT` should simulate repositioning the
         resulting tvar, i.e., flowing repositioned *lower bounds* to the
         resulting tvar. (Another way of thinking about this is that a `EvalT`
         is just as transparent as its resulting tvar.) *)
      let defer_use_t = mod_reason_of_defer_use_t mod_reason defer_use_t in
      let reason = reason_of_defer_use_t defer_use_t in
      let use_desc = Option.is_some desc in
      begin match Cache.Eval.find_repos root defer_use_t id with
      | Some tvar -> tvar
      | None ->
        Tvar.mk_where cx reason (fun tvar ->
          Cache.Eval.add_repos root defer_use_t id tvar;
          flow_opt cx ?trace (t, ReposLowerT (reason, use_desc, UseT (unknown_use, tvar)))
        )
      end
  | MaybeT (r, t) ->
      (* repositions both the MaybeT and the nested type. MaybeT represets `?T`.
         elsewhere, when we decompose into T | NullT | VoidT, we use the reason
         of the MaybeT for NullT and VoidT but don't reposition `t`, so that any
         errors on the NullT or VoidT point at ?T, but errors on the T point at
         T. *)
      let r = mod_reason r in
      MaybeT (r, recurse seen t)
  | OptionalT (r, t) ->
      let r = mod_reason r in
      OptionalT (r, recurse seen t)
  | UnionT (r, rep) ->
      let r = mod_reason r in
      let rep = UnionRep.ident_map (recurse seen) rep in
      UnionT (r, rep)
  | OpaqueT (r, opaquetype) ->
      let r = mod_reason r in
      OpaqueT (r, { opaquetype with
        underlying_t = OptionUtils.ident_map (recurse seen) opaquetype.underlying_t;
        super_t = OptionUtils.ident_map (recurse seen) opaquetype.super_t; })
  | ExactT (r, t) ->
      let r = mod_reason r in
      ExactT (r, recurse seen t)
  | t ->
      mod_reason_of_t mod_reason t
  in
  recurse IMap.empty t

(* Given the type of a value v, return the type term representing the `typeof v`
   annotation expression. If the type of v is a tvar, we need to take extra
   care. Annotations are designed to constrain types, and therefore should not
   themselves grow when used. *)
and mk_typeof_annotation cx ?trace reason ?(use_desc=false) t =
  let source = match t with
  | OpenT _ ->
    (* Ensure that `source` is a 0->1 type by creating a tvar that resolves to
       the first lower bound. If there are multiple lower bounds, the typeof
       itself is an error. *)
    Tvar.mk_where cx reason (fun t' ->
      flow_opt cx ?trace (t, BecomeT (reason, t')))
  | _ ->
    (* If this is not a tvar, then it should be 0->1 (see TODO). Note that
       BoundT types potentially appear unsubstituted at this point, so we can't
       emit constraints even if we wanted to. *)
    (* TODO: Even in this case, the type might recursively include tvars, which
       allows them to widen unexpectedly and may cause unpreditable behavior. *)
    t
  in
  AnnotT (annot_reason reason, source, use_desc)

and get_builtin_type cx ?trace reason ?(use_desc=false) x =
  let t = get_builtin cx ?trace x reason in
  mk_instance cx ?trace reason ~use_desc t

and get_builtin_prop_type cx ?trace reason tool =
  let x = React.PropType.(match tool with
  | ArrayOf -> "React$PropTypes$arrayOf"
  | InstanceOf -> "React$PropTypes$instanceOf"
  | ObjectOf -> "React$PropTypes$objectOf"
  | OneOf -> "React$PropTypes$oneOf"
  | OneOfType -> "React$PropTypes$oneOfType"
  | Shape -> "React$PropTypes$shape"
  ) in
  get_builtin_type cx ?trace reason x

and call_args_iter f = List.iter (function Arg t | SpreadArg t -> f t)

(* There's a lot of code that looks at a call argument list and tries to do
 * something with one or two arguments. Usually this code assumes that the
 * argument is not a spread argument. This utility function helps with that *)
and extract_non_spread cx ~trace = function
| Arg t -> t
| SpreadArg arr ->
    let reason = reason_of_t arr in
    let loc = loc_of_t arr in
    add_output cx ~trace (Error_message.(EUnsupportedSyntax (loc, SpreadArgument)));
    AnyT.error reason

and set_builtin cx ?trace x t =
  let reason = builtin_reason (RCustom x) in
  let propref = Named (reason, x) in
  flow_opt cx ?trace (builtins cx, SetPropT (unknown_use, reason, propref, Normal, t, None))

(* Wrapper functions around __flow that manage traces. Use these functions for
   all recursive calls in the implementation of __flow. *)

(* Call __flow while concatenating traces. Typically this is used in code that
   propagates bounds across type variables, where nothing interesting is going
   on other than concatenating subtraces to make longer traces to describe
   transitive data flows *)
and join_flow cx ts (t1, t2) =
  __flow cx (t1, t2) (Trace.concat_trace ts)

(* Call __flow while embedding traces. Typically this is used in code that
   simplifies a constraint to generate subconstraints: the current trace is
   "pushed" when recursing into the subconstraints, so that when we finally hit
   an error and walk back, we can know why the particular constraints that
   caused the immediate error were generated. *)
and rec_flow cx trace (t1, t2) =
  let max = Context.max_trace_depth cx in
  __flow cx (t1, t2) (Trace.rec_trace ~max t1 t2 trace)

and rec_flow_t cx trace ?(use_op=unknown_use) (t1, t2) =
  rec_flow cx trace (t1, UseT (use_op, t2))

and flow_opt_p cx ?trace ~use_op ~report_polarity lreason ureason propref =
  function
  (* unification cases *)
  | Field (_, lt, Neutral),
    Field (_, ut, Neutral) ->
    unify_opt cx ?trace ~use_op lt ut
  (* directional cases *)
  | lp, up ->
    let x = match propref with Named (_, x) -> Some x | Computed _ -> None in
    (match Property.read_t lp, Property.read_t up with
    | Some lt, Some ut ->
      flow_opt cx ?trace (lt, UseT (use_op, ut))
    | None, Some _ when report_polarity ->
      add_output cx ?trace (Error_message.EPropPolarityMismatch (
        (lreason, ureason), x,
        (Property.polarity lp, Property.polarity up),
        use_op))
    | _ -> ());
    (match Property.write_t lp, Property.write_t up with
    | Some lt, Some ut ->
      flow_opt cx ?trace (ut, UseT (use_op, lt))
    | None, Some _ when report_polarity ->
      add_output cx ?trace (Error_message.EPropPolarityMismatch (
        (lreason, ureason), x,
        (Property.polarity lp, Property.polarity up),
        use_op))
    | _ -> ())

and rec_flow_p cx trace ?(use_op=unknown_use) ?(report_polarity=true) =
  flow_opt_p cx ~trace ~use_op ~report_polarity

(* Ideally this function would not be required: either we call `flow` from
   outside without a trace (see below), or we call one of the functions above
   with a trace. However, there are some functions that need to call __flow,
   which are themselves called both from outside and inside (with or without
   traces), so they call this function instead. *)
and flow_opt cx ?trace (t1, t2) =
  let trace = match trace with
    | None -> Trace.unit_trace t1 t2
    | Some trace ->
        let max = Context.max_trace_depth cx in
        Trace.rec_trace ~max t1 t2 trace in
  __flow cx (t1, t2) trace

and flow_opt_t cx ?trace (t1, t2) =
  flow_opt cx ?trace (t1, UseT (unknown_use, t2))

(* Externally visible function for subtyping. *)
(* Calls internal entry point and traps runaway recursion. *)
and flow cx (lower, upper) =
  try
    flow_opt cx (lower, upper)
  with
  | RecursionCheck.LimitExceeded trace ->
    (* log and continue *)
    let rl = reason_of_t lower in
    let ru = reason_of_use_t upper in
    let reasons =
      if is_use upper
      then ru, rl
      else FlowError.ordered_reasons (rl, ru)
    in
    add_output cx ~trace (Error_message.ERecursionLimit reasons)
  | ex ->
    (* rethrow *)
    raise ex

and flow_t cx (t1, t2) =
  flow cx (t1, UseT (unknown_use, t2))

and flow_p cx ?(use_op=unknown_use) lreason ureason propref props =
  flow_opt_p cx ~use_op ~report_polarity:true lreason ureason propref props

and tvar_with_constraint cx ?trace ?(derivable=false) u =
  let reason = reason_of_use_t u in
  let mk_tvar_where =
    if derivable
    then Tvar.mk_derivable_where
    else Tvar.mk_where
  in
  mk_tvar_where cx reason (fun tvar ->
    flow_opt cx ?trace (tvar, u)
  )

(* Wrapper functions around __unify that manage traces. Use these functions for
   all recursive calls in the implementation of __unify. *)

and rec_unify cx trace ~use_op ?(unify_any=false) t1 t2 =
  let max = Context.max_trace_depth cx in
  __unify cx ~use_op ~unify_any t1 t2
    (Trace.rec_trace ~max t1 (UseT (use_op, t2)) trace)

and unify_opt cx ?trace ?(use_op=unknown_use) ?(unify_any=false) t1 t2 =
  let trace = match trace with
  | None -> Trace.unit_trace t1 (UseT (unknown_use, t2))
  | Some trace ->
    let max = Context.max_trace_depth cx in
    Trace.rec_trace ~max t1 (UseT (unknown_use, t2)) trace
  in
  __unify cx ~use_op ~unify_any t1 t2 trace

(* Externally visible function for unification. *)
(* Calls internal entry point and traps runaway recursion. *)
and unify cx t1 t2 =
  try
    unify_opt cx ~unify_any:true t1 t2
  with
  | RecursionCheck.LimitExceeded trace ->
    (* log and continue *)
    let reasons = FlowError.ordered_reasons (reason_of_t t1, reason_of_t t2) in
    add_output cx ~trace (Error_message.ERecursionLimit reasons)
  | ex ->
    (* rethrow *)
    raise ex

and continue cx trace t = function
  | Lower (use_op, l) -> rec_flow cx trace (l, UseT (use_op, t))
  | Upper u -> rec_flow cx trace (t, u)

and continue_repos cx trace reason ?(use_desc=false) t = function
  | Lower (use_op, l) -> rec_flow cx trace (t, ReposUseT (reason, use_desc, use_op, l))
  | Upper u -> rec_flow cx trace (t, ReposLowerT (reason, use_desc, u))

and object_kit =
  let open Object in

  (*******************************)
  (* Shared Object Kit Utilities *)
  (*******************************)

  let read_prop r flags x p =
    let t = match Property.read_t p with
    | Some t -> t
    | None ->
      let reason = replace_reason_const (RUnknownProperty (Some x)) r in
      let t = DefT (reason, bogus_trust (), MixedT Mixed_everything) in
      t
    in
    t, flags.exact
  in

  let read_dict r {value; dict_polarity; _} =
    if Polarity.compat (dict_polarity, Positive)
    then value
    else
      let reason = replace_reason_const (RUnknownProperty None) r in
      DefT (reason, bogus_trust (), MixedT Mixed_everything)
  in

  (* Treat dictionaries as optional, own properties. Dictionary reads should
   * be exact. TODO: Forbid writes to indexers through the photo chain.
   * Property accesses which read from dictionaries normally result in a
   * non-optional result, but that leads to confusing spread results. For
   * example, `p` in `{...{|p:T|},...{[]:U}` should `T|U`, not `U`. *)
  let get_prop r p dict =
    match p, dict with
    | Some _, _ -> p
    | None, Some d -> Some (optional (read_dict r d), true)
    | None, None -> None
  in

  (* Lift a pairwise function like spread2 to a function over a resolved list *)
  let merge (f: slice -> slice -> slice) =
    let f' (x0: resolved) (x1: resolved) =
      Nel.map_concat (fun slice1 ->
        Nel.map (f slice1) x0
      ) x1
    in
    let rec loop x0 = function
      | [] -> x0
      | x1::xs -> loop (f' x0 x1) xs
    in
    fun x0 (x1,xs) -> loop (f' x0 x1) xs
  in

  (*****************)
  (* Object Spread *)
  (*****************)

  let object_spread =
    let open Object.Spread in

    (* Compute spread result: slice * slice -> slice *)
<<<<<<< HEAD
    let spread2 reason (r1, props1, dict1, flags1, raw_props1) (r2, props2, dict2, flags2, _) =
      let union t1 t2 = DefT (reason, bogus_trust (), UnionT (UnionRep.make t1 t2 [])) in
=======
    let spread2 reason (r1, props1, dict1, flags1) (r2, props2, dict2, flags2) =
      let union t1 t2 = UnionT (reason, UnionRep.make t1 t2 []) in
>>>>>>> fe72163a
      let merge_props (t1, own1) (t2, own2) =
        let t1, opt1 = match t1 with OptionalT (_, t) -> t, true | _ -> t1, false in
        let t2, opt2 = match t2 with OptionalT (_, t) -> t, true | _ -> t2, false in
        (* An own, non-optional property definitely overwrites earlier properties.
           Otherwise, the type might come from either side. *)
        let t, own =
          if own2 && not opt2 then t2, own2
          else union t1 t2, own1 || own2
        in
        (* If either property is own, the result is non-optional unless the own
           property is itself optional. Non-own implies optional (see mk_object),
           so we don't need to handle those cases here. *)
        let opt =
          if own1 && own2 then opt1 && opt2
          else own1 && opt1 || own2 && opt2
        in
        let t = if opt then optional t else t in
        t, own
      in
      let props = SMap.merge (fun x p1 p2 ->
        (* Due to width subtyping, failing to read from an inexact object does not
           imply non-existence, but rather an unknown result. *)
        let unknown r =
          let r = replace_reason_const (RUnknownProperty (Some x)) r in
          DefT (r, bogus_trust (), MixedT Mixed_everything), false
        in
        match get_prop r1 p1 dict1, get_prop r2 p2 dict2 with
        | None, None -> None
        | Some p1, Some p2 -> Some (merge_props p1 p2)
        | Some p1, None ->
          if flags2.exact
          then Some p1
          else Some (merge_props p1 (unknown r2))
        | None, Some p2 ->
          if flags1.exact
          then Some p2
          else Some (merge_props (unknown r1) p2)
      ) props1 props2 in
      let dict = Option.merge dict1 dict2 (fun d1 d2 -> {
        dict_name = None;
        key = union d1.key d2.key;
        value = union (read_dict r1 d1) (read_dict r2 d2);
        dict_polarity = Neutral
      }) in
      let flags = {
        frozen = flags1.frozen && flags2.frozen;
        sealed = Sealed;
        exact =
          flags1.exact && flags2.exact &&
          Obj_type.sealed_in_op reason flags1.sealed &&
          Obj_type.sealed_in_op reason flags2.sealed;
      } in
      let raw_props = raw_props1 in
      reason, props, dict, flags, raw_props
    in

    let spread reason = function
      | x, [] -> x
      | x0, x1::xs -> merge (spread2 reason) x0 (x1, xs)
    in

    let mk_object cx reason target (r, props, dict, flags, _) =
      let props = SMap.map (fun (t, own) ->
        (* Spread only copies over own properties. If `not own`, then the property
           might be on a proto object instead, so make the result optional. *)
        let t = match t with
        | OptionalT _ -> t
        | _ -> if own then t else optional t
        in
        Field (None, t, Neutral)
      ) props in
      let id = Context.make_property_map cx props in
      let proto = ObjProtoT reason in
      let flags =
        let exact = match target with
        (* Type spread result is exact if annotated to be exact *)
        | Annot { make_exact } -> make_exact
        (* Value spread result is exact if all inputs are exact *)
        | Value -> flags.exact
        in
        { sealed = Sealed; frozen = false; exact }
      in
      let call = None in
      let t = mk_object_def_type ~reason:r ~flags ~dict ~call id proto in
      (* Wrap the final type in an `ExactT` if we have an exact flag *)
      if flags.exact then ExactT (reason, t) else t
    in

    fun options state cx trace use_op reason tout x ->
      let reason = replace_reason invalidate_rtype_alias reason in
      let {todo_rev; acc} = state in
      Nel.iter (fun (r, _, _, {exact; _}, _) ->
        match options with
        | Annot { make_exact } when make_exact && not exact ->
          add_output cx ~trace (Error_message.
            EIncompatibleWithExact ((r, reason), unknown_use))
        | _ -> ()
      ) x;
      match todo_rev with
      | [] ->
        let t = match spread reason (Nel.rev (x, acc)) with
        | x, [] -> mk_object cx reason options x
        | x0, x1::xs ->
          UnionT (reason, UnionRep.make
            (mk_object cx reason options x0)
            (mk_object cx reason options x1)
            (Core_list.map ~f:(mk_object cx reason options) xs))
        in
        (* Intentional UnknownUse here. *)
        rec_flow_t cx trace (t, tout)
      | t::todo_rev ->
        let tool = Resolve Next in
        let state = {todo_rev; acc = x::acc} in
        rec_flow cx trace (t, ObjKitT (use_op, reason, tool, Spread (options, state), tout))
  in

  (***************)
  (* Object Rest *)
  (***************)

  let object_rest =
    let open Object.Rest in

    let optional = function
    | (OptionalT _) as t -> t
    | t -> Type.optional t
    in

    (* Subtract the second slice from the first slice and return the difference
     * slice. The runtime implementation of this type operation is:
     *
     *     const result = {};
     *
     *     for (const p in props1) {
     *       if (hasOwnProperty(props1, p)) {
     *         if (!hasOwnProperty(props2, p)) {
     *           result[p] = props1[p];
     *         }
     *       }
     *     }
     *
     * The resulting object only has a property if the property is own in props1 and
     * it is not an own property of props2.
     *)
    let rest cx trace ~use_op reason merge_mode
      (r1, props1, dict1, flags1, _)
      (r2, props2, dict2, flags2, _) =
      let props = SMap.merge (fun k p1 p2 ->
        match merge_mode, get_prop r1 p1 dict1, get_prop r2 p2 dict2, flags2.exact with
        (* If the object we are using to subtract has an optional property, non-own
         * property, or is inexact then we should add this prop to our result, but
         * make it optional as we cannot know for certain whether or not at runtime
         * the property would be subtracted.
         *
         * Sound subtraction also considers exactness and owness to determine
         * optionality. If p2 is maybe-own then sometimes it may not be
         * subtracted and so is optional. If props2 is not exact then we may
         * optionally have some undocumented prop. *)
        | (Sound | IgnoreExactAndOwn),
          Some (t1, _), Some ((OptionalT _ as t2), _), _
        | Sound,
          Some (t1, _), Some (t2, false), _
        | Sound,
          Some (t1, _), Some (t2, _), false ->
          rec_flow cx trace (t1, UseT (use_op, optional t2));
          Some (Field (None, optional t1, Neutral))

        (* Otherwise if the object we are using to subtract has a non-optional own
         * property and the object is exact then we never add that property to our
         * source object. *)
        | (Sound | IgnoreExactAndOwn),
          None, Some (t2, _), _ ->
          let reason = replace_reason_const (RUndefinedProperty k) r1 in
          rec_flow cx trace (VoidT.make reason |> with_trust bogus_trust, UseT (use_op, t2));
          None
        | (Sound | IgnoreExactAndOwn),
          Some (t1, _), Some (t2, _), _ ->
          rec_flow cx trace (t1, UseT (use_op, t2));
          None

        (* If we have some property in our first object and none in our second
         * object, but our second object is inexact then we want to make our
         * property optional and flow that type to mixed. *)
        | Sound,
          Some (t1, _), None, false ->
          rec_flow cx trace (t1, UseT (use_op, MixedT.make r2 |> with_trust bogus_trust));
          Some (Field (None, optional t1, Neutral))

        (* If neither object has the prop then we don't add a prop to our
         * result here. *)
        | (Sound | IgnoreExactAndOwn | ReactConfigMerge _),
          None, None, _
            -> None

        (* If our first object has a prop and our second object does not have that
         * prop then we will copy over that prop. If the first object's prop is
         * non-own then sometimes we may not copy it over so we mark it
         * as optional. *)
        | IgnoreExactAndOwn, Some (t, _), None, _ -> Some (Field (None, t, Neutral))
        | ReactConfigMerge _, Some (t, _), None, _ -> Some (Field (None, t, Positive))
        | Sound, Some (t, true), None, _ -> Some (Field (None, t, Neutral))
        | Sound, Some (t, false), None, _ -> Some (Field (None, optional t, Neutral))

        (* React config merging is special. We are trying to solve for C
         * in the equation (where ... represents spread instead of rest):
         *
         *     {...DP, ...C} = P
         *
         * Where DP and P are known. Consider this case:
         *
         *     {...{p?}, ...C} = {p}
         *
         * The solution for C here is {p} instead of {p?} since
         * {...{p?}, ...{p?}} is {p?} instead of {p}. This is inconsistent with
         * the behavior of other object rest merge modes implemented in this
         * pattern match. *)
        | ReactConfigMerge _,
          Some (t1, _), Some (OptionalT (_, t2), _), _ ->
          (* We only test the subtyping relation of t1 and t2 if both t1 and t2
           * are optional types. If t1 is required then t2 will always
           * be overwritten. *)
          (match t1 with
          | OptionalT (_, t1) -> rec_flow_t cx trace (t2, t1)
          | _ -> ());
          Some (Field (None, t1, Positive))
        (* Using our same equation. Consider this case:
         *
         *     {...{p}, ...C} = {p}
         *
         * The solution for C here is {p?}. An empty object, {}, is not a valid
         * solution unless that empty object is exact. Even for exact objects,
         * {|p?|} is the best solution since it accepts more valid
         * programs then {||}. *)
        | ReactConfigMerge _,
          Some (t1, _), Some (t2, _), _ ->
          (* The DP type for p must be a subtype of the P type for p. *)
          rec_flow_t cx trace (t2, t1);
          Some (Field (None, optional t1, Positive))
        (* Consider this case:
         *
         *     {...{p}, ...C} = {}
         *
         * For C there will be no prop. However, if the props object is exact
         * then we need to throw an error. *)
        | ReactConfigMerge _,
          None, Some (_, _), _ ->
          if flags1.exact then (
            let use_op = Frame (PropertyCompatibility {
              prop = Some k;
              lower = r2;
              upper = r1;
              is_sentinel = false;
            }, unknown_use) in
            let r2 = replace_reason_const (RProperty (Some k)) r2 in
            let err = Error_message.EPropNotFound (Some k, (r2, r1), use_op) in
            add_output cx ~trace err
          );
          None

      ) props1 props2 in
      let dict = match dict1, dict2 with
        | None, None -> None
        | Some dict, None -> Some dict
        | None, Some _ -> None
        (* If our first and second objects have a dictionary then we use our first
         * dictionary, but we make the value optional since any set of keys may have
         * been removed. *)
        | Some dict1, Some dict2 ->
          rec_flow cx trace (dict1.value, UseT (use_op, dict2.value));
          Some ({
            dict_name = None;
            key = dict1.key;
            value = optional dict1.value;
            dict_polarity = Neutral;
          })
      in
      let flags = {
        frozen = false;
        sealed = Sealed;
        exact = flags1.exact && Obj_type.sealed_in_op reason flags1.sealed;
      } in
      let id = Context.make_property_map cx props in
      let proto = ObjProtoT r1 in
      let call = None in
      let t = mk_object_def_type ~reason:r1 ~flags ~dict ~call id proto in
      (* Wrap the final type in an `ExactT` if we have an exact flag *)
      if flags.exact then ExactT (r1, t) else t
    in

    fun options state cx trace use_op reason tout x ->
      match state with
      | One t ->
        let tool = Resolve Next in
        let state = Done x in
        rec_flow cx trace (t, ObjKitT (use_op, reason, tool, Rest (options, state), tout))
      | Done base ->
        let xs = Nel.map_concat (fun slice ->
          Nel.map (rest cx trace ~use_op reason options slice) x
        ) base in
        let t = match xs with
          | (x, []) -> x
          | (x0, x1::xs) -> UnionT (reason, UnionRep.make x0 x1 xs)
        in
        let use_op p = Frame (ReactGetConfig {polarity = p}, use_op) in
        match options with
        | ReactConfigMerge Neutral ->
            rec_unify cx trace ~use_op:(use_op Neutral) t tout
        | ReactConfigMerge Negative ->
            rec_flow_t cx trace ~use_op:(use_op Negative) (tout, t)
        | ReactConfigMerge Positive ->
            rec_flow_t cx trace ~use_op:(use_op Positive) (t, tout)
        | _ ->
            (* Intentional UnknownUse here. *)
            rec_flow_t cx trace (t, tout)
  in

  (********************)
  (* Object Read Only *)
  (********************)

  let object_read_only =
    let polarity = Positive in

    let mk_read_only_object cx reason slice =
      let (r, props, dict, flags, _) = slice in

      let props = SMap.map (fun (t, _) -> Field (None, t, polarity)) props in
      let dict = Option.map dict (fun dict -> { dict with dict_polarity = polarity }) in
      let call = None in
      let id = Context.make_property_map cx props in
      let proto = ObjProtoT reason in
      let t = mk_object_def_type ~reason:r ~flags ~dict ~call id proto in
      if flags.exact then ExactT (reason, t) else t
    in

    fun cx trace _ reason tout x ->
      let t = match Nel.map (mk_read_only_object cx reason) x with
        | (t, []) -> t
        | (t0, t1::ts) -> UnionT (reason, UnionRep.make t0 t1 ts)
      in
      (* Intentional UnknownUse here. *)
      rec_flow_t cx trace (t, tout)
  in

  let object_required =
    let mk_required_object cx reason slice =
      let (r, _, dict, flags, props) = slice in

      let props = SMap.map (fun p -> 
        match p with
          | Field (_, DefT (_, _, OptionalT t), polarity) -> Field (None, t, polarity)
          | Field (_, t, polarity) -> Field (None, t, polarity)
          | Get (_, t) -> Get (None, t)
          | Set (_, t) -> Set (None, t)
          | GetSet (_, t1, _, t2) -> GetSet (None, t1, None, t2)
          | Method (_, t) -> Method (None, t)
      ) props in
      (* TODO: save call signature? *)
      let call = None in
      let id = Context.make_property_map cx props in
      let proto = ObjProtoT reason in
      let t = mk_object_def_type ~reason:r ~flags ~dict ~call id proto in
      if flags.exact then ExactT (reason, t) else t
    in

    fun cx trace _ reason tout x ->
      let t = match Nel.map (mk_required_object cx reason) x with
        | (t, []) -> t
        | (t0, t1::ts) -> DefT (reason, bogus_trust (), UnionT (UnionRep.make t0 t1 ts))
      in
      (* Intentional UnknownUse here. *)
      rec_flow_t cx trace (t, tout)
  in

  (****************)
  (* React Config *)
  (****************)

  let react_config =
    let open Object.ReactConfig in

    (* All props currently have a neutral polarity. However, they should have a
     * positive polarity (or even better, constant) since React.createElement()
     * freezes the type of props. We use a neutral polarity today because the
     * props type we flow the config into is written by users who very rarely
     * add a positive variance annotation. We may consider marking that type as
     * constant in the future as well. *)
    let prop_polarity = Neutral in

    let finish cx trace reason config defaults children =
      let (config_reason, config_props, config_dict, config_flags, _) = config in
      (* If we have some type for children then we want to add a children prop
       * to our config props. *)
      let config_props =
        Option.value_map children ~default:config_props ~f:(fun children ->
          SMap.add "children" (children, true) config_props
        )
      in
      (* Remove the key and ref props from our config. We check key and ref
       * independently of our config. So we must remove them so the user can't
       * see them. *)
      let config_props = SMap.remove "key" config_props in
      let config_props = SMap.remove "ref" config_props in
      (* Create the final props map and dict.
       *
       * NOTE: React will copy any enumerable prop whether or not it
       * is own to the config. *)
      let props, dict, flags = match defaults with
        (* If we have some default props then we want to add the types for those
         * default props to our final props object. *)
        | Some (defaults_reason, defaults_props, defaults_dict, defaults_flags, _) ->
          (* Merge our props and default props. *)
          let props = SMap.merge (fun _ p1 p2 ->
            let p1 = get_prop config_reason p1 config_dict in
            let p2 = get_prop defaults_reason p2 defaults_dict in
            match p1, p2 with
            | None, None -> None
            | Some (t, _), None -> Some (Field (None, t, prop_polarity))
            | None, Some (t, _) -> Some (Field (None, t, prop_polarity))
            (* If a property is defined in both objects, and the first property's
             * type includes void then we want to replace every occurrence of void
             * with the second property's type. This is consistent with the behavior
             * of function default arguments. If you call a function, `f`, like:
             * `f(undefined)` and there is a default value for the first argument,
             * then we will ignore the void type and use the type for the default
             * parameter instead. *)
            | Some (t1, _), Some (t2, _) ->
              (* Use CondT to replace void with t1. *)
              let t = Tvar.mk_where cx reason (fun tvar ->
                rec_flow cx trace (filter_optional cx ~trace reason t1,
                  CondT (reason, None, t2, tvar))
              ) in
              Some (Field (None, t, prop_polarity))
          ) config_props defaults_props in
          (* Merge the dictionary from our config with the defaults dictionary. *)
          let dict = Option.merge config_dict defaults_dict (fun d1 d2 -> {
            dict_name = None;
            key = UnionT (reason, UnionRep.make d1.key d2.key []);
            value = UnionT (reason, UnionRep.make
              (read_dict config_reason d1)
              (read_dict defaults_reason d2) []);
            dict_polarity = prop_polarity;
          }) in
          (* React freezes the config so we set the frozen flag to true. The
           * final object is only exact if both the config and defaults objects
           * are exact. *)
          let flags = {
            frozen = true;
            sealed = Sealed;
            exact =
              config_flags.exact && defaults_flags.exact &&
              Obj_type.sealed_in_op reason config_flags.sealed &&
              Obj_type.sealed_in_op reason defaults_flags.sealed;
          } in
          props, dict, flags
        (* Otherwise turn our slice props map into an object props. *)
        | None ->
          (* All of the fields are read-only so we create positive fields. *)
          let props = SMap.map (fun (t, _) -> Field (None, t, prop_polarity)) config_props in
          (* Create a new dictionary from our config's dictionary with a
           * positive polarity. *)
          let dict = Option.map config_dict (fun d -> {
            dict_name = None;
            key = d.key;
            value = d.value;
            dict_polarity = prop_polarity;
          }) in
          (* React freezes the config so we set the frozen flag to true. The
           * final object is only exact if the config object is exact. *)
          let flags = {
            frozen = true;
            sealed = Sealed;
            exact = config_flags.exact && Obj_type.sealed_in_op reason config_flags.sealed;
          } in
          props, dict, flags
      in
      let call = None in
      (* Finish creating our props object. *)
      let id = Context.make_property_map cx props in
      let proto = ObjProtoT reason in
      let t = DefT (reason, bogus_trust (), ObjT (mk_objecttype ~flags ~dict ~call id proto)) in
      if flags.exact then ExactT (reason, t) else t
    in

    fun state cx trace use_op reason tout x ->
      match state with
      (* If we have some type for default props then we need to wait for that
       * type to resolve before finishing our props type. *)
      | Config { defaults = Some t; children } ->
        let tool = Resolve Next in
        let state = Defaults { config = x; children } in
        rec_flow cx trace (t, ObjKitT (use_op, reason, tool, ReactConfig state, tout))
      (* If we have no default props then finish our object and flow it to our
       * tout type. *)
      | Config { defaults = None; children } ->
        let ts = Nel.map (fun x -> finish cx trace reason x None children) x in
        let t = match ts with
          | t, [] -> t
          | t0, t1::ts -> UnionT (reason, UnionRep.make t0 t1 ts)
        in
        rec_flow cx trace (t, UseT (use_op, tout))
      (* If we had default props and those defaults resolved then finish our
       * props object with those default props. *)
      | Defaults { config; children } ->
        let ts = Nel.map_concat (fun c ->
          Nel.map (fun d -> finish cx trace reason c (Some d) children) x
        ) config in
        let t = match ts with
          | t, [] -> t
          | t0, t1::ts -> UnionT (reason, UnionRep.make t0 t1 ts)
        in
        rec_flow cx trace (t, UseT (use_op, tout))
  in

  (*********************)
  (* Object Resolution *)
  (*********************)

  let next = function
  | Spread (options, state) -> object_spread options state
  | Rest (options, state) -> object_rest options state
  | ReactConfig state -> react_config state
  | ReadOnly -> object_read_only
  | Required -> object_required
  in

  (* Intersect two object slices: slice * slice -> slice
   *
   * In general it is unsound to combine intersection types, but since object
   * kit utilities never write to their arguments, it is safe in this specific
   * case.
   *
   * {...{p:T}&{q:U}} = {...{p:T,q:U}}
   * {...{p:T}&{p:U}} = {...{p:T&U}}
   * {...A&(B|C)} = {...(A&B)|(A&C)}
   * {...(A|B)&C} = {...(A&C)|(B&C)}
   *)
<<<<<<< HEAD
  let intersect2 reason (r1, props1, dict1, flags1, raw_props1) (r2, props2, dict2, flags2, _) =
    let intersection t1 t2 = DefT (reason, bogus_trust (), IntersectionT (InterRep.make t1 t2 [])) in
=======
  let intersect2 reason (r1, props1, dict1, flags1) (r2, props2, dict2, flags2) =
    let intersection t1 t2 = IntersectionT (reason, InterRep.make t1 t2 []) in
>>>>>>> fe72163a
    let merge_props (t1, own1) (t2, own2) =
      let t1, t2, opt = match t1, t2 with
      | OptionalT (_, t1), OptionalT (_, t2) -> t1, t2, true
      | OptionalT (_, t1), t2 | t1, OptionalT (_, t2) | t1, t2 -> t1, t2, false
      in
      let t = intersection t1 t2 in
      let t = if opt then optional t else t in
      t, own1 || own2
    in
    let props = SMap.merge (fun _ p1 p2 ->
      let read_dict r d = optional (read_dict r d), true in
      match p1, p2 with
      | None, None -> None
      | Some p1, Some p2 -> Some (merge_props p1 p2)
      | Some p1, None ->
        (match dict2 with
        | Some d2 -> Some (merge_props p1 (read_dict r2 d2))
        | None -> Some p1)
      | None, Some p2 ->
        (match dict1 with
        | Some d1 -> Some (merge_props (read_dict r1 d1) p2)
        | None -> Some p2)
    ) props1 props2 in
    let dict = Option.merge dict1 dict2 (fun d1 d2 -> {
      dict_name = None;
      key = intersection d1.key d2.key;
      value = intersection (read_dict r1 d1) (read_dict r2 d2);
      dict_polarity = Neutral;
    }) in
    let flags = {
      frozen = flags1.frozen || flags2.frozen;
      sealed = Sealed;
      exact = flags1.exact || flags2.exact;
    } in
    let raw_props = raw_props1 in
    props, dict, flags, raw_props
  in

  let intersect2_with_reason reason intersection_loc x1 x2 =
    let props, dict, flags, raw_props = intersect2 reason x1 x2 in
    let r = mk_reason RObjectType intersection_loc in
    r, props, dict, flags, raw_props
  in

  let resolved cx trace use_op reason resolve_tool tool tout x =
    match resolve_tool with
    | Next -> next tool cx trace use_op reason tout x
    | List0 ((t, todo), join) ->
      let resolve_tool = Resolve (List (todo, Nel.one x, join)) in
      rec_flow cx trace (t, ObjKitT (use_op, reason, resolve_tool, tool, tout))
    | List (todo, done_rev, join) ->
      match todo with
      | [] ->
        let x = match join with
        | _, Or -> Nel.cons x done_rev |> Nel.concat
        | loc, And -> merge (intersect2_with_reason reason loc) x done_rev
        in
        next tool cx trace use_op reason tout x
      | t::todo ->
        let done_rev = Nel.cons x done_rev in
        let resolve_tool = Resolve (List (todo, done_rev, join)) in
        rec_flow cx trace (t, ObjKitT (use_op, reason, resolve_tool, tool, tout))
  in

  let object_slice cx r id dict flags =
    let raw_props = Context.find_props cx id in
    let props = SMap.mapi (read_prop r flags) raw_props in
    let dict = Option.map dict (fun d -> {
      dict_name = None;
      key = d.key;
      value = read_dict r d;
      dict_polarity = Neutral;
    }) in
    (r, props, dict, flags, raw_props)
  in

  let interface_slice cx r id =
    let flags = {frozen=false; exact=false; sealed=Sealed} in
    let id, dict =
      let props = Context.find_props cx id in
      match SMap.get "$key" props, SMap.get "$value" props with
      | Some (Field (_, key, polarity)), Some (Field (_, value, polarity'))
        when polarity = polarity' ->
        let props = props |> SMap.remove "$key" |> SMap.remove "$value" in
        let id = Context.make_property_map cx props in
        let dict = {dict_name = None; key; value; dict_polarity = polarity} in
        id, Some dict
      | _ -> id, None
    in
    object_slice cx r id dict flags
  in

  let resolve cx trace use_op reason resolve_tool tool tout = function
    (* We extract the props from an ObjT. *)
    | DefT (r, _, ObjT {props_tmap; dict_t; flags; _}) ->
      let x = Nel.one (object_slice cx r props_tmap dict_t flags) in
      resolved cx trace use_op reason resolve_tool tool tout x
    (* We take the fields from an InstanceT excluding methods (because methods
     * are always on the prototype). We also want to resolve fields from the
     * InstanceT's super class so we recurse. *)
    | DefT (r, _, InstanceT (_, super, _, {own_props; _})) ->
      let resolve_tool = Super (interface_slice cx r own_props, resolve_tool) in
      rec_flow cx trace (super, ObjKitT (use_op, reason, resolve_tool, tool, tout))
    (* Statics of a class. TODO: This logic is unfortunately duplicated from the
     * top-level pattern matching against class lower bounds to object-like
     * uses. This duplication should be removed. *)
    | DefT (r, _, ClassT i) ->
      let t = Tvar.mk cx r in
      rec_flow cx trace (i, GetStaticsT (r, t));
      rec_flow cx trace (t, ObjKitT (use_op, reason, Resolve resolve_tool, tool, tout))
    (* Resolve each member of a union. *)
    | UnionT (union_reason, rep) ->
      let union_loc = aloc_of_reason union_reason in
      let t, todo = UnionRep.members_nel rep in
      let resolve_tool = Resolve (List0 (todo, (union_loc, Or))) in
      rec_flow cx trace (t, ObjKitT (use_op, reason, resolve_tool, tool, tout))
    (* Resolve each member of an intersection. *)
    | IntersectionT (intersection_reason, rep) ->
      let intersection_loc = aloc_of_reason intersection_reason in
      let t, todo = InterRep.members_nel rep in
      let resolve_tool = Resolve (List0 (todo, (intersection_loc, And))) in
      rec_flow cx trace (t, ObjKitT (use_op, reason, resolve_tool, tool, tout))
    (* Mirroring Object.assign() and {...null} semantics, treat null/void as
     * empty objects. *)
    | DefT (_, _, (NullT | VoidT)) ->
      let flags = { frozen = true; sealed = Sealed; exact = true } in
      let x = Nel.one (reason, SMap.empty, None, flags, SMap.empty) in
      resolved cx trace use_op reason resolve_tool tool tout x
    (* mixed is treated as {[string]: mixed}. Any JavaScript value may be
     * treated as an object and so this is safe. *)
    | DefT (r, _, MixedT _) as t ->
      let flags = { frozen = true; sealed = Sealed; exact = true } in
      let x = Nel.one (reason, SMap.empty, Some ({
        dict_name = None;
        key = StrT.make r |> with_trust bogus_trust;
        value = t;
        dict_polarity = Neutral;
      }), flags, SMap.empty) in
      resolved cx trace use_op reason resolve_tool tool tout x
    (* If we see an empty then propagate empty to tout. *)
    | DefT (r, trust, EmptyT) ->
      rec_flow cx trace (EmptyT.make r trust, UseT (use_op, tout))
    (* Propagate any. *)
    | AnyT (_, src) ->
      rec_flow cx trace (AnyT.why src reason, UseT (use_op, tout))
    (* Other types have reasonable object representations that may be added as
     * new uses of the object kit resolution code is found. *)
    | t ->
      add_output cx ~trace (Error_message.EInvalidObjectKit {
        tool;
        reason = reason_of_t t;
        reason_op = reason;
        use_op;
      })
  in

  let super cx trace use_op reason resolve_tool tool tout acc = function
    | DefT (r, _, InstanceT (_, super, _, {own_props; _})) ->
      let slice = interface_slice cx r own_props in
      let acc = intersect2 reason acc slice in
      let acc =
        let (props, dict, flags, raw_props) = acc in
        (reason, props, dict, flags, raw_props)
      in
      let resolve_tool = Super (acc, resolve_tool) in
      rec_flow cx trace (super, ObjKitT (use_op, reason, resolve_tool, tool, tout))
    | AnyT _ ->
      rec_flow cx trace (AnyT.untyped reason, UseT (use_op, tout))
    | _ ->
      next tool cx trace use_op reason tout (Nel.one acc)
  in

  fun cx trace ~use_op reason resolve_tool tool tout l ->
    match resolve_tool with
    | Resolve resolve_tool -> resolve cx trace use_op reason resolve_tool tool tout l
    | Super (acc, resolve_tool) -> super cx trace use_op reason resolve_tool tool tout acc l
  include AssertGround
end
module rec FlowJs: Flow_common.S = struct
  module React = React_kit.Kit (FlowJs)
  module AssertGround = Assert_ground.Kit (FlowJs)
  module CustomFun = Custom_fun_kit.Kit (FlowJs)
  include M__flow (React) (AssertGround) (CustomFun)
  let add_output = add_output
  let union_of_ts = union_of_ts
  let generate_tests = generate_tests
  let match_this_binding = match_this_binding
end
include FlowJs
(************* end of slab **************************************************)

(* Would rather this live elsewhere, but here because module DAG. *)
let mk_default cx reason ~expr = Default.fold
  ~expr:(expr cx)
  ~cons:(fun t1 t2 ->
    Tvar.mk_where cx reason (fun tvar ->
      flow_t cx (t1, tvar);
      flow_t cx (t2, tvar)))
  ~selector:(fun r t sel ->
    let id = mk_id () in
    eval_selector cx r t sel id)<|MERGE_RESOLUTION|>--- conflicted
+++ resolved
@@ -10975,13 +10975,8 @@
     let open Object.Spread in
 
     (* Compute spread result: slice * slice -> slice *)
-<<<<<<< HEAD
     let spread2 reason (r1, props1, dict1, flags1, raw_props1) (r2, props2, dict2, flags2, _) =
-      let union t1 t2 = DefT (reason, bogus_trust (), UnionT (UnionRep.make t1 t2 [])) in
-=======
-    let spread2 reason (r1, props1, dict1, flags1) (r2, props2, dict2, flags2) =
       let union t1 t2 = UnionT (reason, UnionRep.make t1 t2 []) in
->>>>>>> fe72163a
       let merge_props (t1, own1) (t2, own2) =
         let t1, opt1 = match t1 with OptionalT (_, t) -> t, true | _ -> t1, false in
         let t2, opt2 = match t2 with OptionalT (_, t) -> t, true | _ -> t2, false in
@@ -11519,13 +11514,8 @@
    * {...A&(B|C)} = {...(A&B)|(A&C)}
    * {...(A|B)&C} = {...(A&C)|(B&C)}
    *)
-<<<<<<< HEAD
   let intersect2 reason (r1, props1, dict1, flags1, raw_props1) (r2, props2, dict2, flags2, _) =
-    let intersection t1 t2 = DefT (reason, bogus_trust (), IntersectionT (InterRep.make t1 t2 [])) in
-=======
-  let intersect2 reason (r1, props1, dict1, flags1) (r2, props2, dict2, flags2) =
     let intersection t1 t2 = IntersectionT (reason, InterRep.make t1 t2 []) in
->>>>>>> fe72163a
     let merge_props (t1, own1) (t2, own2) =
       let t1, t2, opt = match t1, t2 with
       | OptionalT (_, t1), OptionalT (_, t2) -> t1, t2, true
