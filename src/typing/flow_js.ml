(**
 * Copyright (c) 2014, Facebook, Inc.
 * All rights reserved.
 *
 * This source code is licensed under the BSD-style license found in the
 * LICENSE file in the "flow" directory of this source tree. An additional grant
 * of patent rights can be found in the PATENTS file in the same directory.
 *
 *)

(* This module describes the subtyping algorithm that forms the core of
   typechecking. The algorithm (in its basic form) is described in Francois
   Pottier's thesis. The main data structures maintained by the algorithm are:
   (1) for every type variable, which type variables form its lower and upper
   bounds (i.e., flow in and out of the type variable); and (2) for every type
   variable, which concrete types form its lower and upper bounds. Every new
   subtyping constraint added to the system is deconstructed into its subparts,
   until basic flows between type variables and other type variables or concrete
   types remain; these flows are then viewed as links in a chain, bringing
   together further concrete types and type variables to participate in
   subtyping. This process continues till a fixpoint is reached---which itself
   is guaranteed to exist, and is usually reached in very few steps. *)

open Utils
open Modes_js
open Reason_js
open Constraint_js
open Type

(* The following functions are used as constructors for function types and
   object types, which unfortunately have many fields, not all of which are
   meaningful in all contexts. This part of the design should be revisited:
   perhaps the data types can be refactored to make them more specialized. *)

(* Methods may use a dummy statics object type to carry properties. We do not
   want to encourage this pattern, but we also don't want to block uses of this
   pattern. Thus, we compromise by not tracking the property types. *)
let dummy_static =
  AnyObjT (reason_of_string "object type for statics")

let dummy_prototype =
  MixedT (reason_of_string "empty prototype object")

let dummy_this =
  MixedT (reason_of_string "global object")

let mk_methodtype this tins pnames tout = {
  this_t = this;
  params_tlist = tins;
  params_names = pnames;
  return_t = tout;
  closure_t = 0
}

let mk_methodtype2 this tins pnames tout j = {
  this_t = this;
  params_tlist = tins;
  params_names = pnames;
  return_t = tout;
  closure_t = j
}

let mk_functiontype tins pnames tout = {
  this_t = dummy_this;
  params_tlist = tins;
  params_names = pnames;
  return_t = tout;
  closure_t = 0
}

let mk_functiontype2 tins pnames tout j = {
  this_t = dummy_this;
  params_tlist = tins;
  params_names = pnames;
  return_t = tout;
  closure_t = j
}

(* An object type has two flags, sealed and exact. A sealed object type cannot
   be extended. An exact object type accurately describes objects without
   "forgeting" any properties: so to extend an object type with optional
   properties, the object type must be exact. Thus, as an invariant, "not exact"
   logically implies "sealed" (and by contrapositive, "not sealed" implies
   "exact"; in other words, exact and sealed cannot both be false).

   Types of object literals are exact, but can be sealed or unsealed. Object
   type annotations are sealed but not exact. *)

let default_flags = { sealed = false; exact = true; frozen = false; }

let mk_objecttype ?(flags=default_flags) dict map proto = {
  flags;
  dict_t = dict;
  props_tmap = map;
  proto_t = proto
}


module GroundIDSet = Set.Make(struct
  type t = Ident.t * bool
  let compare (i1, b1) (i2, b2) =
    let i = Ident.compare i1 i2 in
    if i = 0 then Pervasives.compare b1 b2
    else i
end)


(**************************************************************)

(* for now, we do speculative matching by setting this global.
   it's set to true when trying the arms of intersection or
   union types.
   when it's true, the error-logging function throws instead 
   of logging, and the speculative harness catches.
   TODO
 *)
let throw_on_error = ref false

(* we keep a stack of reasons representing the operations
   taking place when flows are performed. the top op reason
   is used in messages for errors that take place during its
   residence.
 *)
module Ops : sig
  val push : reason -> unit
  val pop : unit -> unit
  val peek : unit -> reason option
  val get : unit -> reason list
  val set : reason list -> unit
end = struct
  let ops = ref []
  let push r = ops := r :: !ops
  let pop () = ops := List.tl !ops
  let peek () = match !ops with r :: rs -> Some r | [] -> None
  let get () = !ops
  let set _ops = ops := _ops
end

let silent_warnings = false

exception FlowError of (reason * string) list

let add_output cx level message_list =
  if !throw_on_error 
  then (
    raise (FlowError message_list)
  ) else (
    (if modes.debug then
      prerr_endlinef "\nadd_output cx.file = %S\n%s" cx.file (
        String.concat "\n" (
          List.map (fun (r, s) -> spf "r: [%s] s = %S" (dump_reason r) s)
            message_list)));
    let error = level, message_list in
    if level = Errors_js.ERROR || not silent_warnings then
    cx.errors <- Errors_js.ErrorSet.add error cx.errors
  )
(* tvars *)

let mk_id cx = Ident.make ""

let mk_tvar cx reason =
  let tvar = mk_id cx in
  let graph = cx.graph in
  cx.graph <- graph |> IMap.add tvar (new_bounds ());
  (if modes.verbose then prerr_endlinef
    "TVAR %d (%d): %s" tvar (IMap.cardinal graph)
    (string_of_reason reason));
  OpenT (reason, tvar)

let mk_tvar_where cx reason f =
  let tvar = mk_tvar cx reason in
  f tvar;
  tvar

(* This function is used in lieu of mk_tvar_where or mk_tvar when the reason
   must be marked internal. This has the effect of not forcing annotations where
   this type variable appears. See `assume_ground` and `assert_ground`. *)
let mk_tvar_derivable_where cx reason f =
  let reason = derivable_reason reason in
  mk_tvar_where cx reason f

(* Finds the bounds of a type variable in the graph. If the type variable is not
   a unifier, or is a unifier that is also a root, the bounds are stored with
   the type variable. Otherwise, a chain of type variables may need to be
   traversed to reach such a type variable. *)
let rec find_graph cx id =
  try
    let bounds = IMap.find_unsafe id cx.graph in
    (match bounds.unifier with
      | Some (Goto id) ->
          let id_, bounds_ = find_root cx id in
          bounds.unifier <- Some (Goto id_);
          bounds_
      | _ -> bounds
    )
  with _ ->
    let msg = spf "tvar %d not found in file %s" id cx.file in
    failwith msg

(* Find the root of a unifier, potentially traversing a chain of unifiers, while
   short-circuiting all the unifiers in the chain to the root during traversal
   to speed up future traversals. *)
and find_root cx id =
  let bounds = IMap.find_unsafe id cx.graph in
  match bounds.unifier with
  | Some (Goto id) ->
      let id_, bounds_ = find_root cx id in
      bounds.unifier <- Some (Goto id_);
      id_, bounds_
  | Some (Rank _) -> id, bounds
  | _ -> assert false

let exists_link cx (tvar1, tvar2) =
  let bounds1 = find_graph cx tvar1 in
  IMap.mem tvar2 bounds1.uppertvars

let exists_link_rev cx (tvar1, tvar2) =
  let bounds2 = find_graph cx tvar2 in
  IMap.mem tvar1 bounds2.lowertvars

let exists_upper_bound cx (tvar, t) =
  let bounds = find_graph cx tvar in
  TypeMap.mem t bounds.upper

let exists_lower_bound cx (tvar, t) =
  let bounds = find_graph cx tvar in
  TypeMap.mem t bounds.lower

(**********)
(* frames *)
(**********)

let rec havoc_ctx cx i j =
  if (i = 0 || j = 0) then () else
    let (stack2,_) = IMap.find_unsafe i cx.closures in
    let (stack1,blocks) = IMap.find_unsafe j cx.closures in
    havoc_ctx_ (List.rev blocks, List.rev stack1, List.rev stack2)

and havoc_ctx_ = function
  | (block::blocks_, x1::stack1_, x2::stack2_) when x1 = x2 ->
      (if modes.verbose then prerr_endlinef "HAVOC::%d" x1);
<<<<<<< HEAD
      let entries = scope.entries in
      entries := SMap.mapi (fun x {specific;general;def_loc;for_type} ->
=======
      block := SMap.mapi (fun x {specific;general;def_loc;for_type} ->
>>>>>>> 6e7371a3
        (* internal names (.this, .super, .return, .exports) are read-only *)
        if is_internal_name x
        then create_env_entry ~for_type specific general def_loc
        else create_env_entry ~for_type general general def_loc
<<<<<<< HEAD
      ) !entries;
      havoc_ctx_ (scopes_,stack1_,stack2_)
=======
      ) !block;
      havoc_ctx_ (blocks_,stack1_,stack2_)
>>>>>>> 6e7371a3
  | _ -> ()

let frames: stack ref = ref []

let mk_frame cx stack ctx =
  let count = mk_id cx in
  let stack = count::stack in
  cx.closures <- IMap.add count (stack, ctx) cx.closures;
  frames := stack

(***************)
(* print utils *)
(***************)

let string_of_flow r1 r2 =
  spf "%s\nis incompatible with\n%s"
    (string_of_reason r1) (string_of_reason r2)

let lib_reason r =
  Files_js.is_lib_file (Relative_path.to_absolute
    (Pos.filename (pos_of_reason r)))

let ordered_reasons l u =
  let rl = reason_of_t l in
  let ru = reason_of_t u in
  if is_use u ||
      pos_of_t l = Pos.none ||
      (lib_reason rl && not (lib_reason ru))
  then ru, rl
  else rl, ru

let prmsg_flow cx level trace msg (r1, r2) =
  let reasons_trace = if modes.traces = 0 then [] else
    reasons_of_trace ~level:modes.traces trace
    |> List.map (fun r -> r, desc_of_reason r)
  in
  let info = match Ops.peek () with
  | Some r when r != r1 && r != r2 -> 
    let desc = (desc_of_reason r) ^ "\nError:" in
    [r, desc]
  | _ ->
    if lib_reason r1 && lib_reason r2
    then
      let r = new_reason "" (Pos.make_from
        (Relative_path.create Relative_path.Dummy cx.file)) in
      [r, "inconsistent use of library definitions"]
    else []
  in
  let message_list =
    if (pos_of_reason r2 = Pos.none)
    then [
      r1, spf "%s\n%s %s" (desc_of_reason r1) msg (desc_of_reason r2);
    ]
    else [
      r1, spf "%s\n%s" (desc_of_reason r1) msg;
      r2, (desc_of_reason r2) ^
        (if reasons_trace = [] then ""
       else "\nError path:");
    ]
  in
  add_output cx level (info @ message_list @ reasons_trace)

let prerr_flow cx trace msg l u =
  prmsg_flow cx
    Errors_js.ERROR
    trace
    msg
    (ordered_reasons l u)

let prwarn_flow cx trace msg l u =
  prmsg_flow cx
    Errors_js.WARNING
    trace
    msg
    (ordered_reasons l u)

let tweak_output list =
  List.map (fun (reason, msg) ->
    let desc = desc_of_reason reason in
    let dmsg = if msg = "" then desc else spf "%s\n%s" desc msg in
    reason, dmsg
  ) list

(* for outside calls *)
let new_warning list =
  Errors_js.WARNING, tweak_output list

let add_warning cx list =
  add_output cx Errors_js.WARNING (tweak_output list)

let new_error list =
  Errors_js.ERROR, tweak_output list

let add_error cx list =
  add_output cx Errors_js.ERROR (tweak_output list)

(********************************************************************)

(* Since type maps use the built-in compare function to compare types,
   we need to be careful to keep the shape of types within the boundaries
   of that function. In particular, comparison behaves in unexpected ways
   for references. To get around these issues, we denote references with
   indices in types, and maintain side tables of those indices to the
   denoted references. *)

let mk_propmap cx pmap =
  let id = mk_id cx in
  cx.property_maps <- IMap.add id pmap cx.property_maps;
  id

let find_props cx id =
  IMap.find_unsafe id cx.property_maps

let has_prop cx id x =
  find_props cx id |> SMap.mem x

let read_prop cx id x =
  find_props cx id |> SMap.find_unsafe x

let read_prop_ cx id x =
  find_props cx id |> (fun pmap ->
    let t = SMap.find_unsafe x pmap in
    let pmap = SMap.remove x pmap in
    cx.property_maps <- IMap.add id pmap cx.property_maps;
    t
  )

let write_prop cx id x t =
  let pmap = find_props cx id in
  let pmap = SMap.add x t pmap in
  cx.property_maps <- IMap.add id pmap cx.property_maps

let iter_props cx id f =
  find_props cx id
  |> SMap.iter f

let iter_props_ cx id f =
  find_props cx id
  |> SMap.filter (fun x _ -> not (is_internal_name x))
  |> SMap.iter f

(***************)
(* strict mode *)
(***************)

let possible_types cx id =
  let bounds = find_graph cx id in
  TypeMap.keys bounds.lower

let possible_types_of_type cx = function
  | OpenT (_, id) -> possible_types cx id
  | _ -> []

let distinct_possible_types cx id =
  let bounds = find_graph cx id in
  TypeMap.fold (fun t _ map ->
    let desc = desc_of_reason (reason_of_t t) in
    let info = match SMap.get desc map with
      | Some (t0, count) -> (t0, count + 1)
      | None -> (t, 1)
    in
    SMap.add desc info map
  ) bounds.lower SMap.empty

let suggested_type_cache = ref IMap.empty

let rec list_map2 f ts1 ts2 = match (ts1,ts2) with
  | ([],_) | (_,[]) -> []
  | (t1::ts1,t2::ts2) -> (f (t1,t2)):: (list_map2 f ts1 ts2)

module TypeSet = Set.Make(Type)

let create_union ts =
  UnionT (reason_of_string "union", ts)

let rec merge_type cx = function
  | (NumT _, (NumT _ as t))
  | (StrT _, (StrT _ as t))
  | (BoolT _, (BoolT _ as t))
  | (NullT _, (NullT _ as t))
  | (VoidT _, (VoidT _ as t))
      -> t

  | (AnyT _, t) | (t, AnyT _) -> t

  | (UndefT _, t) | (t, UndefT _) -> t
  | (_, (MixedT _ as t)) | ((MixedT _ as t), _) -> t

  | (NullT _, (MaybeT _ as t)) | ((MaybeT _ as t), NullT _)
  | (VoidT _, (MaybeT _ as t)) | ((MaybeT _ as t), VoidT _) ->
      t

  | (FunT (_,_,_,ft1), FunT (_,_,_,ft2)) ->
      let tins =
        try
          List.map2 (fun t1 t2 -> merge_type cx (t1,t2))
            ft1.params_tlist ft2.params_tlist
        with _ ->
          [AnyT.t] (* TODO *)
      in
      let tout = merge_type cx (ft1.return_t, ft2.return_t) in
      (* TODO: How to merge parameter names? *)
      FunT (
        reason_of_string "function",
        dummy_static, dummy_prototype,
        mk_functiontype tins None tout
      )

  | (ObjT (_,ot1), ObjT (_,ot2)) ->
      (* TODO: How to merge indexer names? *)
      let dict = match ot1.dict_t, ot2.dict_t with
        | None, None -> None
        | Some dict, None | None, Some dict -> Some dict
        | Some dict1, Some dict2 ->
            Some {
              dict_name = None;
              key = merge_type cx (dict1.key, dict2.key);
              value = merge_type cx (dict1.value, dict2.value);
            }
      in
      let pmap =
        let map1 = find_props cx ot1.props_tmap in
        let map2 = find_props cx ot2.props_tmap in
        let map =
          SMap.merge
            (fun x t1_opt t2_opt -> match (t1_opt,t2_opt) with
              | (None,None) -> None
              | (Some t, None) | (None, Some t) -> Some t
              | (Some t1, Some t2) -> Some (merge_type cx (t1, t2))
            ) map1 map2 in
        mk_propmap cx map
      in
      let proto = AnyT.t in
      ObjT (
        reason_of_string "object",
        mk_objecttype dict pmap proto
      )

  | (ArrT (_,t1,ts1), ArrT (_,t2,ts2)) ->
      ArrT (
        reason_of_string "array",
        merge_type cx (t1, t2),
        list_map2 (merge_type cx) ts1 ts2
      )

  | (MaybeT t1, MaybeT t2) ->
      MaybeT (merge_type cx (t1, t2))

  | (MaybeT t1, t2)
  | (t1, MaybeT t2) ->
      MaybeT (merge_type cx (t1, t2))

  | (UnionT (_, ts1), UnionT (_, ts2)) ->
      create_union (List.rev_append ts1 ts2)

  | (UnionT (_, ts), t)
  | (t, UnionT (_, ts)) ->
      create_union (t :: ts)

  (* TODO: do we need to do anything special for merging Null with Void,
     Optional with other types, etc.? *)

  | (t1, t2) ->
      create_union [t1; t2]

(* This function does not only resolve every OpenT recursively, but also
   replaces the reasons of types with a uniform ones. It is a left-over bit
   from the old ground_type behavior. *)
and ground_type_impl cx ids t = match t with
  | BoundT _ -> t
  | OpenT (reason, id) ->
      lookup_type cx ids id

  | NumT _ -> NumT.t
  | StrT _ -> StrT.t
  | BoolT _ -> BoolT.t
  | UndefT _ -> UndefT.t
  | NullT _ -> NullT.t
  | VoidT _ -> VoidT.t
  | MixedT _ -> MixedT.t
  | AnyT _ -> AnyT.t

  | FunT (_, _, _, ft) ->
      let tins = List.map (ground_type_impl cx ids) ft.params_tlist in
      let params_names = ft.params_names in
      let tout = ground_type_impl cx ids ft.return_t in
      FunT (
        reason_of_string "function",
        dummy_static, dummy_prototype,
        mk_functiontype tins params_names tout
      )

  | ObjT (_, ot) ->
      let dict = match ot.dict_t with
        | None -> None
        | Some dict ->
            Some { dict with
              key = (ground_type_impl cx ids dict.key);
              value = (ground_type_impl cx ids dict.value);
            }
      in
      let pmap =
        find_props cx ot.props_tmap
        |> SMap.map (ground_type_impl cx ids)
        |> mk_propmap cx
      in
      let proto = AnyT.t in
      ObjT (
        reason_of_string "object",
        mk_objecttype dict pmap proto
      )

  | ArrT (_, t, ts) ->
      ArrT (reason_of_string "array",
            ground_type_impl cx ids t,
            ts |> List.map (ground_type_impl cx ids))

  | MaybeT t ->
      MaybeT (ground_type_impl cx ids t)

  | PolyT (xs, t) ->
      PolyT (xs, ground_type_impl cx ids t)

  | ClassT t ->
      ClassT (ground_type_impl cx ids t)

  | TypeT (_, t) ->
      TypeT (reason_of_string "type",
             ground_type_impl cx ids t)

  | InstanceT (_, static, super, it) ->
      t (* nominal type *)

  | RestT t ->
      RestT (ground_type_impl cx ids t)

  | OptionalT t ->
      OptionalT (ground_type_impl cx ids t)

  | TypeAppT (c, ts) ->
      let c = ground_type_impl cx ids c in
      let ts = List.map (ground_type_impl cx ids) ts in
      TypeAppT (c, ts)

  | IntersectionT (_, ts) ->
      IntersectionT (
        reason_of_string "intersection",
        List.map (ground_type_impl cx ids) ts
      )

  | UnionT (_, ts) ->
      create_union (List.map (ground_type_impl cx ids) ts)

  | LowerBoundT t ->
      LowerBoundT (ground_type_impl cx ids t)

  | UpperBoundT t ->
      UpperBoundT (ground_type_impl cx ids t)

  | AnyObjT _ -> AnyObjT (reason_of_string "any object")
  | AnyFunT _ -> AnyFunT (reason_of_string "any function")

  | ShapeT t ->
      ShapeT (ground_type_impl cx ids t)
  | DiffT (t1, t2) ->
      DiffT (ground_type_impl cx ids t1, ground_type_impl cx ids t2)

  | RecordT (_, t) ->
      RecordT (
        reason_of_string "record",
        ground_type_impl cx ids t
      )

  | _ -> assert false (** TODO **)

and lookup_type_ cx ids id =
  if ISet.mem id ids then assert false
  else
    let ids = ISet.add id ids in
    let bounds = find_graph cx id in
    try
      UndefT.t
      |> TypeMap.fold
          (fun t _ -> fun u -> merge_type cx (ground_type_impl cx ids t, u))
          bounds.lower
    with _ ->
      AnyT.t

and lookup_type cx ids id =
  match IMap.get id !suggested_type_cache with
  | None ->
      let t = lookup_type_ cx ids id in
      suggested_type_cache := !suggested_type_cache |> IMap.add id t;
      t
  | Some t -> t

and resolve_type cx = function
  | OpenT (_, id) ->
      let ts = possible_types cx id in
      List.fold_left (fun u t ->
        merge_type cx (t, u)
      ) UndefT.t ts
  | t -> t

let rec normalize_type cx t =
  match t with
  | FunT (r, static, proto, ft) ->
      let ft =
        { ft with
          return_t = normalize_type cx ft.return_t;
          params_tlist = List.map (normalize_type cx) ft.params_tlist; } in
      FunT (r,
        normalize_type cx static,
        normalize_type cx proto,
        ft)

  | ObjT (r, ot) ->
      let pmap =
        find_props cx ot.props_tmap
        |> SMap.map (normalize_type cx)
        |> mk_propmap cx
      in
      ObjT (r,
        { ot with
          dict_t = (match ot.dict_t with
          | None -> None
          | Some dict ->
              Some { dict with
                key = normalize_type cx dict.key;
                value = normalize_type cx dict.value;
              });
          proto_t = normalize_type cx ot.proto_t;
          props_tmap = pmap; })

  | UnionT (r, ts) ->
      normalize_union cx r ts

  | IntersectionT (r, ts) ->
      normalize_intersection cx r ts

  | MaybeT t ->
      let t = normalize_type cx t in
      (match t with
      | MaybeT _ -> t
      | _ -> MaybeT t)

  | OptionalT t ->
      OptionalT (normalize_type cx t)

  | RestT t ->
      RestT (normalize_type cx t)

  | ArrT (r, t, ts) ->
      ArrT (r, normalize_type cx t, List.map (normalize_type cx) ts)

  | PolyT (xs, t) ->
      PolyT (xs, normalize_type cx t)

  | TypeAppT (c, ts) ->
      TypeAppT (
        normalize_type cx c,
        List.map (normalize_type cx) ts
      )

  | LowerBoundT t ->
      LowerBoundT (normalize_type cx t)

  | UpperBoundT t ->
      UpperBoundT (normalize_type cx t)

  | ShapeT t ->
      ShapeT (normalize_type cx t)
  | DiffT (t1, t2) ->
      DiffT (normalize_type cx t1, normalize_type cx t2)

  | RecordT (r, t) ->
      RecordT (r, normalize_type cx t)

  (* TODO: Normalize all types? *)
  | t -> t

(* TODO: This is not an exhaustive list of normalization steps for unions.
   For example, we might want to get rid of AnyT in the union similar to how
   merge_type gets rid of AnyT. Decide on rules like these and implement them
   if required. *)
and normalize_union cx r ts =
  let ts = List.map (normalize_type cx) ts in
  let ts = collect_union_members ts in
  let (ts, has_void, has_null) =
    TypeSet.fold (fun t (ts, has_void, has_null) ->
      match t with
      | MaybeT (UnionT (_, tlist)) ->
          let ts = List.fold_left (fun acc t -> TypeSet.add t acc) ts tlist in
          (ts, true, true)
      | MaybeT t -> (TypeSet.add t ts, true, true)
      | VoidT _ -> (ts, true, has_null)
      | NullT _ -> (ts, has_void, true)
      (* TODO: We should only get UndefT here when a completely open type
         variable has been in the union before grounding it. This happens when
         "null" is passed to a function parameter. We throw this out because
         it gives no information at all. merge_type also ignores UndefT. *)
      | UndefT _ -> (ts, has_void, has_null)
      | _ -> (TypeSet.add t ts, has_void, has_null)
    ) ts (TypeSet.empty, false, false) in
  let ts =
    match (has_void, has_null) with
    | (true, false) -> TypeSet.add VoidT.t ts
    | (false, true) -> TypeSet.add NullT.t ts
    | _ ->
        (* We should never get an empty set at this point but better safe than
           sorry. Stripping out UndefT above might be unsafe. *)
        if TypeSet.is_empty ts
        then TypeSet.singleton UndefT.t
        else ts
  in
  let ts = TypeSet.elements ts in
  let t =
    match ts with
    | [t] -> t
    | _ -> UnionT (r, ts)
  in
  if has_void && has_null
  then MaybeT t
  else t

and collect_union_members ts =
  List.fold_left (fun acc x ->
      match x with
      | UnionT (_, ts) -> TypeSet.union (collect_union_members ts) acc
      | _ -> TypeSet.add x acc
    ) TypeSet.empty ts

(* TODO: This does not do any real normalization yet, it only flattens the
   intesection. Think about normalization rules and implement them when there
   is need for that. *)
and normalize_intersection cx r ts =
  let ts = List.map (normalize_type cx) ts in
  let ts = collect_intersection_members ts in
  let ts = TypeSet.elements ts in
  match ts with
  | [t] -> t
  | _ -> IntersectionT (r, ts)

and collect_intersection_members ts =
  List.fold_left (fun acc x ->
      match x with
      | IntersectionT (_, ts) ->
          TypeSet.union acc (collect_intersection_members ts)
      | _ ->
          TypeSet.add x acc
    ) TypeSet.empty ts

let ground_type cx type_ =
  ground_type_impl cx ISet.empty type_

let rec printify_type cx t =
  match t with
  | FunT (r, static, proto, ft) ->
      let ft =
        { ft with
          return_t = printify_type cx ft.return_t;
          params_tlist = List.map (printify_type cx) ft.params_tlist; } in
      FunT (r,
        printify_type cx static,
        printify_type cx proto,
        ft)

  | ObjT (r, ot) ->
      let pmap =
        find_props cx ot.props_tmap
        |> SMap.map (printify_type cx)
        |> mk_propmap cx
      in
      ObjT (r,
        { ot with
          dict_t = (match ot.dict_t with
          | None -> None
          | Some dict ->
              Some { dict with
                key = printify_type cx dict.key;
                value = printify_type cx dict.value;
              });
          proto_t = printify_type cx ot.proto_t;
          props_tmap = pmap; })

  | UnionT (r, ts) ->
      let (ts, add_maybe) =
        List.fold_left (fun (ts, add_maybe) t ->
            let t = printify_type cx t in
            match t with
            | NullT _ -> (ts, true)
            | _ -> (t :: ts, add_maybe)
          ) ([], false) ts
      in
      (* strictly speaking this is a combination of normalization and
         transformation for printability, but it allows us to get rid of
         another normalize_type call. *)
      let t =
        match ts with
        | [t] -> t
        | _ -> UnionT (r, ts)
      in
      if add_maybe
      then MaybeT t
      else t

  | IntersectionT (r, ts) ->
      IntersectionT (r, List.map (printify_type cx) ts)

  | MaybeT t ->
      (* strictly speaking this is a combination of normalization and
         transformation for printability, but it allows us to get rid of
         another normalize_type call. *)
      let t = printify_type cx t in
      (match t with
      | MaybeT _ -> t
      | _ -> MaybeT t)

  | OptionalT t ->
      OptionalT (printify_type cx t)

  | RestT t ->
      RestT (printify_type cx t)

  | ArrT (r, t, ts) ->
      ArrT (r, printify_type cx t, List.map (printify_type cx) ts)

  | PolyT (xs, t) ->
      PolyT (xs, printify_type cx t)

  | TypeAppT (c, ts) ->
      TypeAppT (
        printify_type cx c,
        List.map (printify_type cx) ts
      )

  | LowerBoundT t ->
      LowerBoundT (printify_type cx t)

  | UpperBoundT t ->
      UpperBoundT (printify_type cx t)

  | ShapeT t ->
      ShapeT (printify_type cx t)
  | DiffT (t1, t2) ->
      DiffT (printify_type cx t1, printify_type cx t2)

  | RecordT (r, t) ->
      RecordT (r, printify_type cx t)

  | t -> t

let printified_type cx t =
  let t = ground_type cx t in
  let t = normalize_type cx t in
  printify_type cx t

module Exists(M: MapSig) =
  struct
    let exists pred map =
      M.fold (fun k _ found -> found || pred k) map false
  end

module ExistsTypeMap = Exists(TypeMap)

let check_upper_bound cx id f =
  let bounds = find_graph cx id in
  bounds.upper |> ExistsTypeMap.exists f

let check_lower_bound cx id f =
  let bounds = find_graph cx id in
  bounds.lower |> ExistsTypeMap.exists f

let blame_map = ref IMap.empty

(* Mark a type variable if it depends on a `require`d module. This function is
   used in assert_ground to relax missing annotation errors when an exported
   type contains type variables that depend on a required module: e.g., when the
   superclass of an exported class is `require`d, we should not insist on an
   annotation for the superclass! *)
let is_required cx id = IMap.mem id !blame_map

(* need to consider only "def" types *)
let rec assert_ground ?(infer=false) cx ids = function
  | BoundT _ -> ()

  | OpenT (_, id) when GroundIDSet.mem (id, infer) !ids -> ()
  | OpenT (reason_open, id) ->
      ids := !ids |> GroundIDSet.add (id, infer);
      (* Type variables that are not forced to be annotated include those that
         are dependent on requires, or whose reasons indicate that they are
         derivable. The latter category includes annotations and builtins. *)
      if not (is_required cx id || is_derivable_reason reason_open)
      then
        if infer
        then
          let bounds = find_graph cx id in
          bounds.lower |> TypeMap.iter (fun t _ ->
            assert_ground cx ids t
          )
        else
          (* Disabling. This computation is based off inadequate, infer-only
             information. In contrast, a type-at-pos computation would also take
             into account information during the merge phase. *)
          (*
          let tmap = distinct_possible_types cx id in
          let possible_types = List.rev (
            SMap.fold (fun desc (t, count) list ->
              let desc = match count with
                | 1 -> desc
                | 2 -> desc ^ " (1 more site)"
                | _ -> spf "%s (%d more sites)" desc count
              in
              ((reason_of_t t), desc) :: list
            ) tmap []
          ) in
          *)
          let possible_types = [] in
          let msg = if possible_types = []
            then "Missing annotation"
            else "Missing annotation. Possible values:" in
          let message_list = [
            reason_open, spf "%s\n%s" (desc_of_reason reason_open) msg;
          ] @ possible_types in
          add_output cx Errors_js.WARNING message_list

  | NumT _
  | StrT _
  | BoolT _
  | UndefT _
  | MixedT _
  | AnyT _
  | NullT _
  | VoidT _
    ->
      ()

  | FunT (reason, _, _, { params_tlist = params; return_t = ret; _ }) ->
      let f = assert_ground cx ids in
      List.iter f params;
      f ret

  | PolyT (xs,t) ->
      assert_ground cx ids t

  | ObjT (reason, { props_tmap = id; _ }) ->
      iter_props cx id (fun _ -> assert_ground ~infer:true cx ids)

  | ArrT (reason, t, ts) ->
      assert_ground cx ids t;
      ts |> List.iter (assert_ground cx ids)

  | ClassT t -> assert_ground cx ids t

  | TypeT (reason, t) -> assert_ground cx ids t

  | InstanceT (reason, static, super, instance) ->
      let f = assert_ground cx ids in
      iter_props cx instance.fields_tmap (fun _ -> f);
      iter_props cx instance.methods_tmap (fun _ -> f);
      f super

  | RestT (t) -> assert_ground cx ids t

  | OptionalT (t) -> assert_ground cx ids t

  | TypeAppT(c,ts) ->
      assert_ground ~infer:true cx ids c;
      List.iter (assert_ground cx ids) ts

  | MaybeT(t) -> assert_ground cx ids t

  | IntersectionT(reason,ts) ->
      List.iter (assert_ground cx ids) ts

  | UnionT(reason,ts) ->
      List.iter (assert_ground cx ids) ts

  | UpperBoundT(t) ->
      assert_ground cx ids t

  | LowerBoundT(t) ->
      assert_ground cx ids t

  | AnyObjT _ -> ()
  | AnyFunT _ -> ()

  | ShapeT(t) ->
      assert_ground cx ids t
  | DiffT(t1, t2) ->
      assert_ground cx ids t1;
      assert_ground cx ids t2

  | EnumT(reason,t) ->
      assert_ground cx ids t

  | RecordT(reason,t) ->
      assert_ground cx ids t

  | CJSExportDefaultT (reason,t) ->
      assert_ground ~infer:true cx ids t

  | t -> failwith (streason_of_t t) (** TODO **)

(* To avoid complaining about "missing" annotations where external types are
   used in the exported type, we mark requires and their uses as types, and if
   (and only if) we encounter such uses in the exported type, we record strict
   dependencies on those requires instead. Currently, we mark requires or their
   uses as types only when they are directly part of the exported type. In the
   future we may consider using gc to crawl the graph further down from
   requires---and maybe also up from exports---but preliminary experiments along
   those lines suggest that the rules then becomes hard to
   explain/understand/justify. For now, we have simpler but stricter rules,
   leaving further relaxing of these rules for future work. *)
let rec assume_ground cx ids = function
  | OpenT(_,id) ->
      assume_ground_ cx ids id

  (* The subset of operations to crawl. The type variables denoting the results
     of these operations would be ignored by the is_required check in
     `assert_ground`. *)
  | SummarizeT(_,t)
  | CallT(_,{ return_t = t; _ })
  | MethodT(_,_,_,_,t,_)
  | GetT(_,_,t)
  | GetElemT(_,_,t)
  | ConstructorT(_,_,t)
  | TypeT(_, t)
  | AdderT(_,_,t)
  | AndT(_,_,t)
  | OrT(_,_,t)
  | PredicateT(_,t)
  | SpecializeT(_,_,t)
  | ObjAssignT(_,_,t,_,_)
  | ObjRestT(_,_,t)
  | KeyT(_,t)
  | ImportModuleNsT(_,t)

      -> assume_ground cx ids t

  | _ -> ()

and assume_ground_ cx ids id =
  if not (ISet.mem id !ids) then (
    ids := !ids |> ISet.add id;
    let bounds = find_graph cx id in
    bounds.upper |> TypeMap.iter (fun t _ ->
      assume_ground cx ids t
    );
    bounds.uppertvars |> IMap.iter (fun id _ ->
      assume_ground_ cx ids id
    )
  )

let enforce_strict cx id bounds =
  SSet.iter (fun r ->
    let tvar = SMap.find_unsafe r cx.modulemap in
    let ids = ref ISet.empty in
    assume_ground cx ids tvar;
    !ids |> ISet.iter (fun id ->
      let rs = match IMap.get id !blame_map with
        | None -> SSet.singleton r
        | Some rs -> SSet.add r rs
      in
      blame_map := !blame_map |> IMap.add id rs
    );
  ) cx.required;

  (* TODO: finer analysis to infer strict dependencies *)
  cx.strict_required <- cx.required;

  let ids = ref (GroundIDSet.singleton (id, false)) in
  bounds.lower |> TypeMap.iter (fun t _ ->
    assert_ground cx ids t
  );

  blame_map := IMap.empty

(**************)
(* builtins *)
(**************)

(* created in the master process, populated and saved to ContextHeap.
   forked workers will have an empty replica from the master, but it's useless.
   should only be accessed through ContextHeap. *)
let master_cx = new_context (Files_js.get_flowlib_root ()) Files_js.lib_module

(* builtins is similarly created in the master and replicated on fork.
   this is critical under the current somewhat fragile scheme, as all
   contexts agree on the id of this type var, and builtins are imported
   via this agreement between master_cx and others *)
let builtins = mk_tvar master_cx (builtin_reason "module")

(********)

module Union(M: MapSig) =
  struct
    (* This function is used to merge two maps. It is parametric on the key
       type. When the maps overlap, the second map overrides the first map. *)
    let union f map1 map2 =
      M.fold (fun k v map ->
        if M.mem k map then map else M.add k (f v) map
      ) map1 map2
  end

module UnionIMap = Union(IMap)
module UnionTypeMap = Union(TypeMap)

(***********************)
(* instantiation utils *)
(***********************)

let debug_count =
  let count = ref 0 in
  fun f ->
    incr count;
    prerr_endlinef "[%d] %s" !count (f())

let debug_flow (l,u) =
  spf "%s ~> %s" (string_of_ctor l) (string_of_ctor u)

(*********************************************************************)

module Cache = struct

  (*
    CAUTION:

    Before doing any work on the typechecker, it's important to understand
    that the current caching strategy has two counterintuitive effects:
    - calls to __flow on arbitrary type pairs may not run
    - simple changes to the internal representation of type terms
      may cause completely unrelated changes to typechecking behavior.

    Superficially this looks like a cache of visited type pairs. It is not.
    The cache keys here are pairs of hashes, not type terms themselves.
    __flow will not typecheck a pair whose hashes are present, thus one
    visited pair may suppress the checking of other, unrelated pairs.

    The algorithm as it currently stands depends on these false positive
    cache hits to terminate. When a non-lossy scheme is substituted - i.e.
    when every unvisited type pair actually makes it past the guard - the
    algorithm is subject to multiple unbounded recursions, e.g. in our
    test suite.

    The function used to compute type term hashes is created with a call
    to Hashtbl.hash_param below. The arguments to this call are extremely
    important tuning parameters: they specify a fixed amount of internal
    structure to be traversed in the course of generating a hash value.
    The current values are tuned to avoid endless recursion, without
    omitting too many typechecks.

    Improving this situation is a high priority. Meanwhile, bear in mind:

    - since there is no precise definition of which typechecks will be
    silently declined, any unexpected typechecking behavior may have
    such an omission at its source. Verify that your typecheck is actually
    making it past the guard at the top of the __flow function.

    - because the hashing function is parameterized by a fixed quantity
    of internal type term structure to consider, typechecking behavior
    is susceptible to changes in the *internal structure* of types.
    In particular, adding structure will cause the quantity of false
    positives to increase, meaning that fewer typechecks will actually
    be performed. Be sure to check that the typechecker still works as
    expected after any such internal change, no matter how seemingly
    innocuous.
  *)

  module F = struct
    let cache = Hashtbl.create 0
    let hash = Hashtbl.hash_param 50 100
    let mem (l,u) =
      let types = hash l, hash u in
      try
        let hits = Hashtbl.find cache types in
        Hashtbl.add cache types (hits+1);
        true
      with _ ->
        Hashtbl.add cache types 0;
        false
  end

  let clear () =
    Hashtbl.clear F.cache
end

(*********************************************************************)

(********************)
(* subtype relation *)
(********************)

(** NOTE: Do not call this function directly. Instead, call the wrapper
    functions `rec_flow`, `join_flow`, or `flow_opt` (described below) inside
    this module, and the function `flow` outside this module. **)
let rec __flow cx (l,u) trace =
  if not (Cache.F.mem (l,u)) then (

    if (not (is_use l)) then () else failwith (string_of_t cx l);

    (if modes.verbose
     then prerr_endlinef
        "\n# %s ~>\n# %s"
        (dump_reason (reason_of_t l))
        (dump_reason (reason_of_t u)));

    if ground_subtype (l,u) then () 
    else (match (l,u) with

    (* if X -> Y exists then that flow has already been processed *)
    | (OpenT(reason1,tvar1),OpenT(_,tvar2))
        when exists_link cx (tvar1,tvar2)
          -> ()

    (**********************************************************************)
    (* Unpack CommonJS exports early to guarantee that bounds are checked *)
    (* on the exports data rather than on the CJSExportDefaultT wrapper.  *)
    (**********************************************************************)
    | (CJSExportDefaultT(_, exported_t), ImportModuleNsT(reason, t)) ->
      (* Copy the exports into a new object, skipping any "default" keys *)
      let ns_obj = mk_object_with_proto cx reason (MixedT reason) in
      let ns_obj = mk_tvar_where cx reason (fun t ->
        rec_flow cx trace
          (exported_t,
           ObjAssignT(reason, ns_obj, t, ["default"], false))
      ) in

      (* Set the 'default' property on the new object to point at the exports *)
      rec_flow cx trace (ns_obj, SetT(reason, "default", exported_t));

      (**
       * Now that we've constructed the derived ES6 module namespace object for
       * these CommonJS exports, flow them to the import to be treated like an
       * ES6 -> ES6 import.
       *)
      rec_flow cx trace (ns_obj, u)

    | (ObjT(reason_o, {props_tmap = mapr; _;}), ExportDefaultT(reason, t)) ->
        let exported_props = find_props cx mapr in
        let exported_props = SMap.add "default" t exported_props in
        cx.property_maps <- IMap.add mapr exported_props cx.property_maps;
        rec_flow cx trace (l, SetT(reason, "default", t))

    (******************)
    (* process X ~> Y *)
    (******************)

    (* initial link bounds: X' -> X, Y -> Y' *)
    (* initial type bounds: L => X, Y => U *)
    | (OpenT(reason1,tvar1),OpenT(reason2,tvar2)) ->

      let bounds1 = find_graph cx tvar1 in
      let bounds2 = find_graph cx tvar2 in

      (* tvar.uppertvars += tvar2
         tvar.uppertvars += tvar2.uppertvars
         tvar.upper += tvar2.upper *)
      let flow_lowertvar tvar tracelist =
        let bounds = find_graph cx tvar in
        (* final: tvar -> Y# *)
        if not bounds2.cleared then
          bounds.uppertvars <-
            IMap.add tvar2 (concat_trace tracelist) bounds.uppertvars;
        (* final: tvar -> Y'# *)
        let f2 = (fun trace_u -> concat_trace (tracelist @ [trace_u])) in
        bounds.uppertvars <-
          UnionIMap.union f2 bounds2.uppertvars bounds.uppertvars;
        (* final: tvar => U# *)
        bounds.upper <-
          UnionTypeMap.union f2 bounds2.upper bounds.upper
      in
      (* final: X -> Y#, X -> Y'#, X => U# *)
      if not bounds1.cleared then
        flow_lowertvar tvar1 [trace];
      (* final: X' -> Y#, X' -> Y'#, X' => U# *)
      bounds1.lowertvars |> IMap.iter (fun tvar trace_l ->
        if tvar != tvar1 then flow_lowertvar tvar [trace_l;trace]);

      (* tvar.lowertvars += tvar1
         tvar.lowertvars += tvar1.lowertvars
         tvar.lower += tvar1.lower *)
      let flow_uppertvar tvar tracelist =
        let bounds = find_graph cx tvar in
        (* final: X# -> tvar *)
        if not bounds1.cleared then
          bounds.lowertvars <-
            IMap.add tvar1 (concat_trace tracelist) bounds.lowertvars;
        (* final: X'# -> tvar *)
        let f1 = (fun trace_l -> concat_trace ([trace_l] @ tracelist)) in
        bounds.lowertvars <-
          UnionIMap.union f1 bounds1.lowertvars bounds.lowertvars;
        (* final: L# => tvar *)
        bounds.lower <-
          UnionTypeMap.union f1 bounds1.lower bounds.lower
      in
      (* final: X# -> Y, X'# -> Y, L# -> Y *)
      if not bounds2.cleared then
        flow_uppertvar tvar2 [trace];
      (* final: X# -> Y', X'# -> Y', L# -> Y' *)
      bounds2.uppertvars |> IMap.iter (fun tvar trace_u ->
        if tvar != tvar2 then flow_uppertvar tvar [trace;trace_u]);

      (* final: process L ~> U *)
      bounds1.lower |> TypeMap.iter
          (fun l trace_l -> bounds2.upper |> TypeMap.iter
              (fun u trace_u ->
                join_flow cx [trace_l;trace;trace_u] (l,u)))

    (******************)
    (* process Y ~> U *)
    (******************)

    (* if Y => U exists then that flow has already been processed *)
    | (OpenT(reason,tvar),t) when exists_upper_bound cx (tvar,t)
        -> ()

    (* initial: Y' -> Y *)
    (* initial: L => Y *)
    | (OpenT(reason,tvar),t) ->
      let bounds = find_graph cx tvar in
      (* final: Y => U *)
      if not bounds.cleared then
        bounds.upper <- TypeMap.add t trace bounds.upper;
      bounds.lowertvars |> IMap.iter (fun tvar' trace_l ->
        let bounds' = find_graph cx tvar' in
        if tvar != tvar' then
          (* final: Y' => U *)
          bounds'.upper <-
            TypeMap.add t (concat_trace [trace_l;trace]) bounds'.upper
      );

      (* final: process L ~> U *)
      bounds.lower |> TypeMap.iter (fun l trace_l ->
        join_flow cx [trace_l;trace] (l,t)
      );

    (******************)
    (* process L ~> X *)
    (******************)

    (* if U => X exists then that flow has already been processed *)
    | (t,OpenT(reason,tvar)) when exists_lower_bound cx (tvar,t)
        -> ()

    (* initial: X -> X' *)
    (* initial: X => U *)
    | (t,OpenT(reason,tvar)) ->
      let bounds = find_graph cx tvar in
      (* final: L => X *)
      if not bounds.cleared then
        bounds.lower <- TypeMap.add t trace bounds.lower;
      bounds.uppertvars |> IMap.iter (fun tvar' trace_u ->
        let bounds' = find_graph cx tvar' in
        if tvar != tvar' then
          (* final: L => X' *)
          bounds'.lower <-
            TypeMap.add t (concat_trace [trace;trace_u]) bounds'.lower
      );

      (* final: process L ~> U *)
      bounds.upper |> TypeMap.iter (fun u trace_u ->
        join_flow cx [trace;trace_u] (t,u)
      )

    (*******************************)
    (* Handle non-CommonJS imports *)
    (*******************************)
    | (_, ImportModuleNsT(reason, t)) ->
      let ns_obj_sealed = mk_tvar_where cx reason (fun t ->
        rec_flow cx trace (l, ObjSealT(reason, t))
      ) in
      rec_flow cx trace (ns_obj_sealed, t)

    (**************************************************************************)
    (* Unwrap any CommonJS export objects that are flowing to something other *)
    (* than a ImportModuleNsT.                                                *)
    (**************************************************************************)
    | (CJSExportDefaultT(_, t), _) ->
      rec_flow cx trace (t, u)

    (*******************************************************************)
    (* Import type creates a properly-parameterized type alias for the *)
    (* remote type -- but only for particular, valid remote types.     *)
    (*******************************************************************)
    | (ClassT(inst), ImportTypeT(reason, t)) ->
      rec_flow cx trace (TypeT(reason, inst), t)

    | (PolyT(typeparams, ClassT(inst)), ImportTypeT(reason, t)) ->
      rec_flow cx trace (PolyT(typeparams, TypeT(reason, inst)), t)

    | (FunT(_, _, prototype, _), ImportTypeT(reason, t)) ->
      rec_flow cx trace (TypeT(reason, prototype), t)

    | (PolyT(typeparams, FunT(_, _, prototype, _)), ImportTypeT(reason, t)) ->
      rec_flow cx trace (PolyT(typeparams, TypeT(reason, prototype)), t)

    | (TypeT _, ImportTypeT(reason, t))
    | (PolyT(_, TypeT _), ImportTypeT(reason, t))
      -> rec_flow cx trace (l, t)

    (**
     * TODO: Delete this once the legacy export-type hacks have been eliminated
     *       in favor of the newer, first class export-type feature.
     *
     *       TODO(jeffmo) Task(6860853)
     *)
    | (ObjT _, ImportTypeT(reason, t)) ->
      rec_flow cx trace (l, t)

    | (_, ImportTypeT(reason, t)) ->
      add_error cx [
        reason,
        "`import type` only works on exported classes, functions, and type aliases!"
      ]

    (***********************)
    (* guarded unification *)
    (***********************)

    (** Utility to unify a pair of types based on a trigger. Triggers are
        commonly type variables that are set up to record when certain
        operations have been processed: until then, they remain latent. For
        example, we can respond to events such as "a property is added," "a
        refinement succeeds," etc., by setting up unification constraints that
        are processed only when the corresponding triggers fire. *)

    | (_, UnifyT(t,t_other)) ->
      rec_unify cx trace t t_other

    (************************************************)
    (* bound variables are equal only to themselves *)
    (************************************************)

    | (BoundT _, _) | (_, BoundT _) when l = u ->
      ()

    (********************************************)
    (* summary types forget literal information *)
    (********************************************)

    | (StrT (_, Some _), SummarizeT (reason, t)) ->
      rec_unify cx trace (StrT.why reason) t

    | (NumT (_, Some _), SummarizeT (reason, t)) ->
      rec_unify cx trace (NumT.why reason) t

    | (_, SummarizeT (reason, t)) ->
      rec_unify cx trace l t

    (*******************************)
    (* common implicit convertions *)
    (*******************************)

    | (_, NumT _) when numeric l -> ()

    | (_, AnyObjT _) when object_like l -> ()
    | (AnyObjT _, _) when object_like u || object_like_op u -> ()

    | (_, AnyFunT _) when function_like l -> ()
    | (AnyFunT _, _) when function_like u || function_like_op u -> ()

    (***************)
    (* maybe types *)
    (***************)

    (** The type maybe(T) is the same as null | undefined | T *)

    | ((NullT _ | VoidT _), MaybeT _) -> ()

    | (MaybeT(t), _) ->
      let reason = reason_of_t t in
      rec_flow cx trace (NullT.why reason, u);
      rec_flow cx trace (VoidT.why reason, u);
      rec_flow cx trace (t, u)

    (******************)
    (* optional types *)
    (******************)

    (** The type optional(T) is the same as undefined | T *)

    | (VoidT _, OptionalT _) -> ()

    | (OptionalT(t), _) ->
      let reason = reason_of_t t in
      rec_flow cx trace (VoidT.why reason, u);
      rec_flow cx trace (t, u)

    (*****************)
    (* logical types *)
    (*****************)

    | (left, AndT(reason, right, u)) ->
      (* a falsy && b ~> a
         a truthy && b ~> b
         a && b ~> a falsy | b *)
      let truthy_left = filter_exists left in
      (match truthy_left with
      | UndefT _ ->
        (* falsy *)
        rec_flow cx trace (left, PredicateT (NotP ExistsP, u))
      | _ ->
        (match filter_not_exists left with
        | UndefT _ -> (* truthy *) rec_flow cx trace (right, u)
        | _ ->
          rec_flow cx trace (left, PredicateT (NotP ExistsP, u));
          (match truthy_left with
          | UndefT _ -> ()
          | _ -> rec_flow cx trace (right, u))
        )
      )

    | (left, OrT(reason, right, u)) ->
      (* a truthy || b ~> a
         a falsy || b ~> b
         a || b ~> a truthy | b *)
      let falsy_left = filter_not_exists left in
      (match falsy_left with
      | UndefT _ ->
        (* truthy *)
        rec_flow cx trace (left, PredicateT (ExistsP, u))
      | _ ->
        (match filter_exists left with
        | UndefT _ -> (* falsy *) rec_flow cx trace (right, u)
        | _ ->
          rec_flow cx trace (left, PredicateT (ExistsP, u));
          (match falsy_left with
          | UndefT _ -> ()
          | _ -> rec_flow cx trace (right, u))
        )
      )

    (*****************************)
    (* upper and lower any types *)
    (*****************************)

    (** UpperBoundT and LowerBoundT are very useful types that concisely model
        subtyping constraints without introducing unwanted effects: they can
        appear on both sides of a type, but only have effects in one of those
        sides. In some sense, they are liked bounded AnyT: indeed, AnyT has the
        same behavior as UpperBoundT(UndefT) and LowerBoundT(MixedT). Thus,
        these types can be used instead of AnyT when some precise typechecking
        is required without overconstraining the system. A completely static
        alternative would be achieved with bounded type variables, which Flow
        does not support yet. **)

    | (UpperBoundT t, _) ->
      rec_flow cx trace (t,u)

    | (_, UpperBoundT t) ->
      ()

    | (LowerBoundT t, _) ->
      ()

    | (_, LowerBoundT t) ->
      rec_flow cx trace (l,t)

    (** In general, typechecking is monotonic in the sense that more constraints
        produce more errors. However, sometimes we may want to speculatively try
        out constraints, backtracking if they produce errors (and removing the
        errors produced). This is useful to typecheck union types and
        intersection types: see below. **)

    (***************)
    (* union types *)
    (***************)

    | (UnionT(_,ts), _) ->
      ts |> List.iter (fun t -> rec_flow cx trace (t,u))

    (** To check that the concrete type l may flow to some type in ts, we try
        each type in ts in turn. The types in ts may be type variables, but by
        routing them through SpeculativeMatchFailureT, we ensure that they are
        tried only when their concrete uses are available. The different
        branches of unions are assumed to be disjoint at the top level, so that
        it is always sound to pick the first type in ts that matches the type
        l. *)

    | (SpeculativeMatchFailureT(r,t1,t), t2) ->
      (* Reached when trying to match t1 with t2|t. We speculatively match t1
         with t2, and on failure, (recursively) try to match t1 with t. *)
      if speculative_flow_error cx trace t1 t2
      then rec_flow cx trace (t1, t)

    | (_, UnionT(r,ts)) ->
      try_union cx trace l r ts

    | (t1, MaybeT(t2)) ->
      rec_flow cx trace (t1,t2)

    | (t1, OptionalT(t2)) ->
      rec_flow cx trace (t1, t2)

    (**********************)
    (* intersection types *)
    (**********************)

    | (_, IntersectionT(_,ts)) ->
      ts |> List.iter (fun t -> rec_flow cx trace (l,t))

    (** To check that some type in ts may flow to the concrete type u, we try
        each type in ts in turn. The types in ts may be type variables, but by
        routing them through SpeculativeMatchFailureT, we ensure that they are
        tried only when their concrete definitionss are available. Note that
        unlike unions, the different branches of intersections are usually not
        distinct at the top level (e.g., they may all be function types, or
        object types): instead, they are assumed to be disjoint in their parts,
        so we must suffiently concretize parts of u to make the disjointness
        evident when the different branches are tried; see below. *)

    | (t1, SpeculativeMatchFailureT(r,t,t2)) ->
      (* Reached when trying to match t1&t with t2. We speculatively match t1
         with t2, and on failure, (recursively) try to match t with t2. *)
      if speculative_flow_error cx trace t1 t2
      then rec_flow cx trace (t, t2)

    | (IntersectionT (r,ts), ConcreteT u) ->
      try_intersection cx trace u r ts

    | (t, ConcretizeT (l, ts1, ts2, u)) ->
      concretize_parts cx trace l u (t::ts2) ts1

    | (IntersectionT (r,ts), _) ->
      concretize_parts cx trace l u [] (parts_to_concretize cx u)

    (***************************************)
    (* generic function may be specialized *)
    (***************************************)

    | (PolyT (ids,t), SpecializeT(reason,ts,tvar)) ->
      let t_ = instantiate_poly_ cx trace reason (ids,t) ts in
      rec_flow cx trace (t_, tvar)

    | (TypeAppT(c,ts), _) ->
        let reason = reason_of_t u in
        let t = mk_typeapp_instance cx reason c ts in
        rec_flow cx trace (t, u)

    | (_, TypeAppT(c,ts)) ->
        let reason = reason_of_t l in
        let t = mk_typeapp_instance cx reason c ts in
        rec_flow cx trace (l, t)

    | (PolyT _, PolyT _) -> () (* TODO *)

    | (PolyT (ids,t), _) -> (* TODO: limit the scope of this rule *)
      let reason = reason_of_t u in
      let t_ = instantiate_poly cx trace reason (ids,t) in
      rec_flow cx trace (t_, u)

    (***********************************************)
    (* function types deconstruct into their parts *)
    (***********************************************)

    | FunT (reason1, _, _,
        {this_t = o1; params_tlist = tins1; return_t = t1; closure_t = i; _}),
      FunT (reason2, _, _,
        {this_t = o2; params_tlist = tins2; return_t = t2; closure_t = j; _})
      ->
      rec_flow cx trace (o2,o1);
      multiflow cx trace (u, l) (tins2,tins1) |> ignore;
      rec_flow cx trace (t1,t2);
      havoc_ctx cx i j;

    | FunT (reason_fundef, _, _,
        {this_t = o1; params_tlist = tins1; return_t = t1; closure_t = i; _}),
      CallT (reason_callsite,
        {this_t = o2; params_tlist = tins2; return_t = t2; closure_t = j; _})
      ->
      Ops.push reason_callsite;
      rec_flow cx trace (o2,o1);
      multiflow cx trace (u, l) (tins2,tins1) |> ignore;
      (* relocate the function's return type at the call site TODO remove? *)
      let t1 = repos_t_from_reason reason_callsite t1 in
      rec_flow cx trace (t1,t2);
      havoc_ctx cx i j;
      Ops.pop ()

    (*********************************************)
    (* object types deconstruct into their parts *)
    (*********************************************)

    | (ObjT (reason1, {props_tmap = flds1; proto_t; flags; dict_t = dict1; _ }),
       ObjT (reason2, {props_tmap = flds2; proto_t = u_; dict_t = dict2; _ }))
      ->
      (* if inflowing type is literal (thus guaranteed to be
         unaliased), propertywise subtyping is sound *)
      let desc1 = (desc_of_reason reason1) in
      let lit =
        (desc1 = "object literal")
        || (Str.string_match (Str.regexp ".*React") desc1 0)
      in

      (* If both are dictionaries, ensure the keys and values are compatible
         with each other. *)
      (match dict1, dict2 with
        | Some {key = k1; value = v1; _}, Some {key = k2; value = v2; _} ->
            dictionary cx trace k1 v1 dict2;
            dictionary cx trace k2 v2 dict1
        | _ -> ());

      (* Properties in u must either exist in l, or match l's indexer. *)
      iter_props_ cx flds2
        (fun s -> fun t2 ->
          if (not(has_prop cx flds1 s))
          then
            (* property doesn't exist in inflowing type *)
            let reason2 = replace_reason (spf "property %s" s) reason2 in
            match t2 with
            | OptionalT t1 when flags.exact ->
              (* if property is marked optional or otherwise has a maybe type,
                 and if inflowing type is exact (i.e., it is not an
                 annotation), then it is ok to relax the requirement that the
                 property be found immediately; instead, we constrain future
                 lookups of the property in inflowing type *)
              dictionary cx trace (string_key s reason2) t1 dict1;
              rec_flow cx trace (l, LookupT (reason2, None, s, t1))
            | _ ->
              (* otherwise, we do strict lookup of property in prototype *)
              rec_flow cx trace (proto_t, LookupT (reason2, Some reason1, s, t2))
          (* TODO: instead, consider extending inflowing type with s:t2 when it
             is not sealed *)
          else
            let t1 = read_prop cx flds1 s in
            flow_to_mutable_child cx trace lit t1 t2);
      (* Any properties in l but not u must match indexer *)
      iter_props_ cx flds1
        (fun s -> fun t1 ->
          if (not(has_prop cx flds2 s))
          then dictionary cx trace (string_key s reason1) t1 dict2
        );
      rec_flow cx trace (l, u_)

    | (InstanceT (reason1, _, super, { fields_tmap; methods_tmap; _ }),
       ObjT (reason2, {props_tmap = flds2; proto_t = u_; _ }))
      ->
      let fields_tmap = find_props cx fields_tmap in
      let methods_tmap = find_props cx methods_tmap in
      let flds1 = SMap.union fields_tmap methods_tmap in
      iter_props_ cx flds2
        (fun s -> fun t2 ->
          if (not(SMap.mem s flds1))
          then
            let reason2 = replace_reason (spf "property %s" s) reason2 in
            match t2 with
            | OptionalT t1 ->
                rec_flow cx trace (l, LookupT (reason2, None, s, t1))
            | _ ->
                rec_flow cx trace (super, LookupT (reason2, Some reason1, s, t2))
          else
            let t1 = SMap.find_unsafe s flds1 in
            rec_unify cx trace t1 t2
        );
      rec_flow cx trace (l, u_)

    | (ObjT (reason2, _),
       InstanceT (reason1, _, super, { fields_tmap; methods_tmap; _ }))
      ->
      let fields_tmap = find_props cx fields_tmap in
      let methods_tmap = find_props cx methods_tmap in
      let methods_tmap = SMap.remove "constructor" methods_tmap in
      let flds2 = SMap.union fields_tmap methods_tmap in
      flds2 |> SMap.iter
          (fun s t2 ->
            let reason2 = replace_reason (spf "property %s" s) reason2 in
            rec_flow cx trace (l, LookupT (reason2, Some reason1, s, t2))
          );
      rec_flow cx trace (l, super)

    (****************************************)
    (* You can cast an object to a function *)
    (****************************************)
    | (ObjT _, (FunT _ | CallT _)) ->
      let reason = reason_of_t u in
      let tvar = mk_tvar cx reason in
      lookup_prop cx trace l reason (Some (reason_of_t l)) "$call" tvar;
      rec_flow cx trace (tvar, u)

    (******************************)
    (* matching shapes of objects *)
    (******************************)

    | (_, ShapeT (o2)) ->
        let reason = reason_of_t o2 in
        rec_flow cx trace (l, ObjAssignT(reason, o2, AnyT.t, [], false))

    | (ShapeT (o1), _) ->
        rec_flow cx trace (o1, u)

    | (_, DiffT (o1, o2)) ->
        let reason = reason_of_t o2 in
        let t2 = mk_tvar cx reason in
        rec_flow cx trace (o2, ObjRestT (reason, [], t2));
        rec_flow cx trace (l, ObjAssignT(reason, t2, o1, [], false))

    (********************************************)
    (* array types deconstruct into their parts *)
    (********************************************)

    | ArrT (r1, t1, ts1), ArrT (r2, t2, ts2) ->
      let lit = (desc_of_reason r1) = "array literal" in
      array_flow cx trace lit (ts1, t1, ts2, t2)

    (**************************************************)
    (* instances of classes follow declared hierarchy *)
    (**************************************************)

    | (InstanceT _, InstanceT _) ->
      rec_flow cx trace (l, ExtendsT(l,u))

    | (InstanceT (_,_,super,instance),
       ExtendsT(_, InstanceT (_,_,_,instance_super))) ->

      if instance.class_id = instance_super.class_id
      then
        unify_map cx trace instance.type_args instance_super.type_args
      else
        rec_flow cx trace (super, u)

    (********************************************************)
    (* runtime types derive static types through annotation *)
    (********************************************************)

    | (ClassT(it), TypeT(_,t)) ->
      rec_flow cx trace (it, t);
      rec_flow cx trace (t, it)

    | (FunT(reason,_,prototype,_), TypeT(_,t)) ->
      rec_flow cx trace (prototype, t);
      rec_flow cx trace (t, prototype)

    | (TypeT(_,l), TypeT(_,u)) ->
      rec_unify cx trace l u

    | (ClassT(l), ClassT(u)) ->
      rec_unify cx trace l u

    | (FunT(_,static1,prototype,_), ClassT(InstanceT(_,static2,_, _) as u_)) ->
      rec_unify cx trace static1 static2;
      rec_unify cx trace prototype u_

    (*********************************************************)
    (* class types derive instance types (with constructors) *)
    (*********************************************************)

    | ClassT (InstanceT (reason_c, static, super, instance)),
      ConstructorT (reason_op, tins2, t) ->
      Ops.push reason_op;
      let methods = find_props cx instance.methods_tmap in
      (match SMap.get "constructor" methods with
      | Some (FunT (reason,_,_,{params_tlist = tins1; _})) ->
        (* TODO: closure *)
        multiflow cx trace (u, l) (tins2,tins1) |> ignore
      | _ -> () (* TODO *)
      );
      let it = InstanceT(reason_c,static,super,instance) in
      rec_flow cx trace (it, t);
      Ops.pop ();

    (****************************************************************)
    (* function types derive objects through explicit instantiation *)
    (****************************************************************)

    | FunT (reason, _, proto, {
        this_t = this;
        params_tlist = tins1;
        return_t = tout1;
        _ }),
      ConstructorT (reason_op, tins2, t) ->
      (* TODO: closure *)
      multiflow cx trace (u, l) (tins2, tins1) |> ignore;
      let reason_rv = replace_reason "return undefined" reason in
      rec_flow cx trace (tout1, VoidT reason_rv);

      let reason_c = replace_reason "new object" reason in
      let o = mk_object_with_proto cx reason_c proto in
      rec_flow cx trace (o, this);
      rec_flow cx trace (o, t);

    (*************************)
    (* "statics" can be read *)
    (*************************)

    | InstanceT (_, static, _, _), GetT (_, "statics", t) ->
      rec_flow cx trace (static, t)

    | MixedT reason, GetT(_, "statics", u) ->
      (* MixedT serves as the instance type of the root class, and also as the
         statics of the root class. *)
      rec_flow cx trace (MixedT (prefix_reason "statics of " reason), u)

    (********************************************************)
    (* instances of classes may have their fields looked up *)
    (********************************************************)

    | InstanceT(reason, _, super, instance),
      LookupT (reason_op, strict, x, t)
      ->
      let strict = if instance.mixins then None else strict in
      let pmap = match strict, t with
        (* t = UpperBoundT _ means that the lookup is trying to write t, rather
           than read t. Existing places that play a role here are set_prop and
           get_prop, which use UpperBoundT and LowerBoundT, respectively. The
           general pattern has been used previously, e.g. to distinguish element
           writes from reads.

           strict = Some _ means that we want to throw errors when x is not
           found. Some lookups are non-strict (e.g. when we want to enforce
           consistency between properties if they exist higher up in the
           inheritance chain), and for methods, we want the consistency to be
           one-way, so we use UpperBoundT _, and we don't want methods to be
           excluded from the lookup in that case, obviously. *)
        | Some _, UpperBoundT _ ->
          let fields_tmap = find_props cx instance.fields_tmap in
          fields_tmap
        | _ ->
          let fields_tmap = find_props cx instance.fields_tmap in
          let methods_tmap = find_props cx instance.methods_tmap in
          SMap.union fields_tmap methods_tmap
      in
      (match SMap.get x pmap with
      | None ->
        rec_flow cx trace (super, u)
      | Some tx ->
        rec_flow cx trace (t, tx); rec_flow cx trace (tx,t)
      );

    (********************************)
    (* ... and their fields written *)
    (********************************)

    | InstanceT (reason_c, static, super, instance),
      SetT (reason_op, x, tin) ->
      Ops.push reason_op;
      (* methods are immutable, so we hide them from property set operations *)
      let fields = instance.fields_tmap in
      set_prop cx trace reason_op reason_c super x fields tin;
      Ops.pop ();

    (*****************************)
    (* ... and their fields read *)
    (*****************************)

    | InstanceT (_, _, super, _), GetT (_, "__proto__", t) ->
      rec_flow cx trace (super, t)

    | InstanceT (reason_c, static, super, instance),
      GetT (reason_op, x, tout) ->
      Ops.push reason_op;
      let fields_tmap = find_props cx instance.fields_tmap in
      let methods_tmap = find_props cx instance.methods_tmap in
      let fields = SMap.union fields_tmap methods_tmap in
      let strict = if instance.mixins then None else Some reason_c in
      get_prop cx trace reason_op strict super x fields tout;
      Ops.pop ();

    (********************************)
    (* ... and their methods called *)
    (********************************)

    | InstanceT (reason_c, static, super, instance),
      MethodT (reason_op, x, this, tins2, tout2, j)
      -> (* TODO: closure *)
      Ops.push reason_op;
      let fields_tmap = find_props cx instance.fields_tmap in
      let methods_tmap = find_props cx instance.methods_tmap in
      let methods = SMap.union fields_tmap methods_tmap in
      let funt = mk_tvar cx reason_op in
      let strict = if instance.mixins then None else Some reason_c in
      get_prop cx trace reason_op strict super x methods funt;
      let callt = CallT (reason_op, mk_methodtype2 this tins2 None tout2 j) in
      rec_flow cx trace (funt, callt);
      Ops.pop ();

    (** In traditional type systems, object types are not extensible.  E.g., an
        object {x: 0, y: ""} has type {x: number; y: string}. While it is
        possible to narrow the object's type to hide some of its properties (aka
        width subtyping), extending its type to model new properties is
        impossible. This is not without reason: all object types would then be
        equatable via subtyping, thereby making them unsound.

        In JavaScript, on the other hand, objects can grow dynamically, and
        doing so is a common idiom during initialization (i.e., before they
        become available for general use). Objects that typically grow
        dynamically include not only object literals, but also prototypes,
        export objects, and so on. Thus, it is important to model this idiom.

        To balance utility and soundness, Flow's object types are extensible by
        default, but become sealed as soon as they are subject to width
        subtyping. However, implementing this simple idea needs a lot of care.

        To ensure that aliases have the same underlying type, object types are
        represented indirectly as pointers to records (rather than directly as
        records). And to ensure that typing is independent of the order in which
        fragments of code are analyzed, new property types can be added on gets
        as well as sets (and due to indirection, the new property types become
        immediately available to aliases).

        Looking up properties of an object, e.g. for the purposes of copying,
        when it is not fully initialized is prone to races, and requires careful
        manual reasoning about escape to avoid surprising results.

        Prototypes cause further complications. In JavaScript, objects inherit
        properties of their prototypes, and may override those properties. (This
        is similar to subclasses inheriting and overriding methods of
        superclasses.) At the same time, prototypes are extensible just as much
        as the objects they derive are. In other words, we want to maintain the
        invariant that an object's type is a subtype of its prototype's type,
        while letting them be extensible by default. This invariant is achieved
        by constraints that unify a property's type if and when that property
        exists both on the object and its prototype.

        Here's some example code with type calculations in comments. (We use the
        symbol >=> to denote a flow between a pair of types. The direction of
        flow roughly matches the pattern 'rvalue' >=> 'lvalue'.)

        var o = {}; // o:T, T |-> {}
        o.x = 4; // T |-> {x:X}, number >=> X
        var s:string = o.x; // ERROR: number >=> string

        function F() { } // F.prototype:P, P |-> {}
        var f = new F(); // f:O, O |-> {}&P

        F.prototype.m = function() { this.y = 4; } // P |-> {m:M}, ... >=> M
        f.m(); // O |-> {y:Y}&P, number >=> Y

    **)

    (**********************************************************************)
    (* objects can be assigned, i.e., their properties can be set in bulk *)
    (**********************************************************************)

    (** When some object-like type O1 flows to ObjAssignT(_,O2,X,_,false), the
        properties of O1 are copied to O2, and O2 is linked to X to signal that
        the copying is done; the intention is that when those properties are
        read through X, they should be found (whereas this cannot be guaranteed
        when those properties are read through O2). However, there is an
        additional twist: this scheme may not work when O2 is unresolved. In
        particular, when O2 is unresolved, the constraints that copy the
        properties from O1 may race with reads of those properties through X as
        soon as O2 is resolved. To avoid this race, we make O2 flow to
        ObjAssignT(_,O1,X,_,true); when O2 is resolved, we make the switch. **)

    | (ObjT (reason_, { props_tmap = mapr; _ }),
       ObjAssignT (reason, proto, t, props_to_skip, false)) ->
      iter_props cx mapr (fun x t ->
        if not (List.mem x props_to_skip) then (
          let reason = prefix_reason (spf "prop %s of " x) reason in
          rec_flow cx trace (proto, SetT (reason, x, t));
        );
      );
      rec_flow cx trace (proto, t)

    | (InstanceT (reason_, _, _, { fields_tmap; methods_tmap; _ }),
       ObjAssignT (reason, proto, t, props_to_skip, false)) ->
      let fields_tmap = find_props cx fields_tmap in
      let methods_tmap = find_props cx methods_tmap in
      let map = SMap.union fields_tmap methods_tmap in
      map |> SMap.iter (fun x t ->
        if not (List.mem x props_to_skip) then (
          rec_flow cx trace (proto, SetT (reason, x, t));
        );
      );
      rec_flow cx trace (proto, t)

    | (MixedT _, ObjAssignT (_, proto, t, _, false)) ->
      rec_flow cx trace (proto, t)

    | (_, ObjAssignT(reason, o, t, xs, true)) ->
      rec_flow cx trace (o, ObjAssignT(reason, l, t, xs, false))

    (* Object.assign semantics *)
    | ((NullT _ | VoidT _), ObjAssignT _) -> ()

    (*************************)
    (* objects can be copied *)
    (*************************)

    | (ObjT (_, { props_tmap = mapr; _ }), ObjRestT (reason, xs, t)) ->
      let map = find_props cx mapr in
      let map = List.fold_left (fun map x -> SMap.remove x map) map xs in
      let o = mk_object_with_map_proto cx reason map (MixedT reason) in
      rec_flow cx trace (o, t)

    (*************************************)
    (* objects can be copied-then-sealed *)
    (*************************************)
    | (ObjT (_, { props_tmap = mapr; _ }), ObjSealT (reason, t)) ->
      let src_props = find_props cx mapr in
      let new_obj =
        mk_object_with_map_proto cx reason ~sealed:true src_props l
      in
      rec_flow cx trace (new_obj, t)

    (*************************)
    (* objects can be frozen *)
    (*************************)

    | (ObjT (r, objtype), ObjFreezeT (_, t)) ->
      let flags = {frozen = true; sealed = true; exact = true;} in
      let new_obj = ObjT (prefix_reason "frozen " r, {objtype with flags}) in
      rec_flow cx trace (new_obj, t)

    (*******************************************)
    (* objects may have their fields looked up *)
    (*******************************************)

    | (ObjT (reason_obj, {
      props_tmap = mapr;
      proto_t = proto;
      _
    }),
       LookupT(reason_op,strict,x,t_other))
      ->
      let t = ensure_prop cx strict mapr x proto reason_obj reason_op trace in
      rec_flow cx trace (t, UnifyT(t, t_other))

    (*****************************************)
    (* ... and their fields written *)
    (*****************************************)

    | (ObjT (_, {flags; _}), SetT(_, "constructor", _)) ->
      if flags.frozen then prerr_flow cx trace "Mutation not allowed on" l u

    (** o.x = ... has the additional effect of o[_] = ... **)

    | (ObjT (reason_o, {
      flags;
      props_tmap = mapr;
      proto_t = proto;
      dict_t;
    }),
       SetT(reason_op,x,tin))
      ->
      if flags.frozen then
        prerr_flow cx trace "Mutation not allowed on" l u
      else
        let strict = mk_strict
          flags.sealed (dict_t <> None) reason_o reason_op in
        let t = ensure_prop_ cx trace strict mapr x proto reason_o reason_op in
        dictionary cx trace (string_key x reason_op) t dict_t;
        rec_flow cx trace (tin,t)

    (*****************************)
    (* ... and their fields read *)
    (*****************************)

    | ObjT (_, {proto_t = proto; _}), GetT (_, "__proto__", t) ->
      rec_flow cx trace (proto,t)

    | ObjT _, GetT(reason_op, "constructor", tout) ->
      rec_flow cx trace (AnyT.why reason_op, tout)

    | ObjT (reason_o, { flags; props_tmap = mapr; proto_t = proto; dict_t }),
      GetT (reason_op, x, tout) ->
      let strict = mk_strict flags.sealed (dict_t <> None) reason_o reason_op in
      let t = ensure_prop cx strict mapr x proto reason_o reason_op trace in
      dictionary cx trace (string_key x reason_op) t dict_t;
      (* move property type to read site *)
      let t = repos_t_from_reason reason_op t in
      rec_flow cx trace (t, tout);

    (********************************)
    (* ... and their methods called *)
    (********************************)

    | (ObjT _, MethodT(_, "constructor", _, _, _, _)) -> ()

    | (ObjT (reason_o, {
      flags;
      props_tmap = mapr;
      proto_t = proto;
      dict_t;
    }),
       MethodT(reason_op,x,this,tins,tout,j))
      ->
      let strict = mk_strict flags.sealed (dict_t <> None) reason_o reason_op in
      let t = ensure_prop cx strict mapr x proto reason_o reason_op trace in
      dictionary cx trace (string_key x reason_op) t dict_t;
      let callt = CallT (reason_op, mk_methodtype2 this tins None tout j) in
      rec_flow cx trace (t, callt)

    (******************************************)
    (* strings may have their characters read *)
    (******************************************)

    | (StrT (reason_s, _), GetElemT(reason_op,index,tout)) ->
      rec_flow cx trace (index, NumT.why reason_s);
      rec_flow cx trace (StrT.why reason_op, tout)

    (** Expressions may be used as keys to access objects and arrays. In
        general, we cannot evaluate such expressions at compile time. However,
        in some idiomatic special cases, we can; in such cases, we know exactly
        which strings/numbers the keys may be, and thus, we can use precise
        properties and indices to resolve the accesses. *)

    (**********************************************************************)
    (* objects/arrays may have their properties/elements written and read *)
    (**********************************************************************)

    | (ObjT _, SetElemT(reason_op,key,tin))
      ->
      rec_flow cx trace (key, ElemT(reason_op, l, UpperBoundT tin))

    | (ObjT _, GetElemT(reason_op,key,tout))
      ->
      rec_flow cx trace (key, ElemT(reason_op, l, LowerBoundT tout))

    | (ArrT (_, _, []), SetElemT(reason_op, key,tin))
      ->
      let num = NumT.why reason_op in
      rec_flow cx trace (num, ElemT(reason_op, l, UpperBoundT tin));
      rec_flow cx trace (key, num)

    | (ArrT _, SetElemT(reason_op, key,tin))
      ->
      rec_flow cx trace (key, ElemT(reason_op, l, UpperBoundT tin))

    | (ArrT (_, _, []), GetElemT(reason_op, key,tout))
      ->
      let num = NumT.why reason_op in
      rec_flow cx trace (num, ElemT(reason_op, l, LowerBoundT tout));
      rec_flow cx trace (key, num)

    | (ArrT _, GetElemT(reason_op, key,tout))
      ->
      rec_flow cx trace (key, ElemT(reason_op, l, LowerBoundT tout))

    | (StrT (reason_s, literal),
       ElemT(reason_op, (ObjT(_, {dict_t; _}) as o), t))
      ->
      (match literal with
      | Some x -> (match t with
        | UpperBoundT tin -> rec_flow cx trace (o, SetT(reason_op,x,tin))
        | LowerBoundT tout -> rec_flow cx trace (o, GetT(reason_op,x,tout))
        | _ -> assert false)
      | None -> (match dict_t with
        | None -> ()
        | Some { key; value; _ } ->
            rec_flow cx trace (l, key);
            rec_flow cx trace (value,t);
            rec_flow cx trace (t,value))
      )

    | (_, ElemT(_, ObjT(_, {dict_t; _}), t))
      ->
        (match dict_t with
        | None -> ()
        | Some { key; value; _ } ->
            rec_flow cx trace (l, key);
            rec_flow cx trace (value,t);
            rec_flow cx trace (t,value))

    | (NumT (reason_i, literal),
       ElemT(reason_op, ArrT(_, value, ts), t))
      ->
      let value =
        try
          unsafe_opt literal
          |> float_of_string
          |> int_of_float
          |> List.nth ts
        with _ ->
          value
      in
      (match t with
      | UpperBoundT tin -> rec_flow cx trace (tin, value)
      | LowerBoundT tout -> rec_flow cx trace (value, tout)
      | _ -> assert false)

    | (ArrT _, GetT(reason_op,"constructor",tout)) ->
      rec_flow cx trace (AnyT.why reason_op, tout)

    | (ArrT _,
       (SetT(_,"constructor",_) | MethodT(_,"constructor",_,_,_,_))) -> ()

    (***********************************************)
    (* functions may have their prototypes written *)
    (***********************************************)

    | (FunT (reason_f,_,t,_),
       SetT(reason_op,"prototype",tin))
      ->
      rec_flow cx trace (tin, ObjAssignT(reason_op, t, AnyT.t, [], false))

    (*********************************)
    (* ... and their prototypes read *)
    (*********************************)

    | (FunT (reason_f,_,t,_),
       GetT(reason_op,"prototype",tout))
      ->
      rec_flow cx trace (t,tout)

    | (ClassT (instance),
       GetT(reason_op,"prototype",tout))
      ->
      rec_flow cx trace (instance, tout)

    (***************************************************************)
    (* functions may be called by passing a receiver and arguments *)
    (***************************************************************)

    | (FunT _, MethodT(reason_op,"call",_,o2::tins2,tout2,_))
      -> (* TODO: closure *)

      let funtype = mk_methodtype o2 tins2 None tout2 in
      rec_flow cx trace (l, CallT (prefix_reason "call " reason_op, funtype))

    (*******************************************)
    (* ... or a receiver and an argument array *)
    (*******************************************)

    | (FunT _, MethodT(reason_op,"apply",_,[o2;tinsArr2],tout2,_))
      -> (* TODO: closure *)

      let reason = replace_reason "element of arguments" reason_op in
      let elem = mk_tvar cx reason in

      rec_flow cx trace (tinsArr2, ArrT(reason,elem,[]));

      let funtype = mk_methodtype o2 [RestT elem] None tout2 in
      rec_flow cx trace (l, CallT(prefix_reason "apply " reason_op, funtype))

    (************************************************************************)
    (* functions may be bound by passing a receiver and (partial) arguments *)
    (************************************************************************)

    | (FunT (reason,_,_,
             {this_t = o1; params_tlist = tins1; return_t = tout1; _}),
       MethodT(reason_op,"bind",_,o2::tins2,tout2,_))
      -> (* TODO: closure *)

      rec_flow cx trace (o2,o1);

        let tins1 = multiflow cx trace (u, l) ~strict:false (tins2,tins1) in

        rec_flow cx trace (
          FunT(reason_op, dummy_static, dummy_prototype,
               mk_functiontype tins1 None tout1),
          tout2)

    (***********************************************)
    (* You can use a function as a callable object *)
    (***********************************************)
    | (FunT (reason, statics, proto, _) , ObjT _) ->
        let map = SMap.add "$call" l SMap.empty in
        let function_proto = get_builtin_type cx reason "Function" in
        let obj = mk_object_with_map_proto cx reason map function_proto in
        let t = mk_tvar_where cx reason (fun t ->
          rec_flow cx trace (statics, ObjAssignT (reason, obj, t, [], false))
        ) in
        rec_flow cx trace (t, u)

    (*********************************************************************)
    (* class A is a base class of class B iff                            *)
    (* properties in B that override properties in A or its base classes *)
    (* have the same signatures                                          *)
    (*********************************************************************)

    (** The purpose of SuperT is to establish consistency between overriding
        properties with overridden properties. As such, the lookups performed
        for the inherited properties are non-strict: they are not required to
        exist. **)

    | (InstanceT (_,_,_,instance_super),
       SuperT (reason,instance))
      ->
        iter_props cx instance.fields_tmap (fun x t ->
          lookup_prop cx trace l reason None x t
        );
        iter_props cx instance.methods_tmap (fun x t ->
          if (x <> "constructor") then
            (* we're able to do supertype compatibility in super methods because
               they're immutable *)
            lookup_prop cx trace l reason None x (UpperBoundT t)
        )

    | (ObjT _,
       SuperT (reason,instance))
      ->
        iter_props cx instance.fields_tmap (fun x t ->
          rec_flow cx trace (l, LookupT(reason,None,x,t))
        );
        iter_props cx instance.methods_tmap (fun x t ->
          if (x <> "constructor") then
            rec_flow cx trace (l, LookupT(reason,None,x,t))
        )

    (********************************)
    (* mixed acts as the root class *)
    (********************************)

    | (MixedT _, SuperT _) -> ()

    (*********************************************************)
    (* addition typechecks iff either of the following hold: *)
    (*                                                       *)
    (* bool|number + bool|number = number                    *)
    (* _ + _ = string                                        *)
    (*********************************************************)

    | ((BoolT _ | NumT _), AdderT(reason,(BoolT _ | NumT _), t)) ->

      rec_flow cx trace (NumT.why reason, t)

    | (StrT _, AdderT(reason,_, t))
    | (_, AdderT(reason,StrT _, t)) ->

      rec_flow cx trace (StrT.why reason, t)

    | (MixedT _, AdderT(reason,_, t))
    | (_, AdderT(reason,MixedT _, t)) ->

      rec_flow cx trace (MixedT.why reason, t)

    | (_, AdderT(reason,((OpenT _ | UnionT _) as tin), tout)) ->

      rec_flow cx trace (tin, AdderT(reason,l , tout))

    | (_, AdderT(reason,_, t)) ->

      rec_flow cx trace (StrT.why reason, t)

    (***********************************************************)
    (* comparison typechecks iff either of the following hold: *)
    (*                                                         *)
    (* number <> number = number                               *)
    (* string <> string = string                               *)
    (***********************************************************)

    | (_, ComparatorT(reason, ((OpenT _ | UnionT _) as u_))) ->
      rec_flow cx trace (u_, ComparatorT (reason, l))

    | (StrT _, ComparatorT(reason,t)) ->

      rec_flow cx trace (t, StrT.why reason)

    | (l, ComparatorT(reason,t)) when numeric l ->

      rec_flow cx trace (t, NumT.why reason)

    (**************************************)
    (* types may be refined by predicates *)
    (**************************************)

    | (_, PredicateT(p,t)) ->
      predicate cx trace t (l,p)

    (***********************************************************************)
    (* types may be compared with unstrict (in)equality iff they intersect *)
    (* (otherwise, unsafe coercions may happen)                            *)
    (* note: any types may be compared with strict (in)equality            *)
    (***********************************************************************)

    | (_, EqT(reason, ((OpenT _ | UnionT _) as u_))) ->

      rec_flow cx trace (u_, EqT(reason, l))

    | (_, EqT(_, u_)) when equatable cx trace (l,u_) -> ()

    (**********************)
    (* Array library call *)
    (**********************)

    | (ArrT (_, t, _), (GetT _ | SetT _ | MethodT _)) ->
      let reason = reason_of_t u in
      let arrt = get_builtin_typeapp cx reason "Array" [t] in
      rec_flow cx trace (arrt, u)

    (***********************)
    (* String library call *)
    (***********************)

    | (StrT (reason, _), (GetT _ | MethodT _)) ->
      rec_flow cx trace (get_builtin_type cx reason "String",u)

    (***********************)
    (* Number library call *)
    (***********************)

    | (NumT (reason, _), (GetT _ | MethodT _)) ->
      rec_flow cx trace (get_builtin_type cx reason "Number",u)

    (***********************)
    (* Boolean library call *)
    (***********************)

    | (BoolT (reason, _), (GetT _ | MethodT _)) ->
      rec_flow cx trace (get_builtin_type cx reason "Boolean",u)

    (***************************)
    (* Keys: enums and records *)
    (***************************)

    | (StrT (reason_s, literal), EnumT (reason_op, o)) ->
      (match literal with
      | Some x ->
        let reason_op =
          replace_reason (spf "string literal %s" x) reason_s in
        rec_flow cx trace (o, HasT(reason_op,x))
      | None ->
        prerr_flow cx trace "Expected string literal" l u
      )

    | (EnumT (reason1, o1), _) ->
      rec_flow cx trace (o1, KeyT (reason1, u))

    | (_, RecordT (reason2, o2)) ->
      rec_flow cx trace (o2, KeyT(reason2, EnumT(reason2, l)))

    | (RecordT (reason, o2),
       (HasT(_,x) |
           LookupT(_,_,x,_) | GetT(_,x,_) | SetT(_,x,_) | MethodT(_,x,_,_,_,_)))
      ->
      rec_flow cx trace (o2, HasT(reason_of_t u,x))

    | (ObjT (reason_o, { props_tmap = mapr; _ }), HasT(reason_op, x)) ->
      if has_prop cx mapr x then ()
      else
        prmsg_flow cx
          Errors_js.ERROR
          trace
          "Property not found in"
          (reason_op, reason_o)

    | (InstanceT (reason_o, _, _, instance), HasT(reason_op, x)) ->
      let fields_tmap = find_props cx instance.fields_tmap in
      let methods_tmap = find_props cx instance.methods_tmap in
      let fields = SMap.union fields_tmap methods_tmap in
      (match SMap.get x fields with
      | Some tx -> ()
      | None ->
        prmsg_flow cx
          Errors_js.ERROR
          trace
          "Property not found in"
          (reason_op, reason_o)
      )

    | (RecordT (reason, o2), KeyT(reason_, key)) ->
      rec_flow cx trace (o2, KeyT(reason_, key))

    | (ObjT (reason, { props_tmap = mapr; _ }), KeyT(_,key)) ->
      iter_props cx mapr (fun x tv ->
        let t = StrT (reason, Some x) in
        rec_flow cx trace (t, key)
      )

    | (InstanceT (reason, _, _, instance), KeyT(_,key)) ->
      let fields_tmap = find_props cx instance.fields_tmap in
      let methods_tmap = find_props cx instance.methods_tmap in
      let fields = SMap.union fields_tmap methods_tmap in
      fields |> SMap.iter (fun x tv ->
        let t = StrT (reason, Some x) in
        rec_flow cx trace (t, key)
      )

    | (RecordT (reason, o2), (ObjT _ | InstanceT _)) ->
      let tvar = mk_tvar cx reason in
      rec_flow cx trace (u, KeyT(reason, tvar));
      rec_flow cx trace (tvar, EnumT(reason, o2))

    (*********************)
    (* functions statics *)
    (*********************)

    | (FunT (_,static,_,_), _) when object_like_op u ->
      rec_flow cx trace (static, u)

    (*****************)
    (* class statics *)
    (*****************)

    | (ClassT instance, _) when object_like_op u ->
      let reason = reason_of_t u in
      let tvar = mk_tvar cx reason in
      rec_flow cx trace (instance, GetT(reason,"statics",tvar));
      rec_flow cx trace (tvar,u)

    (********)
    (* cast *)
    (********)

    | (ClassT instance, (FunT _ | CallT _))
      ->
      let reason = reason_of_t u in
      let tvar = mk_tvar cx reason in
      rec_flow cx trace (instance, GetT(reason,"statics",tvar));
      rec_flow cx trace (tvar, GetT(reason,"$call",u))

    (************)
    (* indexing *)
    (************)

    | (InstanceT _, GetElemT (reason, i, t))
      ->
      rec_flow cx trace (l, SetT(reason, "$key", i));
        rec_flow cx trace (l, GetT(reason, "$value", t))

    | (InstanceT _, SetElemT (reason, i, t))
      ->
      rec_flow cx trace (l, SetT(reason, "$key", i));
        rec_flow cx trace (l, SetT(reason, "$value", t))

    (***************)
    (* unsupported *)
    (***************)

    | (MixedT _, TypeT _) ->
      prwarn_flow cx trace
        (spf "instance of class accessing unknown property: %s"
           (desc_of_t u))
        u l

    (** Lookups can be strict or non-strict, as denoted by the presence or
        absence of strict_reason in the following two pattern matches.
        Strictness derives from whether the object is sealed and was
        created in the same scope in which the lookup occurs - see
        mk_strict below (TODO rename). The failure of a strict lookup
        to find the desired property causes an error; a non-strict one
        does not.
     *)

    | (MixedT reason, LookupT (reason_op, Some strict_reason, x, _)) ->

      if is_object_prototype_method x
      then
        (** TODO: These properties should go in Object.prototype. Currently we
            model Object.prototype as a MixedT, as an optimization against a
            possible deluge of shadow properties on Object.prototype, since it
            is shared by every object. **)
        rec_flow cx trace (get_builtin_type cx reason "Object", u)
      else if Files_js.is_lib_file_or_flowlib_root (abs_path_of_reason reason)
      then
        let msg =
          if is_internal_module_name x
          then "Required module not found"
          else "Could not resolve name"
        in
        let message_list = [
          reason_op, msg
        ] in
        add_warning cx message_list
      else
        let msg =
          if x = "$call"
          then "Callable signature not found in"
          else if x = "$key" || x = "$value"
          then "Indexable signature not found in"
          else "Property not found in"
        in
        prmsg_flow cx
          Errors_js.ERROR
          trace
          msg
          (reason_op, strict_reason)

    | (MixedT _, ExtendsT (t, tc)) ->
      let msg = "This type is incompatible with" in
      prmsg_flow cx
        Errors_js.ERROR
        trace
        msg
        (reason_of_t t, reason_of_t tc)

    (* LookupT is a non-strict lookup, never fired *)
    | (MixedT _, LookupT _) -> ()

    | _ ->
      prerr_flow cx trace (err_msg l u) l u
    );
  )

and abs_path_of_reason r =
  r |> pos_of_reason |> Pos.filename |> Relative_path.to_absolute

and is_object_prototype_method = function
  | "hasOwnProperty"
  | "propertyIsEnumerable"
  | "toLocaleString"
  | "toString"
  | "valueOf" -> true
  | _ -> false

(* only on use-types *)
and err_operation = function
  | GetT _ -> "Property cannot be accessed on"
  | SetT _ -> "Property cannot be assigned on"
  | MethodT _ -> "Method cannot be called on"
  | CallT _ -> "Function cannot be called on"
  | ConstructorT _ -> "Constructor cannot be called on"
  | GetElemT _ -> "Computed property/element cannot be accessed on"
  | SetElemT _ -> "Computed property/element cannot be assigned on"
  | ElemT (_, ObjT _, LowerBoundT _) -> "Computed property cannot be accessed with"
  | ElemT (_, ArrT _, LowerBoundT _) -> "Element cannot be accessed with"
  | ElemT (_, ObjT _, UpperBoundT _) -> "Computed property cannot be assigned with"
  | ElemT (_, ArrT _, UpperBoundT _) -> "Element cannot be assigned with"
  | ObjAssignT _ -> "Expected object instead of"
  | ObjRestT _ -> "Expected object instead of"
  | ObjSealT _ -> "Expected object instead of"
  | SuperT _ -> "Cannot inherit"
  | EqT (_, t) -> spf "Non-strict equality comparison with %s may involve unintended type conversions of" (desc_of_t t)
  | ComparatorT (_, t) -> spf "Relational comparison with %s may involve unintended type conversions of" (desc_of_t t)
  | SpecializeT _ -> "Expected polymorphic type instead of"
  | LookupT _ -> "Property not found in"
  | KeyT _ -> "Expected object instead of"
  | HasT _ -> "Property not found in"

  (* unreachable use-types and def-types *)
  | t
    -> failwith (spf "err_operation called on %s" (string_of_ctor t))

and err_value = function
  | NullT _ -> " possibly null value"
  | VoidT _ -> " possibly undefined value"
  | MaybeT t -> spf " possibly null or undefined value"
  | t -> ""

and err_msg l u =
  if is_use u
  then spf "%s%s" (err_operation u) (err_value l)
  else "This type is incompatible with"

and ground_subtype = function

  | (NumT _,NumT _)

  | (StrT _,StrT _)

  | (BoolT _, BoolT _)

  | (NullT _, NullT _)

  | (VoidT _, VoidT _)

  | (UndefT _,_)

  | (_,MixedT _)

  | (AnyT _,_)

  | (_,AnyT _)
    -> true

  | _ ->
    false

and numeric = function
  | NumT _ -> true

  | InstanceT (reason, _, _, _) ->
    desc_of_reason reason = "Date"

  | _ -> false

and object_like = function
  | ObjT _ | InstanceT _ | RecordT _ -> true
  | t -> function_like t

and object_like_op = function
  | SetT _ | GetT _ | MethodT _ | LookupT _
  | SuperT _
  | KeyT _
  | ObjAssignT _ | ObjRestT _
  | SetElemT _ | GetElemT _
  | AnyObjT _ -> true
  | _ -> false

and function_like = function
  | ClassT _
  | FunT _ -> true
  | _ -> false

and function_like_op = function
  | CallT _ | TypeT _
  | ConstructorT _
  | AnyFunT _ -> true
  | t -> object_like_op t

and equatable cx trace = function

  | (NumT _,NumT _)

  | (StrT _,StrT _)

  | (BoolT _, BoolT _)

  | (UndefT _,_) | (_, UndefT _)

  | (_,MixedT _) | (MixedT _,_)

  | (AnyT _,_) | (_,AnyT _)

  | (VoidT _,_) | (_, VoidT _)

  | (NullT _,_) | (_, NullT _)
    -> true

  | ((NumT _ | StrT _ | BoolT _), _)
  | (_, (NumT _ | StrT _ | BoolT _))
    -> false

  | _ -> true

(*********************)
(* inheritance utils *)
(*********************)

and mk_nominal cx =
  let nominal = mk_id cx in
  (if modes.verbose then prerr_endlinef
      "NOM %d %s" nominal cx.file);
  nominal

and unify_map cx trace tmap1 tmap2 =
  tmap1 |> SMap.iter (fun x t1 ->
    let t2 = SMap.find_unsafe x tmap2 in
    rec_unify cx trace t1 t2
  )

(* Indicate whether property checking should be strict for a given object and an
   operation on it. Strictness is enforced when the object is not a dictionary,
   and it is sealed (e.g., it is a type annotation) or it and the operation
   originate in different scopes. The enforcement is done via the returned
   "blame token" that is used when looking up properties of objects in the
   prototype chain as part of that operation. *)
and mk_strict sealed is_dict reason_o reason_op =
  if (is_dict || (not sealed && Reason_js.same_scope reason_o reason_op))
  then None
  else Some reason_o

(*****************)
(* substitutions *)
(*****************)

(* need to consider only "def" types *)

(** Substitute bound type variables with associated types in a type. Do not
    force substitution under polymorphic types. This ensures that existential
    type variables under a polymorphic type remain unevaluated until the
    polymorphic type is applied. **)
and subst cx ?(force=true) (map: Type.t SMap.t) t =
  if SMap.is_empty map then t
  else match t with
  | BoundT typeparam ->
    (match SMap.get typeparam.name map with
    | None -> t
    | Some t -> t)

  | ExistsT reason ->
    if force then mk_tvar cx reason
    else t

  | OpenT _
  | NumT _
  | StrT _
  | BoolT _
  | UndefT _
  | NullT _
  | VoidT _
  | MixedT _
  | AnyT _
    ->
    t

  | FunT (reason, static, proto, {
    this_t = this;
    params_tlist = params;
    params_names = names;
    return_t = ret;
    closure_t = j;
  }) ->
    FunT (reason, subst cx ~force map static, subst cx ~force map proto, {
      this_t = subst cx ~force map this;
      params_tlist = List.map (subst cx ~force map) params;
      params_names = names;
      return_t = subst cx ~force map ret;
      closure_t = j;
    })

  | PolyT (xs,t) ->
    let xs, map = List.fold_left (fun (xs, map) typeparam ->
      { typeparam with bound = subst cx ~force map typeparam.bound }::xs,
      SMap.remove typeparam.name map
    ) ([], map) xs in
    PolyT (List.rev xs, subst cx ~force:false map t)

  | ObjT (reason, {
    flags;
    dict_t;
    props_tmap = id;
    proto_t = proto
  }) ->
    ObjT (reason, {
      flags;
      dict_t = (match dict_t with
      | None -> None
      | Some dict ->
          Some { dict with
            key = subst cx ~force map dict.key;
            value = subst cx ~force map dict.value;
          });
      props_tmap = subst_propmap cx force map id;
      proto_t = subst cx ~force map proto
    })

  | ArrT (reason, t, ts) ->
    ArrT (reason,
          subst cx ~force map t,
          ts |> List.map (subst cx ~force map))

  | ClassT t -> ClassT (subst cx ~force map t)

  | TypeT (reason, t) ->
    TypeT (reason,
           subst cx ~force map t)

  | InstanceT (reason, static, super, instance) ->
    InstanceT (
      reason,
      subst cx ~force map static,
      subst cx ~force map super,
      { instance with
        type_args = instance.type_args |> SMap.map (subst cx ~force map);
        fields_tmap = subst_propmap cx force map instance.fields_tmap;
        methods_tmap = subst_propmap cx force map instance.methods_tmap;
      }
    )

  | RestT (t) -> RestT (subst cx ~force map t)

  | OptionalT (t) -> OptionalT (subst cx ~force map t)

  | TypeAppT(c, ts) ->
      let c = subst cx ~force map c in
      let ts = List.map (subst cx ~force map) ts in
      TypeAppT(c, ts)

  | MaybeT(t) ->
    MaybeT(subst cx ~force map t)

  | IntersectionT(reason, ts) ->
    IntersectionT(reason, List.map (subst cx ~force map) ts)

  | UnionT(reason, ts) ->
    UnionT(reason, List.map (subst cx ~force map) ts)

  | UpperBoundT(t) ->
    UpperBoundT(subst cx ~force map t)

  | LowerBoundT(t) ->
    LowerBoundT(subst cx ~force map t)

  | AnyObjT _ -> t
  | AnyFunT _ -> t

  | ShapeT(t) ->
    ShapeT(subst cx ~force map t)

  | DiffT(t1, t2) ->
    DiffT(subst cx ~force map t1, subst cx ~force map t2)

  | EnumT(reason, t) ->
    EnumT(reason, subst cx ~force map t)

  | RecordT(reason, t) ->
    RecordT(reason, subst cx ~force map t)

  | ObjAssignT(reason, t1, t2, xs, resolve) ->
    ObjAssignT(reason, subst cx ~force map t1, subst cx ~force map t2, xs, resolve)

  | _ -> assert false (** TODO **)

and subst_propmap cx force map id =
  let pmap = find_props cx id in
  let pmap_ = SMap.map (subst cx ~force map) pmap in
  if pmap_ = pmap then id
  else mk_propmap cx pmap_

and instantiate_poly_ cx trace reason_ (xs,t) ts =
  let len_xs = List.length xs in
  if len_xs <> List.length ts
  then
    let msg = spf "wrong number of type arguments (expected %d)" len_xs in
    add_error cx [reason_, msg];
    AnyT reason_
  else
    let map =
      List.fold_left2
        (fun map {reason; name; bound} t ->
          rec_flow cx trace (t, subst cx map bound);
          SMap.add name t map
        )
        SMap.empty xs ts
    in
    subst cx map t

and instantiate_poly cx trace reason_ (xs,t) =
  let ts = xs |> List.map (fun {reason=reason_id; _} ->
    let reason = prefix_reason (
      spf "type parameter %s of " (desc_of_reason reason_id)
    ) reason_ in
    mk_tvar cx reason
  )
  in
  instantiate_poly_ cx trace reason_ (xs,t) ts

and mk_object_with_proto cx reason proto =
  mk_object_with_map_proto cx reason SMap.empty proto

and mk_object_with_map_proto cx reason ?(sealed=false) map proto =
  let flags = { default_flags with sealed } in
  let dict = None in
  let pmap = mk_propmap cx map in
  ObjT (reason, mk_objecttype ~flags dict pmap proto)

(* Speculatively match types, returning whether the match fails. *)
and speculative_flow_error cx trace l u =
  (* save the ops stack, since throws from within __flow will screw it up *)
  let ops = Ops.get () in
  throw_on_error := true;
  let result =
    try rec_flow cx trace (l, u); false
    with
    | FlowError msgs -> true
    | exn -> raise exn
  in
  throw_on_error := false;
  (* restore ops stack *)
  Ops.set ops;
  result

(* try each branch of a union in turn *)
and try_union cx trace l reason = function
  | [] -> (* fail: bottom is the unit of unions *)
    rec_flow cx trace (l, UndefT reason)
  | t::ts ->
    rec_flow cx trace
      (SpeculativeMatchFailureT(reason, l, UnionT(reason, ts)),
       t)

(* try each branch of an intersection in turn *)
and try_intersection cx trace u reason = function
  | [] -> (* fail: top is the unit of intersections *)
    rec_flow cx trace (MixedT reason, u)
  | t::ts ->
    rec_flow cx trace
      (t,
       SpeculativeMatchFailureT(reason, IntersectionT(reason, ts), u))

(* Some types need their parts to be concretized (i.e., type variables may need
   to be replaced by concrete types) so that speculation has a chance to fail
   early (and other branches are tried): otherwise, those failures may remain
   latent, and cause spurious errors to be reported. *)

(** TODO: Concretization is a general pattern that could be useful elsewhere as
    well. For example, we often have constraints that model "binary" operations,
    where both arguments need to be concretized for an operation to proceed
    (e.g., see rules involving AdderT, ComparatorT, ObjAssignT); in those cases,
    we effectively concretize the first argument, then the second argument by
    pushing the concretized first argument back into the constraint, and
    signaling that we are done afterwards. A general solution would have to do
    the following: specify parts of a constraint to be concretized, concretize
    those parts, replace the constraint with the concrete parts, and signal that
    we are done. The specification and replacement can be carried out generically
    using type substitution (see rules involving SpecializeT). The signaling
    could be done either by wrapping with ConcreteT, or by generically checking
    that the specified parts to be concretized have indeed been replaced with
    concrete parts. **)

(* The set of type patterns that currently need to be concretized appear
   below. This set needs to be kept in sync across parts_to_concretize and
   replace_with_concrete parts. *)

and parts_to_concretize cx = function
  (* call of overloaded function *)
  | CallT (reason, callt) -> callt.params_tlist
  (* selection of overloaded function *)
  | FunT (reason, _, _, callt) -> callt.params_tlist
  | u -> []

and replace_with_concrete_parts ts = function
  | CallT (reason, callt) ->
      CallT (reason, { callt with params_tlist = ts })
  | FunT (reason, static, prototype, callt) ->
      FunT (reason, static, prototype, { callt with params_tlist = ts })
  | u -> u

(* Take a todo_list of types and recursively concretize them, moving the
   concretized types to a done_list. Types in the todo_list, e.g. t, may be type
   variables, and here we simply set up the requirement that they be
   concretized; when they hit the rule for ConcretizeT, they are concrete, and
   therefore ready to be moved to the done_list. *)
and concretize_parts cx trace l u done_list = function
  | [] ->
      (* items were moved from todo_list to done_list in LIFO order *)
      let done_list = List.rev done_list in
      rec_flow cx trace
        (l, ConcreteT(replace_with_concrete_parts done_list u))
  | t::todo_list ->
      rec_flow cx trace
        (t, ConcretizeT(l, todo_list, done_list, u))

(* property lookup functions in objects and instances *)

and ensure_prop cx strict mapr x proto reason_obj reason_op trace =
  if has_prop cx mapr x
  then read_prop cx mapr x
  else
    let t =
      if has_prop cx mapr (internal_name x)
      then read_prop cx mapr (internal_name x)
      else intro_prop cx reason_obj x mapr
    in
    t |> recurse_proto cx strict proto reason_op x trace

and ensure_prop_ cx trace strict mapr x proto reason_obj reason_op =
  if has_prop cx mapr x
  then read_prop cx mapr x
  else
    match strict with
    | Some reason_o ->
      prmsg_flow cx
        Errors_js.ERROR
        trace
        "Property not found in"
        (reason_op, reason_o);
      MixedT.t
    | None ->
      let t =
        if has_prop cx mapr (internal_name x)
        then read_prop_ cx mapr (internal_name x) |> (fun t ->
          write_prop cx mapr x t; t
        )
        else intro_prop_ cx reason_obj x mapr
      in
      t |> recurse_proto cx None proto reason_op x trace

and lookup_prop cx trace l reason strict x t =
  let l =
    (* munge names beginning with single _ *)
    if (Str.string_match (Str.regexp_string "_") x 0) &&
      not (Str.string_match (Str.regexp_string "__") x 0)
    then MixedT (reason_of_t l)
    else l
  in
  rec_flow cx trace (l, LookupT (reason, strict, x, t))

and get_prop cx trace reason_op strict super x map tout =
  if SMap.mem x map
  then
    rec_flow cx trace (SMap.find_unsafe x map, tout)
  else
    lookup_prop cx trace super reason_op strict x (LowerBoundT tout)

and set_prop cx trace reason_op reason_c super x map tin =
  let map = find_props cx map in
  if SMap.mem x map
  then
    rec_flow cx trace (tin, SMap.find_unsafe x map)
  else
    lookup_prop cx trace super reason_op (Some reason_c) x (UpperBoundT tin)

and intro_prop cx reason_obj x mapr =
  let reason_prop = prefix_reason (spf ".%s of " x) reason_obj in
  mk_tvar_where cx reason_prop (fun tvar ->
    write_prop cx mapr (internal_name x) tvar
  )

and intro_prop_ cx reason_obj x mapr =
  let reason_prop = prefix_reason (spf ".%s of " x) reason_obj in
  mk_tvar_where cx reason_prop (fun tvar ->
    write_prop cx mapr x tvar
  )

and recurse_proto cx strict proto reason_op x trace t =
  rec_flow cx trace (proto, LookupT(reason_op,strict,x,t));
  t

(* other utils *)

and filter cx trace t l pred =
  if (pred l) then rec_flow cx trace (l,t)

and is_string = function StrT _ -> true | _ -> false
and is_number = function NumT _ -> true | _ -> false
and is_function = function FunT _ -> true | _ -> false
and is_object = function (ObjT _ | ArrT _ | NullT _) -> true | _ -> false
and is_array = function ArrT _ -> true | _ -> false
and is_bool = function BoolT _ -> true | _ -> false

and not_ pred x = not(pred x)

and recurse_into_union filter_fn (r, ts) =
  let new_ts = ts |> List.filter (fun t ->
    match filter_fn t with
    | UndefT _ -> false
    | _ -> true
  ) in
  match new_ts with
  | [] -> UndefT r
  | [t] -> t
  | _ -> UnionT (r, new_ts)

and filter_exists = function
  (* falsy things get removed *)
  | NullT r
  | VoidT r
  | BoolT (r, Some false)
  | StrT (r, Some "")
  | NumT (r, Some "0") -> UndefT r

  (* unknown things become truthy *)
  | MaybeT t -> t
  | OptionalT t -> filter_exists t
  | BoolT (r, None) -> BoolT (r, Some true)
  | StrT (r, None) -> StrT (r, Some "truthy") (* hmmmm *)
  | NumT (r, None) -> NumT (r, Some "truthy") (* hmmmm *)

  (* truthy things pass through *)
  | t -> t

and filter_not_exists t = match t with
  (* falsy things pass through *)
  | NullT _
  | VoidT _
  | BoolT (_, Some false)
  | StrT (_, Some "")
  | NumT (_, Some "0") -> t

  (* truthy things get removed *)
  | BoolT (r, Some _)
  | StrT (r, Some _)
  | NumT (r, Some _) -> UndefT r

  (* unknown boolies become falsy *)
  | MaybeT t ->
    let reason = reason_of_t t in
    UnionT (reason, [NullT.why reason; VoidT.why reason])
  | BoolT (r, None) -> BoolT (r, Some false)
  | StrT (r, None) -> StrT (r, Some "")
  | NumT (r, None) -> NumT (r, Some "0")

  (* things that don't track truthiness pass through *)
  | t -> t

and filter_maybe = function
  | MaybeT t ->
    let reason = reason_of_t t in
    UnionT (reason, [NullT.why reason; VoidT.why reason])
  | MixedT r -> UnionT (r, [NullT.why r; VoidT.why r])
  | NullT r -> NullT r
  | VoidT r -> VoidT r
  | OptionalT t ->
    let reason = reason_of_t t in
    VoidT.why reason
  | t -> UndefT.t

and filter_not_maybe = function
  | MaybeT t -> t
  | OptionalT t -> filter_not_maybe t
  | NullT r | VoidT r -> UndefT r
  | t -> t

and filter_null = function
  | OptionalT (MaybeT t)
  | MaybeT t -> NullT.why (reason_of_t t)
  | NullT r -> NullT r
  | MixedT r -> NullT.why r
  | t -> UndefT.t

and filter_not_null = function
  | MaybeT t ->
    let reason = reason_of_t t in
    UnionT (reason, [VoidT.why reason; t])
  | OptionalT t -> OptionalT (filter_not_null t)
  | UnionT (r, ts) -> recurse_into_union filter_not_null (r, ts)
  | NullT r -> UndefT r
  | t -> t

and filter_undefined = function
  | MaybeT t -> VoidT.why (reason_of_t t)
  | VoidT r -> VoidT r
  | OptionalT t ->
    let reason = reason_of_t t in
    VoidT.why reason
  | MixedT r -> VoidT.why r
  | t -> UndefT.t

and filter_not_undefined = function
  | MaybeT t ->
    let reason = reason_of_t t in
    UnionT (reason, [NullT.why reason; t])
  | OptionalT t -> filter_not_undefined t
  | UnionT (r, ts) -> recurse_into_union filter_not_undefined (r, ts)
  | VoidT r -> UndefT r
  | t -> t

and filter_true = function
  | BoolT (r, Some true)
  | BoolT (r, None) -> BoolT (r, Some true)
  | MixedT r -> BoolT (replace_reason "boolean" r, Some true)
  | t -> UndefT (reason_of_t t)

and filter_not_true = function
  | BoolT (r, Some true) -> UndefT r
  | BoolT (r, None) -> BoolT (r, Some false)
  | t -> t

and filter_false = function
  | BoolT (r, Some false)
  | BoolT (r, None) -> BoolT (r, Some false)
  | MixedT r -> BoolT (replace_reason "boolean" r, Some false)
  | t -> UndefT (reason_of_t t)

and filter_not_false = function
  | BoolT (r, Some false) -> UndefT r
  | BoolT (r, None) -> BoolT (r, Some true)
  | t -> t

and predicate cx trace t (l,p) = match (l,p) with

  (************************)
  (* deconstruction of && *)
  (************************)

  | (_, AndP(p1,p2)) ->
    let reason = new_reason "and" (pos_of_predicate p1) in
    let tvar = mk_tvar cx reason in
    rec_flow cx trace (l,PredicateT(p1,tvar));
    rec_flow cx trace (tvar,PredicateT(p2,t))

  (************************)
  (* deconstruction of || *)
  (************************)

  | (_, OrP(p1,p2)) ->
    rec_flow cx trace (l,PredicateT(p1,t));
    rec_flow cx trace (l,PredicateT(p2,t))

  (***********************)
  (* typeof _ ~ "boolean" *)
  (***********************)

  | (MixedT r, IsP "boolean") ->
    rec_flow cx trace (BoolT.why r, t)

  | (_, IsP "boolean") ->
    filter cx trace t l is_bool

  | (_, NotP(IsP "boolean")) ->
    filter cx trace t l (not_ is_bool)

  (***********************)
  (* typeof _ ~ "string" *)
  (***********************)

  | (MixedT r, IsP "string") ->
    rec_flow cx trace (StrT.why r, t)

  | (_, IsP "string") ->
    filter cx trace t l is_string

  | (_, NotP(IsP "string")) ->
    filter cx trace t l (not_ is_string)

  (***********************)
  (* typeof _ ~ "number" *)
  (***********************)

  | (MixedT r, IsP "number") ->
    rec_flow cx trace (NumT.why r, t)

  | (_, IsP "number") ->
    filter cx trace t l is_number

  | (_, NotP(IsP "number")) ->
    filter cx trace t l (not_ is_number)

  (***********************)
  (* typeof _ ~ "function" *)
  (***********************)

  | (MixedT r, IsP "function") ->
    rec_flow cx trace (AnyFunT (replace_reason "function" r), t)

  | (_, IsP "function") ->
    filter cx trace t l is_function

  | (_, NotP(IsP "function")) ->
    filter cx trace t l (not_ is_function)

  (***********************)
  (* typeof _ ~ "object" *)
  (***********************)

  | (MixedT r, IsP "object") ->
    let obj = AnyObjT (replace_reason "object" r) in
    let union = create_union [NullT.why r; obj] in
    rec_flow cx trace (union, t)

  | (_, IsP "object") ->
    filter cx trace t l is_object

  | (_, NotP(IsP "object")) ->
    filter cx trace t l (not_ is_object)

  (*******************)
  (* Array.isArray _ *)
  (*******************)

  | (MixedT r, IsP "array") ->
    let filtered_l = ArrT (replace_reason "array" r, AnyT.why r, []) in
    rec_flow cx trace (filtered_l, t)

  | (_, IsP "array") ->
    filter cx trace t l is_array

  | (_, NotP(IsP "array")) ->
    filter cx trace t l (not_ is_array)

  (***********************)
  (* typeof _ ~ "undefined" *)
  (***********************)

  | (_, IsP "undefined") ->
    rec_flow cx trace (filter_undefined l, t)

  | (_, NotP(IsP "undefined")) ->
    rec_flow cx trace (filter_not_undefined l, t)

  (********)
  (* null *)
  (********)

  | (_, IsP "null") ->
    rec_flow cx trace (filter_null l, t)

  | (_, NotP(IsP "null")) ->
    rec_flow cx trace (filter_not_null l, t)

  (*********)
  (* maybe *)
  (*********)

  | (_, IsP "null or undefined") ->
    rec_flow cx trace (filter_maybe l, t)

  | (_, NotP(IsP "null or undefined")) ->
    rec_flow cx trace (filter_not_maybe l, t)

  (********)
  (* true *)
  (********)

  | (_, IsP "true") ->
    rec_flow cx trace (filter_true l, t)

  | (_, NotP(IsP "true")) ->
    rec_flow cx trace (filter_not_true l, t)

  (*********)
  (* false *)
  (*********)

  | (_, IsP "false") ->
    rec_flow cx trace (filter_false l, t)

  | (_, NotP(IsP "false")) ->
    rec_flow cx trace (filter_not_false l, t)

  (************************)
  (* truthyness *)
  (************************)

  | (_, ExistsP) ->
    rec_flow cx trace (filter_exists l, t)

  | (_, NotP(ExistsP)) ->
    rec_flow cx trace (filter_not_exists l, t)

  (*************************************************************)
  (* instanceof: resolve the constructor, pushing the instance *)
  (*************************************************************)

  | (_, InstanceofP (c)) ->
    rec_flow cx trace (c, PredicateT(ConstructorP(l),t))

  | (_, NotP(InstanceofP (c))) ->
    rec_flow cx trace (c, PredicateT(NotP(ConstructorP(l)),t))

  (*************************************************************)
  (* ... and refine the instance with the resolved constructor *)
  (* (careful: this is backwards)                              *)
  (*************************************************************)

  (** An object is considered `instanceof` a function F when it is constructed
      by F. Note that this is incomplete with respect to the runtime semantics,
      where instanceof is transitive: if F.prototype `instanceof` G, then the
      object is `instanceof` G. There is nothing fundamentally difficult in
      modeling the complete semantics, but we haven't found a need to do it. **)
  | (FunT (_,_,proto1,_),
     ConstructorP (ObjT (_,{proto_t = proto2; _}) as u))
      when proto1 = proto2 ->

    rec_flow cx trace (u,t)

  (** Suppose that we have an instance x of class C, and we check whether x is
      `instanceof` class A. To decide what the appropriate refinement for x
      should be, we need to decide whether C extends A, choosing either C or A
      based on the result. Thus, we generate a constraint to decide whether C
      extends A (while remembering C), which may recursively generate further
      constraints to decide super(C) extends A, and so on, until we hit the root
      class. (As a technical tool, we use Extends(_, _) to perform this
      recursion; it is also used elsewhere for running similar recursive
      subclass decisions.) **)
  | (ClassT(InstanceT _ as a),
     ConstructorP (InstanceT _ as c)) ->

    predicate cx trace t (ClassT(ExtendsT(c, a)), p)

  (** If C is a subclass of A, then don't refine the type of x. Otherwise,
      refine the type of x to A. (In general, the type of x should be refined to
      C & A, but that's hard to compute.) **)
  | (ClassT(ExtendsT(c, InstanceT (_,_,_,instance_a))),
     ConstructorP (InstanceT (_,_,super_c,instance_c)))
    -> (* TODO: intersection *)

    if instance_a.class_id = instance_c.class_id
    then rec_flow cx trace (c, t)
    else
      (** Recursively check whether super(C) extends A, with enough context. **)
      rec_flow cx trace (super_c, PredicateT(InstanceofP(l), t))

  | (ClassT(ExtendsT (_, a)),
     ConstructorP (MixedT _))
    ->
    (** We hit the root class, so C is not a subclass of A **)
    rec_flow cx trace (a, t)

  (** Prune the type when any other `instanceof` check succeeds (since this is
      impossible). *)
  | (_, ConstructorP _) ->
    ()

  | (FunT (_,_,proto1,_),
     NotP(ConstructorP (ObjT (_,{proto_t = proto2; _}))))
      when proto1 = proto2 ->
    ()

  (** Like above, now suppose that we have an instance x of class C, and we
      check whether x is _not_ `instanceof` class A. To decide what the
      appropriate refinement for x should be, we need to decide whether C
      extends A, choosing either nothing or C based on the result. **)
  | (ClassT(InstanceT _ as a),
     NotP(ConstructorP (InstanceT _ as c))) ->

    predicate cx trace t (ClassT(ExtendsT(c, a)), p)

  (** If C is a subclass of A, then do nothing, since this check cannot
      succeed. Otherwise, don't refine the type of x. **)
  | (ClassT(ExtendsT(c, InstanceT (_,_,_,instance_a))),
     NotP(ConstructorP (InstanceT (_,_,super_c,instance_c))))
    ->

    if instance_a.class_id = instance_c.class_id
    then ()
    else rec_flow cx trace (super_c, PredicateT(NotP(InstanceofP(l)), t))

  | (ClassT(ExtendsT(c, _)),
     NotP(ConstructorP (MixedT _)))
    ->
    (** We hit the root class, so C is not a subclass of A **)
    rec_flow cx trace (c, t)

  (** Don't refine the type when any other `instanceof` check fails. **)
  | (_, NotP(ConstructorP u)) ->
    rec_flow cx trace (u,t)

  (* unknown predicate *)
  | _ ->
    prerr_flow cx trace "Unsatisfied predicate" l (PredicateT(p,t))


(***************)
(* unification *)
(***************)

(* Ensure that a type variable is, or is converted to, a unifier. *)
and ensure_unifier cx id =
  let bounds = IMap.find_unsafe id cx.graph in
  match bounds.unifier with
  | None -> bounds.unifier <- Some (Rank 0)
  | _ -> ()

(* Clear the bounds of a type variable. Either it is a unifier that is no longer
   a root, wherein the solution is None. Or it is a root that is resolved to a
   type t, wherein the solution is Some t. *)
and clear cx ?solution bounds =
  bounds.cleared <- true;
  bounds.lowertvars <- IMap.empty;
  bounds.uppertvars <- IMap.empty;
  match solution with
  | None ->
    bounds.solution <- None;
    bounds.lower <- TypeMap.empty;
    bounds.upper <- TypeMap.empty;
  | Some t ->
    bounds.solution <- None;
    bounds.lower <- TypeMap.singleton t (unit_trace t t);
    bounds.upper <- TypeMap.singleton t (unit_trace t t)

and rank = function
  | Some (Rank r) -> r
  | _ -> assert false

(* Chain a root to another root. If both roots are unresolved, this amounts to
   copying over the bounds of one root to another, and adding all the
   connections necessary when two non-unifiers flow to each other. On the other
   hand, when one or both roots are resolved, we can assume that their bounds are
   cleared. *)
and goto cx trace ?(flag=false) id1 id2 =
  let bounds1, bounds2 =
    IMap.find_unsafe id1 cx.graph, IMap.find_unsafe id2 cx.graph
  in
  bounds1.unifier <- Some (Goto id2);
  if flag then bounds2.unifier <- Some (Rank (1 + (rank bounds2.unifier)));
  (match bounds1.solution, bounds2.solution with

  | None, None ->
    bounds1.lower |> TypeMap.iter (fun l trace_l ->
      bounds2.upper |> TypeMap.iter (fun u trace_u ->
        join_flow cx [trace_l;trace;trace_u] (l,u)
      ));
    bounds2.lower |> TypeMap.iter (fun l trace_l ->
      bounds1.upper |> TypeMap.iter (fun u trace_u ->
        join_flow cx [trace_l;trace;trace_u] (l,u)
      ));
    bounds1.lowertvars |> IMap.iter (fun idl trace_l ->
      let f = (fun trace_u -> concat_trace[trace_l;trace;trace_u]) in
      let bounds_l = find_graph cx idl in
      bounds_l.upper <- UnionTypeMap.union f bounds2.upper bounds_l.upper;
      bounds_l.uppertvars <- UnionIMap.union f bounds2.uppertvars bounds_l.uppertvars
    );
    bounds2.lowertvars |> IMap.iter (fun idl trace_l ->
      let f = (fun trace_u -> concat_trace[trace_l;trace;trace_u]) in
      let bounds_l = find_graph cx idl in
      bounds_l.upper <- UnionTypeMap.union f bounds1.upper bounds_l.upper;
      bounds_l.uppertvars <- UnionIMap.union f bounds1.uppertvars bounds_l.uppertvars
    );
    bounds1.uppertvars |> IMap.iter (fun idu trace_u ->
      let f = (fun trace_l -> concat_trace[trace_l;trace;trace_u]) in
      let bounds_u = find_graph cx idu in
      bounds_u.lower <- UnionTypeMap.union f bounds2.lower bounds_u.lower;
      bounds_u.lowertvars <- UnionIMap.union f bounds2.lowertvars bounds_u.lowertvars
    );
    bounds2.uppertvars |> IMap.iter (fun idu trace_u ->
      let f = (fun trace_l -> concat_trace[trace_l;trace;trace_u]) in
      let bounds_u = find_graph cx idu in
      bounds_u.lower <- UnionTypeMap.union f bounds1.lower bounds_u.lower;
      bounds_u.lowertvars <- UnionIMap.union f bounds1.lowertvars bounds_u.lowertvars
    );
    (* TODO: traces *)
    bounds2.lower <- TypeMap.union bounds1.lower bounds2.lower;
    bounds2.upper <- TypeMap.union bounds1.upper bounds2.upper;
    bounds2.lowertvars <- IMap.union bounds1.lowertvars bounds2.lowertvars;
    bounds2.uppertvars <- IMap.union bounds1.uppertvars bounds2.uppertvars

  | None, Some t2 ->
    bounds1.lower |> TypeMap.iter (fun l trace_l ->
      join_flow cx [trace_l;trace] (l,t2)
    );
    bounds1.upper |> TypeMap.iter (fun u trace_u ->
      join_flow cx [trace;trace_u] (t2,u)
    );
    bounds1.lowertvars |> IMap.iter (fun idl trace_l ->
      let bounds_l = find_graph cx idl in
      bounds_l.upper <- TypeMap.add t2 (concat_trace[trace_l;trace]) bounds_l.upper
    );
    bounds1.uppertvars |> IMap.iter (fun idu trace_u ->
      let bounds_u = find_graph cx idu in
      bounds_u.lower <- TypeMap.add t2 (concat_trace[trace;trace_u]) bounds_u.lower
    )

  | Some t1, None ->
    bounds2.lower |> TypeMap.iter (fun l trace_l ->
      join_flow cx [trace_l;trace] (l,t1)
    );
    bounds2.upper |> TypeMap.iter (fun u trace_u ->
      join_flow cx [trace;trace_u] (t1,u)
    );
    bounds2.lowertvars |> IMap.iter (fun idl trace_l ->
      let bounds_l = find_graph cx idl in
      bounds_l.upper <- TypeMap.add t1 (concat_trace[trace_l;trace]) bounds_l.upper
    );
    bounds2.uppertvars |> IMap.iter (fun idu trace_u ->
      let bounds_u = find_graph cx idu in
      bounds_u.lower <- TypeMap.add t1 (concat_trace[trace;trace_u]) bounds_u.lower
    );
    clear cx ~solution:t1 bounds2

  | Some t1, Some t2 ->
    rec_unify cx trace t1 t2;
  );
  clear cx bounds1

(* Unify two type variables. This involves ensuring that they are unifiers,
   finding their roots, and making one point to the other. Ranks are used to
   keep chains short. *)
and merge_ids cx trace id1 id2 =
  ensure_unifier cx id1; ensure_unifier cx id2;
  let (id1, bounds1), (id2, bounds2) = find_root cx id1, find_root cx id2 in
  let r1, r2 = rank bounds1.unifier, rank bounds2.unifier in
  if id1 = id2 then ()
  else if r1 < r2 then goto cx trace id1 id2
  else if r2 < r1 then goto cx trace id2 id1
  else goto cx trace ~flag:true id1 id2

(* Resolve a type variable to a type. This involves ensuring that it is a
   unifier, finding its root, and resolving to that type. *)
and resolve_id cx trace id t =
  ensure_unifier cx id;
  let id, _ = find_root cx id in
  let bounds = IMap.find_unsafe id cx.graph in
  match bounds.solution with
  | None ->
    bounds.lower |> TypeMap.iter (fun l trace_l ->
      join_flow cx [trace_l;trace] (l,t)
    );
    bounds.upper |> TypeMap.iter (fun u trace_u ->
      join_flow cx [trace;trace_u] (t,u)
    );
    bounds.lowertvars |> IMap.iter (fun idl trace_l ->
      let bounds_l = find_graph cx idl in
      bounds_l.upper <- TypeMap.add t (concat_trace[trace_l;trace]) bounds_l.upper
    );
    bounds.uppertvars |> IMap.iter (fun idu trace_u ->
      let bounds_u = find_graph cx idu in
      bounds_u.lower <- TypeMap.add t (concat_trace[trace;trace_u]) bounds_u.lower
    );
    clear cx ~solution:t bounds
  | Some t_ ->
    rec_unify cx trace t_ t

(******************)

(* TODO: Unification between concrete types is still implemented as
   bidirectional flows. This means that the destructuring work is duplicated,
   and we're missing some opportunities for nested unification. *)
and naive_unify cx trace t1 t2 =
  rec_flow cx trace (t1,t2); rec_flow cx trace (t2,t1)

(* Unification of two types *)
and rec_unify cx trace t1 t2 =
  match (t1,t2) with
  | (OpenT (_,id1), OpenT (_,id2)) ->
    merge_ids cx trace id1 id2

  | (OpenT (_, id), t) | (t, OpenT (_, id)) ->
    resolve_id cx trace id t

  | (ArrT (_, t1, ts1), ArrT (_, t2, ts2)) ->
    array_unify cx trace (ts1,t1, ts2,t2)

  | (ObjT (reason1, {props_tmap = flds1; _}),
     ObjT (reason2, {props_tmap = flds2; _})) ->
    let pmap1, pmap2 =
      find_props cx flds1,
      find_props cx flds2
    in
    let error_ref = ref false in
    SMap.iter (fun x t ->
      match SMap.get x pmap2 with
      | Some t_ -> rec_unify cx trace t t_
      | None -> error_ref := true
    ) pmap1;
    if !error_ref || (SMap.cardinal pmap2 > SMap.cardinal pmap1)
    then
      let message_list = [
        reason1, "Objects do not have the same properties";
        reason2, ""
      ] in
      add_warning cx message_list

  | _ ->
    naive_unify cx trace t1 t2

(* mutable sites on parent values (i.e. object properties,
   array elements) must be typed invariantly when a value
   flows to the parent, unless the incoming value is fresh,
   in which case covariant typing is sound (since no alias
   will break if the subtyped child value is replaced by a
   non-subtyped value *)
and flow_to_mutable_child cx trace fresh t1 t2 =
  if fresh
  then rec_flow cx trace (t1, t2)
  else rec_unify cx trace t1 t2

and array_flow cx trace lit = function
  | ([],e1, _,e2) -> (* general element1 = general element2 *)
    flow_to_mutable_child cx trace lit e1 e2

  | (_,e1, [],e2) -> (* specific element1 < general element2 *)
    rec_flow cx trace (e1, e2)

  | ([t1],_, t2::_,_) -> (* specific element1 = specific element2 *)
    flow_to_mutable_child cx trace lit t1 t2

  | (t1::ts1,e1, t2::ts2,e2) -> (* specific element1 = specific element2 *)
    flow_to_mutable_child cx trace lit t1 t2;
    array_flow cx trace lit (ts1,e1, ts2,e2)

(* array helper *)
and array_unify cx trace = function
  | ([],e1, [],e2) -> (* general element1 = general element2 *)
    rec_unify cx trace e1 e2

  | (ts1,_, [],e2)
  | ([],e2, ts1,_) -> (* specific element1 < general element2 *)
    List.iter (fun t1 ->
      rec_unify cx trace t1 e2;
    ) ts1

  | (t1::ts1,e1, t2::ts2,e2) -> (* specific element1 = specific element2 *)
    rec_unify cx trace t1 t2;
    array_unify cx trace (ts1,e1, ts2,e2)


(*******************************************************************)
(* subtyping a sequence of arguments with a sequence of parameters *)
(*******************************************************************)

(** TODO: add arg number to FunArg trace selectors **)
and multiflow cx trace (l, u) ?(strict=true) (arglist, parlist) =
  multiflow_helper cx trace (l, u) ~strict (arglist, parlist)

and multiflow_helper cx trace (u, l) ~strict = function
  (* Do not complain on too many arguments.
     This pattern is ubiqutous and causes a lot of noise when complained about.
     Note: optional/rest parameters do not provide a workaround in this case.
  *)
  | (_,[]) -> []

  | ([],(OptionalT t)::touts) -> (OptionalT t)::touts

  | ([RestT tin],(OptionalT tout)::touts) ->
    rec_flow cx trace (tin, tout);
    multiflow_helper cx trace (u, l) ~strict ([RestT tin],touts)

  | ((OptionalT tin)::tins,[RestT tout]) ->
    rec_flow cx trace (tin,tout);
    multiflow_helper cx trace (u, l) ~strict (tins,[RestT tout])

  | ((OptionalT tin)::tins,(OptionalT tout)::touts)
  | (tin::tins,(OptionalT tout)::touts) ->
    rec_flow cx trace (tin,tout);
    multiflow_helper cx trace (u, l) ~strict (tins,touts)

  | ([RestT tin],[RestT tout]) ->
    rec_flow cx trace (tin,tout);
    []

  | (tins,[RestT tout]) ->
    tins |> List.iter (fun tin ->
      rec_flow cx trace (tin,tout);
    );
    [RestT tout]

  | ([],ts) ->
    (if strict then
        prerr_flow cx trace
          "Too few arguments (expected default/rest parameters in function)"
          u l
    );
    ts

  | (tin::tins,tout::touts) ->
    rec_flow cx trace (tin,tout);
    multiflow_helper cx trace (u, l) ~strict (tins,touts)

and dictionary cx trace keyt valuet = function
  | None -> ()
  | Some { key; value; _ } ->
      rec_flow cx trace (keyt, key);
      begin match keyt with
      | StrT (_, Some str) ->
        (* Object.prototype methods are exempt from the dictionary rules *)
        if not (is_object_prototype_method str)
        then rec_flow cx trace (valuet, value)
      | _ ->
        rec_flow cx trace (valuet, value)
      end

and string_key s reason =
  let key_reason =
    replace_reason (spf "property name \"%s\" is a string" s) reason in
  StrT (key_reason, Some s)

(* builtins, contd. *)

and get_builtin cx x reason =
  mk_tvar_where cx reason (fun builtin ->
    flow_opt cx (builtins, GetT(reason,x,builtin))
  )

and lookup_builtin cx x reason strict builtin =
  flow_opt cx (builtins, LookupT(reason,strict,x,builtin))

and get_builtin_typeapp cx reason x ts =
  TypeAppT(get_builtin cx x reason, ts)

(* Specialize a polymorphic class, make an instance of the specialized class. *)
and mk_typeapp_instance cx reason c ts =
  let t = mk_tvar cx reason in
  flow_opt cx (c, SpecializeT(reason,ts,t));
  mk_instance cx reason t

and mk_instance cx ?trace instance_reason c =
  mk_tvar_derivable_where cx instance_reason (fun t ->
    flow_opt cx ?trace (c, TypeT(instance_reason,t))
  )

and get_builtin_type cx reason x =
  let t = get_builtin cx x reason in
  mk_instance cx reason t

and instantiate_poly_t cx t types =
  match t with
  | PolyT (type_params, t_) -> (
    try
      let subst_map = List.fold_left2 (fun acc {name; _} type_ ->
        SMap.add name type_ acc
      ) SMap.empty type_params types in
      subst cx subst_map t_
    with _ ->
      prerr_endline "Instantiating poly type failed";
      t
  )
  | _ ->
    assert false

and instantiate_type t =
  match t with
  | ClassT t -> t
  | _ -> AnyT.why (reason_of_t t) (* ideally, assert false *)

and static_method_call cx name reason m argts =
  let cls = get_builtin cx name reason in
  mk_tvar_where cx reason (fun tvar ->
    flow_opt cx (cls, MethodT(reason, m, cls, argts, tvar, 0))
  )

(** TODO: this should rather be moved close to ground_type_impl/resolve_type
    etc. but Ocaml name resolution rules make that require a lot more moving
    code around. **)
and resolve_builtin_class cx = function
  | BoolT (reason, _) ->
    let bool_t = get_builtin_type cx reason "Boolean" in
    resolve_type cx bool_t
  | NumT (reason, _) ->
    let num_t = get_builtin_type cx reason "Number" in
    resolve_type cx num_t
  | StrT (reason, _) ->
    let string_t = get_builtin_type cx reason "String" in
    resolve_type cx string_t
  | ArrT (reason, t, _) ->
    let array_t = get_builtin cx "Array" reason in
    let array_t = resolve_type cx array_t in
    let array_t = instantiate_poly_t cx array_t [t] in
    instantiate_type array_t
  | t ->
    t

and set_builtin cx x t =
  let reason = builtin_reason x in
  flow_opt cx (builtins, SetT(reason,x,t))

and module_t cx m reason =
  match SMap.get m cx.modulemap with
  | Some t -> t
  | None ->
    mk_tvar_where cx reason (fun t ->
      cx.modulemap <- cx.modulemap |> SMap.add m t;
    )

(* Wrapper functions around __flow that manage traces. Use these functions for
   all recursive calls in the implementation of __flow. *)

(* Call __flow while concatenating traces. Typically this is used in code that
   propagates bounds across type variables, where nothing interesting is going
   on other than concatenating subtraces to make longer traces to describe
   transitive data flows *)
and join_flow cx ts (t1, t2) =
  __flow cx (t1, t2) (concat_trace ts)

(* Call __flow while embedding traces. Typically this is used in code that
   simplifies a constraint to generate subconstraints: the current trace is
   "pushed" when recursing into the subconstraints, so that when we finally hit
   an error and walk back, we can know why the particular constraints that
   caused the immediate error were generated. *)
and rec_flow cx trace (t1, t2) =
  __flow cx (t1, t2) (rec_trace t1 t2 trace)

(* Ideally this function would not be required: either we call `flow` from
   outside without a trace (see below), or we call one of the functions above
   with a trace. However, there are some functions that need to call __flow,
   which are themselves called both from outside and inside (with or without
   traces), so they call this function instead. *)
and flow_opt cx ?trace (t1, t2) =
  match trace with
  | None -> __flow cx (t1, t2) (unit_trace t1 t2)
  | Some trace -> rec_flow cx trace (t1, t2)

(* Externally visible function for subtyping. *)
let flow cx (t1, t2) =
  flow_opt cx (t1, t2)

(* Externally visible function for unification. *)
let unify cx t1 t2 =
  rec_unify cx (unit_trace t1 t2) t1 t2

type gc_state = {
  mutable positive: ISet.t;
  mutable negative: ISet.t;
  mutable objs: ISet.t;
}

let gc_state = {
  positive = ISet.empty;
  negative = ISet.empty;
  objs = ISet.empty;
}

(** TODO: this is out of date!!!!!!!!!!!!!!!!!!!!! **)
let rec gc cx polarity = function

  | OpenT(reason, id) ->
      let bounds = cx.graph |> IMap.find_unsafe id in
      if (polarity)
      then
        if (ISet.mem id gc_state.positive)
        then ()
        else (
          gc_state.positive <- gc_state.positive |> ISet.add id;
          bounds.lower |> TypeMap.iter (fun t _ -> gc cx true t)
        )
      else
        if (ISet.mem id gc_state.negative)
        then ()
        else (
          gc_state.negative <- gc_state.negative |> ISet.add id;
          bounds.upper |> TypeMap.iter (fun t _ -> gc cx false t)
        )

  | FunT(_, static, prototype, funtype) ->
      gc cx (not polarity) funtype.this_t;
      funtype.params_tlist |> List.iter (gc cx (not polarity));
      gc cx polarity funtype.return_t;
      gc_undirected cx prototype;
      gc cx polarity static

  | CallT(_, funtype) ->
      gc cx (not polarity) funtype.this_t;
      funtype.params_tlist |> List.iter (gc cx (not polarity));
      gc cx polarity funtype.return_t

  | ObjT(_, objtype) ->
      let id = objtype.props_tmap in
      gc_state.objs <- gc_state.objs |> ISet.add id;
      iter_props cx id (fun _ -> gc_undirected cx);
      (match objtype.dict_t with
      | None -> ()
      | Some { key; value; _ } ->
        gc_undirected cx key;
        gc_undirected cx value);
      gc_undirected cx objtype.proto_t

  | MethodT(_, _, this, params, ret, _) ->
      gc cx (not polarity) this;
      params |> List.iter (gc cx (not polarity));
      gc cx polarity ret

  | SetT(_, _, t) ->
      gc cx (not polarity) t

  | GetT(_, _, t) ->
      gc cx polarity t

  | ClassT(t) ->
      gc cx polarity t

  | InstanceT(_, static, super, instance) ->
      iter_props cx instance.fields_tmap (fun _ -> gc_undirected cx);
      iter_props cx instance.methods_tmap (fun _ -> gc_undirected cx);
      gc cx polarity static;
      gc cx polarity super

  | TypeT(_, t) ->
      gc_undirected cx t

  | SuperT(_, instance) ->
      iter_props cx instance.fields_tmap (fun _ -> gc_undirected cx);
      iter_props cx instance.methods_tmap (fun _ -> gc cx (not polarity))

  | ConstructorT(_, params, obj) ->
      params |> List.iter (gc cx (not polarity));
      gc_undirected cx obj

  | ArrT(_, t, ts) ->
      gc_undirected cx t;
      ts |> List.iter (gc_undirected cx);

  | SetElemT(_, i, t) ->
      gc_undirected cx i;
      gc cx (not polarity) t

  | GetElemT(_, i, t) ->
      gc_undirected cx i;
      gc cx polarity t

  | AdderT(_, t1, t2) ->
      gc cx (not polarity) t1;
      gc cx polarity t2

  | RestT t ->
      gc cx polarity t

  | OptionalT t ->
      gc cx polarity t

  | PredicateT (pred, t) ->
      gc_pred cx polarity pred;
      gc cx polarity t

  | EqT (_, t) ->
      gc cx (not polarity) t

  | MaybeT(t) ->
      gc cx polarity t

  | _ -> ()

and gc_pred cx polarity = function

  | AndP (p1,p2) ->
      gc_pred cx polarity p1;
      gc_pred cx polarity p2

  | OrP (p1,p2) ->
      gc_pred cx polarity p1;
      gc_pred cx polarity p2

  | NotP (p) ->
      gc_pred cx polarity p

  | InstanceofP t ->
      gc cx (not polarity) t

  | ConstructorP t ->
      gc cx (not polarity) t

  | _ -> ()


and gc_undirected cx = function

  | OpenT(reason, id) ->
      let bounds = cx.graph |> IMap.find_unsafe id in
      if (ISet.mem id gc_state.positive)
      then ()
      else (
        gc_state.positive <- gc_state.positive |> ISet.add id;
        bounds.lower |> TypeMap.iter (fun t _ -> gc cx true t)
      );
      if (ISet.mem id gc_state.negative)
      then ()
      else (
        gc_state.negative <- gc_state.negative |> ISet.add id;
        bounds.upper |> TypeMap.iter (fun t _ -> gc cx false t)
      )

  | FunT(_, static, prototype, funtype) ->
      gc_undirected cx funtype.this_t;
      funtype.params_tlist |> List.iter (gc_undirected cx);
      gc_undirected cx funtype.return_t;
      gc_undirected cx prototype;
      gc_undirected cx static

  | CallT(_, funtype) ->
      gc_undirected cx funtype.this_t;
      funtype.params_tlist |> List.iter (gc_undirected cx);
      gc_undirected cx funtype.return_t

  | ObjT(_, objtype) ->
      let id = objtype.props_tmap in
      gc_state.objs <- gc_state.objs |> ISet.add id;
      iter_props cx id (fun _ -> gc_undirected cx);
      (match objtype.dict_t with
      | None -> ()
      | Some { key; value; _ } ->
        gc_undirected cx key;
        gc_undirected cx value);
      gc_undirected cx objtype.proto_t

  | MethodT(_, _, this, params, ret, _) ->
      gc_undirected cx this;
      params |> List.iter (gc_undirected cx);
      gc_undirected cx ret

  | SetT(_, _, t) ->
      gc_undirected cx t

  | GetT(_, _, t) ->
      gc_undirected cx t

  | ClassT(t) ->
      gc_undirected cx t

  | InstanceT(_, static, super, instance) ->
      iter_props cx instance.fields_tmap (fun _ -> gc_undirected cx);
      iter_props cx instance.methods_tmap (fun _ -> gc_undirected cx);
      gc_undirected cx static;
      gc_undirected cx super

  | TypeT(_, t) ->
      gc_undirected cx t

  | SuperT(_, instance) ->
      iter_props cx instance.fields_tmap (fun _ -> gc_undirected cx);
      iter_props cx instance.methods_tmap (fun _ -> gc_undirected cx)

  | ConstructorT(_, params, obj) ->
      params |> List.iter (gc_undirected cx);
      gc_undirected cx obj

  | ArrT(_, t, ts) ->
      gc_undirected cx t;
      ts |> List.iter (gc_undirected cx)

  | SetElemT(_, i, t) ->
      gc_undirected cx i;
      gc_undirected cx t

  | GetElemT(_, i, t) ->
      gc_undirected cx i;
      gc_undirected cx t

  | AdderT(_, t1, t2) ->
      gc_undirected cx t1;
      gc_undirected cx t2

  | RestT t ->
      gc_undirected cx t

  | OptionalT t ->
      gc_undirected cx t

  | PredicateT (pred, t) ->
      gc_undirected_pred cx pred;
      gc_undirected cx t

  | EqT (_, t) ->
      gc_undirected cx t

  | MaybeT(t) ->
      gc_undirected cx t

  | _ -> ()

and gc_undirected_pred cx = function

  | AndP (p1,p2) ->
      gc_undirected_pred cx p1;
      gc_undirected_pred cx p2

  | OrP (p1,p2) ->
      gc_undirected_pred cx p1;
      gc_undirected_pred cx p2

  | NotP (p) ->
      gc_undirected_pred cx p

  | InstanceofP t ->
      gc_undirected cx t

  | ConstructorP t ->
      gc_undirected cx t

  | _ -> ()



let die cx tvar =
  let bounds = IMap.find_unsafe tvar cx.graph in
  bounds.lowertvars |> IMap.iter (fun l _ ->
    if (l = tvar)
    then ()
    else
      let bounds_l = IMap.find_unsafe l cx.graph in
      bounds_l.uppertvars <-
        IMap.remove tvar bounds_l.uppertvars
  );
  bounds.uppertvars |> IMap.iter (fun u _ ->
    if (u = tvar)
    then ()
    else
      let bounds_u = IMap.find_unsafe u cx.graph in
      bounds_u.lowertvars <-
        IMap.remove tvar bounds_u.lowertvars
  );
  (if modes.verbose then prerr_endlinef "DEAD: %d" tvar);
  cx.graph <- cx.graph |> IMap.remove tvar

let kill_lower cx tvar =
  let bounds = IMap.find_unsafe tvar cx.graph in
  bounds.lower <- TypeMap.empty;
  bounds.lowertvars |> IMap.iter (fun l _ ->
    if (l = tvar)
    then ()
    else
      let bounds_l = IMap.find_unsafe l cx.graph in
      bounds_l.uppertvars <-
        IMap.remove tvar bounds_l.uppertvars
  );
  bounds.lowertvars <-
    IMap.singleton tvar (IMap.find_unsafe tvar bounds.lowertvars)

let kill_upper cx tvar =
  let bounds = IMap.find_unsafe tvar cx.graph in
  bounds.upper <- TypeMap.empty;
  bounds.uppertvars |> IMap.iter (fun u _ ->
    if (u = tvar)
    then ()
    else
      let bounds_u = IMap.find_unsafe u cx.graph in
      bounds_u.lowertvars <-
        IMap.remove tvar bounds_u.lowertvars
  );
  bounds.uppertvars <-
    IMap.singleton tvar (IMap.find_unsafe tvar bounds.uppertvars)

let die_obj cx id =
  cx.property_maps <- cx.property_maps |> IMap.remove id

(* flag controls in-module GC *)
let cleanup_enabled = ref true

let clear_gc_state () =
  gc_state.positive <- ISet.empty;
  gc_state.negative <- ISet.empty

let cleanup cx =
  if !cleanup_enabled then (
    cx.graph |> IMap.iter (fun tvar _ ->
      if (ISet.mem tvar gc_state.positive || ISet.mem tvar gc_state.negative)
      then (
        if (not (ISet.mem tvar gc_state.positive))
        then kill_lower cx tvar
        else if (not (ISet.mem tvar gc_state.negative))
        then kill_upper cx tvar
        else
          (if modes.verbose then prerr_endlinef "LIVE: %d" tvar)
      )
      else
        die cx tvar
    );
  (*
    cx.property_maps |> IMap.iter (fun id _ ->
      if (not (ISet.mem id gc_state.objs))
      then die_obj cx id
    )
  *)
  )

let ok_bound = function
  | UnifyT _ -> false
  | _ -> true

let check_properties cx =
  cx.property_maps |> IMap.iter (fun _ ->
    SMap.iter (fun _ -> function

      | OpenT(reason,id) ->
          let bounds = IMap.find_unsafe id cx.graph in
          let no_def =
            not (ISet.mem id gc_state.negative)
            && TypeMap.is_empty
              (bounds.lower |> TypeMap.filter (fun t _ -> ok_bound t))
            && IMap.cardinal bounds.lowertvars = 1 in
          let no_use =
            not (ISet.mem id gc_state.positive)
            && TypeMap.is_empty bounds.upper
            && IMap.cardinal bounds.uppertvars = 1 in

          (* DISABLED
          if no_def && not no_use
          then add_warning cx "This property is never defined." reason;
          if no_use && not no_def
          then add_warning cx "This property is never used." reason;
          *) ignore no_def; ignore no_use

      | _ -> ()
    )
  )

(* Disabling gc so that query/replace has complete information. *)
let do_gc cx neg pos =
  List.iter (gc cx false) neg;
  List.iter (gc cx true) pos;
  (* cleanup cx; *)
  check_properties cx;
  clear_gc_state ()

(* TODO: Think of a better place to put this *)
let rec extract_members cx this_t =
  match this_t with
  | MaybeT t ->
      (* TODO: do we want to autocomplete when the var could be null? *)
      (*extract_members cx t*)
      SMap.empty
  | InstanceT (reason, _, super,
              {fields_tmap = fields;
               methods_tmap = methods;
               _}) ->
      let fields = find_props cx fields in
      let methods = find_props cx methods in
      let super_t = resolve_type cx super in
      let members = SMap.union fields methods in
      let super_flds = extract_members cx super_t in
      SMap.union super_flds members
  | ObjT (_, {props_tmap = flds; proto_t = proto; _}) ->
      let proto_t = resolve_type cx proto in
      let prot_members = extract_members cx proto_t in
      let members = find_props cx flds in
      SMap.union prot_members members
  | TypeAppT (c, ts) ->
      let c = resolve_type cx c in
      let inst_t = instantiate_poly_t cx c ts in
      let inst_t = instantiate_type inst_t in
      extract_members cx inst_t
  | PolyT (type_params, sub_type) ->
      (* TODO: replace type parameters with stable/proper names? *)
      extract_members cx sub_type
  | ClassT (InstanceT (_, static, _, _)) ->
      let static_t = resolve_type cx static in
      extract_members cx static_t
  | ClassT t ->
      (* TODO: Can this happen? *)
      extract_members cx t
  | IntersectionT (r, ts)
  | UnionT (r, ts) ->
      let ts = List.map (resolve_type cx) ts in
      let members = List.map (extract_members cx) ts in
      intersect_members cx members
  | _ ->
      (* TODO: What types could come up here which we need to handle? *)
      SMap.empty

and intersect_members cx members =
  match members with
  | [] -> SMap.empty
  | _ ->
      let map = SMap.map (fun x -> [x]) (List.hd members) in
      let map = List.fold_left (fun acc x ->
          SMap.merge (fun name tl t ->
              match (tl, t) with
              | (None, None)      -> None
              | (None, Some _)    -> None
              | (Some _, None)    -> None
              | (Some tl, Some t) -> Some (t :: tl)
            ) acc x
        ) map (List.tl members) in
      SMap.map (List.fold_left (fun acc x ->
          merge_type cx (acc, x)
        ) UndefT.t) map<|MERGE_RESOLUTION|>--- conflicted
+++ resolved
@@ -237,25 +237,16 @@
     havoc_ctx_ (List.rev blocks, List.rev stack1, List.rev stack2)
 
 and havoc_ctx_ = function
-  | (block::blocks_, x1::stack1_, x2::stack2_) when x1 = x2 ->
+  | (scope::scopes_, x1::stack1_, x2::stack2_) when x1 = x2 ->
       (if modes.verbose then prerr_endlinef "HAVOC::%d" x1);
-<<<<<<< HEAD
       let entries = scope.entries in
       entries := SMap.mapi (fun x {specific;general;def_loc;for_type} ->
-=======
-      block := SMap.mapi (fun x {specific;general;def_loc;for_type} ->
->>>>>>> 6e7371a3
         (* internal names (.this, .super, .return, .exports) are read-only *)
         if is_internal_name x
         then create_env_entry ~for_type specific general def_loc
         else create_env_entry ~for_type general general def_loc
-<<<<<<< HEAD
       ) !entries;
       havoc_ctx_ (scopes_,stack1_,stack2_)
-=======
-      ) !block;
-      havoc_ctx_ (blocks_,stack1_,stack2_)
->>>>>>> 6e7371a3
   | _ -> ()
 
 let frames: stack ref = ref []
