--- conflicted
+++ resolved
@@ -28,11 +28,7 @@
   | Empty -> ""
 
 (* Make a literal expression.*)
-<<<<<<< HEAD
-let rec mk_literal_expr (t : T.t') : E.t' =
-=======
 let rec mk_literal_expr (t : Loc.t T.t') : Loc.t E.t' =
->>>>>>> 7178f55b
   match t with
   | T.Number ->
     E.Literal (Ast.Literal.({value = Number 1.1; raw = "1.1"}))
@@ -68,11 +64,7 @@
     E.Literal (Ast.Literal.({value = Null; raw = "null"}))
 
 (* Make an object literal based on its type *)
-<<<<<<< HEAD
-and mk_obj_literal_expr (t : T.Object.t) : E.t' =
-=======
 and mk_obj_literal_expr (t : Loc.t T.Object.t) : Loc.t E.t' =
->>>>>>> 7178f55b
   let prop_init_list =
     List.map (fun p ->
         let open T.Object.Property in
@@ -95,11 +87,7 @@
   E.Object.(E.Object {properties = prop_init_list})
 
 (* Check the expression is of the given type *)
-<<<<<<< HEAD
-let mk_runtime_check (expr : E.t') (etype : T.t') : t =
-=======
 let mk_runtime_check (expr : Loc.t E.t') (etype : Loc.t T.t') : t =
->>>>>>> 7178f55b
   (* Make a variable decalration first *)
   let callee = E.Identifier (Loc.none, "assert_type") in
   let arguments =
