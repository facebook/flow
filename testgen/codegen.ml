--- conflicted
+++ resolved
@@ -45,11 +45,7 @@
   all_func @ all_non_func
 
 (* Main entry functions for generating code *)
-<<<<<<< HEAD
-let mk_code prog_num random = 
-=======
 let mk_code prog_num random =
->>>>>>> 7178f55b
   (*  TODO:
       Pick the right engine based on the config. I can't get this to
       compile at this point and I'll fix the problem later.The config
@@ -75,21 +71,12 @@
   ignore func_engine;
   ignore optional_engine;
   ignore exact_engine;
-<<<<<<< HEAD
-  ignore union_engine;
-  let engine = depth_engine in
-=======
   (* ignore union_engine; *)
   let engine = union_engine in
->>>>>>> 7178f55b
   (if random
    then engine#gen_random_prog prog_num
    else engine#gen_prog prog_num)
   |> (List.map (fun (slist, env) ->
       (* We add type assertions at the end *)
       let prog = slist |> move_func in
-<<<<<<< HEAD
-      Printf.sprintf "%s\n" ((string_of_prog prog) ^ (Ruleset_base.str_of_env env))))
-=======
-      Printf.sprintf "%s\n" ((string_of_prog prog) ^ (Ruleset_base.str_of_env env))))
->>>>>>> 7178f55b
+      Printf.sprintf "%s\n" ((string_of_prog prog) ^ (Ruleset_base.str_of_env env))))