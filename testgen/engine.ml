--- conflicted
+++ resolved
@@ -258,11 +258,7 @@
     Queue.push ([], []) queue;
 
     (* Run a rule through all the results in the queue *)
-<<<<<<< HEAD
-    let helper (rule : 'b -> ('c * 'b)) : unit = 
-=======
     let helper (rule : 'b -> ('c * 'b)) : unit =
->>>>>>> 7178f55b
       (*
       Printf.printf "Queue size : %d\n" (Queue.length queue);
       Queue.iter (fun (slist, env) ->
@@ -292,11 +288,7 @@
     Array.iter (fun rule -> helper rule) rules;
 
     (* We limit the number of results at the end *)
-<<<<<<< HEAD
-    Queue.fold (fun acc elt -> elt :: acc) [] queue 
-=======
     Queue.fold (fun acc elt -> elt :: acc) [] queue
->>>>>>> 7178f55b
     |> limit_result 0 []
 
 
