--- conflicted
+++ resolved
@@ -27,13 +27,8 @@
 
 (* ESSENTIAL: environment type and its element type. *)
 type env_elt_t =
-<<<<<<< HEAD
-  | Expr of E.t' * T.t'
-  | Type of T.t'
-=======
   | Expr of Loc.t E.t' * Loc.t T.t'
   | Type of Loc.t T.t'
->>>>>>> 7178f55b
   | Int of int
 type env_t = env_elt_t list
 
@@ -726,21 +721,13 @@
 
   (* A rule for adding runtime checks *)
   method rule_runtime_check (env : env_t) : (Syntax.t * env_t) =
-<<<<<<< HEAD
-    let mk_prop_read (obj : E.t') (prop : E.t') : E.t' =
-=======
     let mk_prop_read (obj : Loc.t E.t') (prop : Loc.t E.t') : Loc.t E.t' =
->>>>>>> 7178f55b
       let open E.Member in
       E.Member {_object = (Loc.none, obj);
                 property = PropertyExpression (Loc.none, prop);
                 computed = false} in
 
-<<<<<<< HEAD
-    let rec get_prop (oname : E.t') (ot : T.Object.t) (depth : int) : env_elt_t =
-=======
     let rec get_prop (oname : Loc.t E.t') (ot : Loc.t T.Object.t) (depth : int) : env_elt_t =
->>>>>>> 7178f55b
       let prop = self#choose depth (fun () -> self#require_prop (T.Object ot) true) in
       let pexpr, ptype = match prop with
         | Expr (e, t) -> e, t
