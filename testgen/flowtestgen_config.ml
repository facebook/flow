--- conflicted
+++ resolved
@@ -73,11 +73,7 @@
          ~default:dc.type_check
          conf
          "type_check");
-<<<<<<< HEAD
-    random = 
-=======
     random =
->>>>>>> 7178f55b
       (Config_utils.get_bool
          ~default:dc.random
          conf
