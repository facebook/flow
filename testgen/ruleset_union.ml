--- conflicted
+++ resolved
@@ -223,55 +223,10 @@
       self#add_binding env (Type ret_type) in
     Syntax.Empty, new_env
 
-<<<<<<< HEAD
-  (* A rule for generating function definitions *)
-  method! rule_func_mutate (env : env_t) : (Syntax.t * env_t) =
-    let mk_func_type (ptype : T.t') (rtype : T.t') : T.t' =
-      let param_type =
-        (Loc.none, T.Function.Param.({name = None;
-                                      typeAnnotation = (Loc.none, ptype);
-                                      optional = false})) in
-      let ret_type = (Loc.none, rtype) in
-
-      T.Function.(T.Function {params = (Loc.none, { Params.params = [param_type]; rest = None });
-                              returnType = ret_type;
-                              typeParameters = None}) in
-
-    (* parameter type *)
-    let param_type =
-      match self#choose 0 (fun () -> self#require_type env) with
-      | Type t -> t
-      | _ -> failwith "has to be a type" in
-
-    (* Printf.printf "Before: %s\n" (Flowtestgen_utils.string_of_type param_type); *)
-
-    (* We need to ensure the parameter is an object for mutation *)
-    self#backtrack_on_false (match param_type with
-        | T.Object {T.Object.properties=p; _} ->
-          (List.length p) = 1  &&  (* find object ty with one prop only *)
-          let prop = List.hd p in
-          (match prop with  (* and force that prop be a union *)
-            | T.Object.Property (_, {T.Object.Property.value=v; _}) ->
-                (match v with
-                  | T.Object.Property.Init (_, T.Union _) -> true
-                  | _ -> false )
-            | _ -> false
-            )
-        | _ -> false);
-
-    (* Printf.printf "After: %s\n" (Flowtestgen_utils.string_of_type param_type); *)
-
-    (* We are assuming we only have one parameter for now *)
-    let pname = "param" in 
-
-    let prop = self#choose 1 (fun () -> self#require_prop param_type true) in
-    let pexpr, ptype = match prop with
-=======
   method! rule_func_call (env : env_t) : (Syntax.t * env_t) =
     (* require a function from the environment.*)
     let func = self#choose 0 (fun () -> self#require_expr env) in
     let func_expr, func_type = match func with
->>>>>>> 7178f55b
         | Expr (e, t) -> e, t
         | _ -> failwith "This has to be an expression" in
     self#backtrack_on_false (match func_type with
@@ -368,10 +323,7 @@
       self#rule_union_type;
       self#rule_obj_type;
       self#rule_obj_lit;
-<<<<<<< HEAD
-=======
       self#rule_vardecl_with_type; (*make it challenging*)
->>>>>>> 7178f55b
       self#rule_vardecl;
       self#rule_func_mutate;
       self#rule_func_call;
