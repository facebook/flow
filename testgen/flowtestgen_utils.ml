(**
 * Copyright (c) 2013-present, Facebook, Inc.
 * All rights reserved.
 *
 * This source code is licensed under the BSD-style license found in the
 * LICENSE file in the "flow" directory of this source tree. An additional grant
 * of patent rights can be found in the PATENTS file in the same directory.
 *
 *)

(* This file contains util functions*)
module S = Ast.Statement;;
module E = Ast.Expression;;
module T = Ast.Type;;
module P = Ast.Pattern;;

module StrSet = Set.Make(struct
    type t = string
    let compare = Pervasives.compare
  end)

(* This is a special "random" number generator used for code
   generation. It is special in a way that it ensures that it doesn't
   generate the same random number given the same history.

   For example, if it gives 0,0,0,0 during the first program
   generation, it will give 1,0,0,0 for the second program
   generation.

   The algorithm simply keeps track of histories when generating
   numbers. When we want to generate a number and the generator has
   already generated 0,1,0, the generator will return 0 for the first
   time because it is the first time it generates a number under the
   history 0,1,0. If later on it is asked to generate another number
   under the history 0,1,0, it will generate (0 + 1) % max.

   Essentially this random number generator turns a random walk
   algorithm into a combinatorial search algorithm without
   stopping. The reason why we need this is that we don't want to
   generate repetative programs.
*)
module FRandom = struct
  (* A hash table storing history counts *)
  let hist_tbl = Hashtbl.create 10000

  (* The current history for a codegen session *)
  let history = ref ""

  (* init functions *)
  let init_hist () = history := ""
  let init_all_hist ()  = Hashtbl.clear hist_tbl

  (* The most important function in this module *)
  let int (limit : int) : int =
    (* insert a new history if necessary *)
    if not (Hashtbl.mem hist_tbl !history) then
      Hashtbl.add hist_tbl !history 0;

    (* get the count of seeing this history *)
    let count = Hashtbl.find hist_tbl !history in

    (* increment the history count *)
    Hashtbl.replace hist_tbl !history (count + 1);

    (* return a number and update the current history *)
    let result = if limit = 0 then 0 else count mod limit in
    history := !history ^ (string_of_int result) ^ ",";
    result

  (* The rest are based on int function *)
  let bool () : bool = int 2 = 0
  let choice (arr : 'a array) : 'a =
    let index = int (Array.length arr) in
    Array.get arr index

  (* Real randomness here *)
  let rint (limit : int) : int =
    if limit = 0
    then 0
    else Random.int limit
  let rbool () : bool = Random.bool ()
  let rchoice (arr : 'a array) : 'a =
    let index = rint (Array.length arr) in
    Array.get arr index
end;;


(* Generate a sequence of numbers *)
let sequence i j =
  let rec helper n acc =
    if n < i then acc else helper (n - 1) (n :: acc) in
  helper j [];;

(* Read all lines from the in_channel *)
let read_all ic : string list =
  let lines = ref [] in
  try
    while true; do
      lines := input_line ic :: !lines
    done; !lines
  with End_of_file ->
    close_in ic;
    List.rev !lines

(* Read from a file into a string *)
let read_file filename =
  let ic = open_in filename in
  let lines = read_all ic in
  String.concat "\n" lines

(* convert an AST into a string for printing *)
    (*
let string_of_ast endline func =
  fun (ast) ->
    let layout = func (Loc.none, ast) in
    let open Layout_printer in
    let s = (Source.contents (PrettyPrinter.print layout)) in
    if endline then s
    else s |> Str.global_replace (Str.regexp "\n") "";;
let string_of_stmt =
  string_of_ast true Js_layout_generator.statement;;
let string_of_expr =
  string_of_ast false Js_layout_generator.expression;;
let string_of_type =
  string_of_ast false Js_layout_generator.type_;;
*)


(* A hacky version of string_of function for AST nodes.
   This will be replaced once we have a better solution.
*)
let rec string_of_pattern (pattern : Loc.t P.t') =
  match pattern with
  | P.Identifier id ->
    let open P.Identifier in
    (snd id.name) ^
    (if id.optional then "?" else "") ^ " " ^
    (match id.typeAnnotation with
     | Some (_, (_, t)) -> " : " ^ (string_of_type t)
     | None -> "")
  | P.Expression (_, e) -> string_of_expr e
  | P.Assignment assign ->
    let open P.Assignment in
    (string_of_pattern (snd assign.left)) ^
    " = " ^
    (string_of_expr (snd assign.right))
  | _ -> failwith "[string_of_pattern] unsupported pattern"

and string_of_expr (expr : Loc.t E.t') =
  let string_of_proplist plist =
    let helper prop = match prop with
      | E.Object.Property (_, p) ->
        let open E.Object.Property in
        (match p.key, p.value with
         | Identifier (_, name), Init (_, e) -> name ^ " : " ^ (string_of_expr e)
         | _ -> failwith "Unsupported expression")
      | _ -> failwith "Unsupported property" in
    String.concat ", " (List.map helper plist) in

  let string_of_assign_op op =
    let open E.Assignment in
    match op with
    | Assign -> "="
    | PlusAssign -> "+="
    | MinusAssign -> "-="
    | MultAssign -> "*="
    | ExpAssign -> "^="
    | DivAssign -> "/="
    | _ -> failwith "unsupported assign" in

  match expr with
  | E.Object o ->
    "{" ^ (string_of_proplist E.Object.(o.properties)) ^ "}"
  | E.Literal lit -> Ast.Literal.(lit.raw)
  | E.Assignment assign ->
    let open E.Assignment in
    [(string_of_pattern (snd assign.left));
     (string_of_assign_op assign.operator);
     (string_of_expr (snd assign.right))]
    |> String.concat " "
  | E.Call call ->
    let open E.Call in
    let callee_str = string_of_expr (snd call.callee) in
    let arglist_str =
      call.arguments
      |> List.map (fun a -> match a with
          | E.Expression (_, e) -> e
          | E.Spread _ -> failwith "[string_of_expr] call does not support spread argument.")
      |> List.map string_of_expr
      |> String.concat ", " in
    callee_str ^ "(" ^ arglist_str ^ ")"
  | E.Identifier (_, id) -> id
  | E.Member mem ->
    let open E.Member in
    let obj_str = string_of_expr (snd mem._object) in
    let prop_str = match mem.property with
      | PropertyIdentifier (_, id) -> id
      | PropertyExpression (_, e) -> string_of_expr e
      | PropertyPrivateName (_, (_, id)) -> id in
    obj_str ^ "." ^ prop_str
  | E.TypeCast cast ->
    let open E.TypeCast in
    (string_of_expr (snd cast.expression)) ^
    " : " ^
    (string_of_type (snd (snd cast.typeAnnotation)))
  | E.Array array ->
    let open E.Array in
    "[" ^
    (List.map (fun elt -> match elt with
         | Some (E.Expression (_, e)) -> string_of_expr e
         | Some (E.Spread (_, e)) -> string_of_expr (E.SpreadElement.((snd e.argument)))
         | None -> "") array.elements
     |> (String.concat ", ")) ^
      "]"
  | _ -> failwith "unknown expr"

and string_of_stmt (stmt : Loc.t S.t') =
  match stmt with
  | S.Block b ->
    S.Block.(b.body)
    |> List.map snd
    |> List.map string_of_stmt
    |> String.concat "\n"
  | S.Empty -> "\n"
  | S.FunctionDeclaration func ->
    let open Ast.Function in
    let fname = match func.id with
      | Some (_, n) -> n
      | None -> "" in
    let params_str =
      let (_, { Ast.Function.Params.params; rest = _ }) = func.params in
      params
      |> List.map snd
      |> List.map string_of_pattern
      |> String.concat ", " in
    let body_str = match func.body with
      | BodyBlock (_, s) -> string_of_stmt (S.Block s)
      | BodyExpression (_, e) -> string_of_expr e in
    let ret_type_str = match func.returnType with
      | Some (_, (_, t)) -> ": " ^ string_of_type t
      | None -> "" in
    "function " ^ fname ^ "(" ^ params_str ^ ") " ^ ret_type_str ^ " {\n" ^
    body_str ^
    "}\n"
  | S.Return r ->
    let open S.Return in
    (match r.argument with
     | Some (_, e) -> "return " ^ (string_of_expr e) ^ "\n;"
     | None -> "return;\n")
  | S.VariableDeclaration decl ->
    let open S.VariableDeclaration in
    let string_of_dtor dtor =
      let open S.VariableDeclaration.Declarator in
      let init_str = match dtor.init with
        | Some (_, e) -> "= " ^ (string_of_expr e)
        | None -> "" in
      (string_of_pattern (snd dtor.id)) ^ init_str in
    let kind_str = match decl.kind with
      | Var -> "var"
      | Let -> "let"
      | Const -> "const" in
    let dlist = List.map snd decl.declarations in
    let dlist_str = String.concat ", " (List.map string_of_dtor dlist) in
    kind_str ^ " " ^ dlist_str ^ "\n"
  | S.Expression e ->
    let open S.Expression in
    (string_of_expr (snd e.expression)) ^ ";\n"
  | _ -> failwith "[string_of_stmt] Unspported stmt"

and string_of_type (t : Loc.t T.t') =

  match t with
  | T.Any -> "any"
  | T.Mixed -> "mixed"
  | T.Empty -> "empty"
  | T.Void -> "void"
  | T.Null -> "null"
  | T.Number -> "number"
  | T.String -> "string"
  | T.Boolean -> "boolean"
  | T.Object ot ->
    let open T.Object in
    let string_of_prop prop = match prop with
      | T.Object.Property (_, p) ->
        let open T.Object.Property in
        let key_str = match p.key with
          | E.Object.Property.Literal (_, lit)  -> Ast.Literal.(lit.raw)
          | E.Object.Property.Identifier (_, name) -> name
          | E.Object.Property.PrivateName (_, (_, name)) -> name
          | E.Object.Property.Computed (_, e) -> string_of_expr e in
        let t_str = match p.value with
          | Init (_, init_t) -> string_of_type init_t
          | Get (_, ft) -> string_of_type (T.Function ft)
          | Set (_, ft) -> string_of_type (T.Function ft) in
        let opt = if p.optional then "?" else "" in
        key_str ^ opt ^ " : " ^ t_str
      | _ -> failwith "[string_of_prop] unsupported property" in
    let prop_str_list = ot.properties
      |> List.map string_of_prop
      |> String.concat ", " in
    if ot.exact then "{|" ^ prop_str_list ^ "|}"
    else "{" ^ prop_str_list ^ "}"
  | T.Union ((_, t1), (_, t2), trest) ->
    let t_strlist =
      [(string_of_type t1); (string_of_type t2)]
      @ (trest |> (List.map snd) |> (List.map string_of_type)) in
    String.concat " | " t_strlist
  | T.StringLiteral st -> T.StringLiteral.(st.raw)
  | T.NumberLiteral nt -> T.NumberLiteral.(nt.raw)
  | T.BooleanLiteral bt -> if bt then "true" else "false"
  | T.Function func ->
    let open T.Function in
    let string_of_param param =
      let open T.Function.Param in
      let opt_str = if param.optional then "?" else "" in
      let name_str = match param.name with
        | Some (_, id) -> id ^ opt_str ^ " : "
        | None -> "" in
      name_str ^ (string_of_type (snd param.typeAnnotation)) in
    let params_str =
      let (_, { T.Function.Params.params; rest = _ }) = func.params in
      params
      |> List.map snd
      |> List.map string_of_param
      |> String.concat ", " in
    let ret_type_str = (string_of_type (snd func.returnType)) in
    "(" ^ params_str ^ ") => " ^ ret_type_str
  | _ -> failwith "[string_of_type] unsupported type"


(* A generator function for creating functions that makes variables and
 * properties
 *)
let mk_gen (prefix : string) =
  let count = ref 0 in
  fun () ->
    let vname : string = prefix ^ (string_of_int !count) in
    count := !count + 1;
    vname;;

(* A function that makes unique names. *)
let mk_var = mk_gen "v_";;
let mk_prop = mk_gen "p_";;
let mk_func = mk_gen "f";;
let mk_obj_cons = mk_gen "Obj";;

(* Convert a code and its dependencies into a list
   CAUTION: This function will lose some independencies between
   codes *)
let list_of_code (code : Code.t) : Loc.t Ast.Statement.t list =
  let open Code in
  let rec helper acc lst = match lst with
    | [] -> acc
    | hd :: tl ->
      hd.stmt :: (helper (helper acc hd.stmt_deps) tl) in
  (code.stmt :: (helper [] code.stmt_deps)) |> List.rev


(* Convert a list of statements into a code object. Dependencies
   are based on the order of the statements. Thus, it will create
   unnecessary dependnecies. USE THIS WITH CAUTION. *)
let code_of_stmt_list (slist : Loc.t Ast.Statement.t list) : Code.t option =
  let open Code in

  let rec helper lst = match lst with
    | [] -> failwith "List is empty, but this cannot happen"
    | hd :: [] -> {stmt = hd; stmt_deps = []}
    | hd :: tl -> {stmt = hd; stmt_deps = [helper tl]} in

  if (List.length slist) = 0 then None
  else
    let rev_slist = List.rev slist in
    Some (helper rev_slist)

(* We also remove redundant assignment as well. Redundant
   assignments will appear after empty object init.
*)
let rm_prop_write
    (prop : Loc.t E.Member.t)
    (clist : Code.t list) : Code.t list =
  let open S.Expression in
  let open Code in
  let is_target (code : Code.t) : bool =
    match code.stmt with
    | (_, S.Expression {expression = (_, E.Assignment assign);
                        directive = _}) ->
      (match E.Assignment.(assign.left) with
       | (_, P.Expression (_, E.Member p)) when p = prop -> false
      | _ -> true)
    | _ -> true in
  List.filter is_target clist;;

(* Remove variable declaration from a list of code where vname is
 * defined
 *)
let rm_vardecl
    (vname : string)
    (clist : Code.t list) : Code.t list =
  let open S.VariableDeclaration.Declarator in
  let open S.VariableDeclaration in

  (* Check whether this declaration defines the target variable *)
  let is_target (decl : Loc.t S.VariableDeclaration.Declarator.t) =
    let decl' = (snd decl) in
    match decl'.id with
    | (_, P.Identifier { P.Identifier.name = (_, name); _;})
      -> name != vname
    | _ -> true in

  let open Code in
  List.fold_left (fun acc code -> match code.stmt with
      | (loc, S.VariableDeclaration {declarations = decls; kind = k;}) ->
        (* Remove vname's decls *)
        (match List.filter is_target decls with
         (* No declarators. We remove this statement *)
         | [] -> acc
          (* Create a new var decl statement *)
         | lst ->
           let new_stmt = {declarations = lst; kind = k} in
           let new_code =
             {stmt = (loc, (S.VariableDeclaration new_stmt));
              stmt_deps = code.stmt_deps} in
           new_code :: acc)
      | _ -> code :: acc) [] clist |> List.rev


(* This is the JSON config library. It loads a JSON file into a list
   of (name, value) pairs. Simply provide load_config a JSON filename
   and access the values through the get functions.

   This module provides simple and easy value retrieval by supporting
   accessing using strings as key names separated by dots, since
   config might be recursive. For example, if we have a config like
   this:

   {"n" : 100, "o" : {"foo" : "bar"}}

   we can just provide "o.foo" to access "foo" inside "o". Therefore,
   dots are not allowed inside key names.

   In order to benefit from type checking, it is highly recommended to
   convert the config into a domain-specific record type once the JSON
   config is loaded. Try to limit the number of get function calls,
   because it is very easy to get runtime error.
*)

module Config = struct

  (* config type *)
  type value =
      Int of int
    | Str of string
    | Bool of bool
    | Obj of t
  and t = (string * value) list;;

  (* Convert a JSON ast into a config *)
  let rec to_config (ast : Loc.t E.Object.t) : t =

    (* get config value from an expression *)
    let get_value (expr : Loc.t E.t') : value = match expr with
      | E.Object o -> Obj (to_config o)
      | E.Literal lit -> let open Ast.Literal in
        (match lit.value with
         | String s -> Str s
         | Boolean b -> Bool b
         | Number n -> Int (int_of_float n)
         | _ -> failwith "We only support string, bool, and int as config vals.")
      | _ -> failwith "Unknown AST type for config" in

    let open E.Object in

    (* get all the properties *)
    let prop_list = (List.map (fun p -> match p with
        | Property (_, prop) ->
          let k = E.Object.Property.(prop.key) in
          let k = (match k with
              | E.Object.Property.Literal (_, id) -> Ast.Literal.(match id.value with
                  | String s ->
                    if String.contains s '.' then
                      failwith ("Config key '" ^
                                s ^
                                "' contains dots which are not allowed");
                    s
                  | _ -> failwith "Config key can only be a string")
              | _ -> failwith "Config key can only be a string literal.") in
          let v = E.Object.Property.(prop.value) in
          let v = (match v with
              | E.Object.Property.Init (_, e) -> get_value e
              | _ -> failwith "Config values can only be expressions.") in
          (k, v)
        | _ -> failwith "Spread properties are not allowed") ast.properties) in
    prop_list

  (* Convert a config into an expression ast. Mainly used for printing *)
  let rec ast_of_config (c : t) : Loc.t E.Object.t =

    let expr_of_value (v : value) : Loc.t E.t' = let open Ast.Literal in
      match v with
      | Int i -> E.Literal {value = Number (float_of_int i); raw = string_of_int i}
      | Str s -> E.Literal {value = String s; raw = "\"" ^ s ^ "\""}
      | Bool b -> E.Literal {value = Boolean b; raw = string_of_bool b}
      | Obj o -> E.Object (ast_of_config o) in

    (* Convert all properties into object properties *)
    let open E.Object in
    let prop_list =
      let open E.Object.Property in
      List.map (fun (k, v) ->
          let key = Identifier (Loc.none, "\"" ^ k ^ "\"") in
          let value = Init (Loc.none, expr_of_value v) in
          Property (Loc.none, {key;
                               value;
                               _method = false;
                               shorthand = false})) c in
    {properties = prop_list};;

  (* Convert a config into string for printing *)
  let string_of_config (c : t) : string =
    let ast = ast_of_config c in
    string_of_expr (E.Object ast)

  (* Return an empty config *)
  let empty () : t =
    let open E.Object in
    to_config {properties = []};;

  (* Get a value from the config given a string.*)
  let get (conf : t) (prop_name : string) : value =
    let name_list = Str.split (Str.regexp "\\.") prop_name in

    let rec helper (c : t) (slist : string list) = match slist with
      | [] -> failwith "Config is empty"
      | hd :: [] -> List.assoc hd c
      | hd :: tl -> (match List.assoc hd c with
          | Obj o -> helper o tl
          | _ -> failwith "It has to be a config type") in
    try
      helper conf name_list
    with
      Not_found -> failwith ("No config value for '" ^ prop_name)

  (* Normal get function requires users to do type conversion. That's
     why we are creating these functions. It checks types as well.
  *)
  let get_int ?default (conf : t) (prop_name : string) : int =
    match get conf prop_name with
    | Int i -> i
    | _ -> (match default with
        | None -> failwith ("Config '" ^ prop_name ^ "' is not an int.")
        | Some i -> i);;
  let get_str ?default (conf : t) (prop_name : string) : string =
    match get conf prop_name with
    | Str s -> s
    | _ -> (match default with
        | None -> failwith ("Config '" ^ prop_name ^ "' is not a string.")
        | Some s -> s);;
  let get_bool ?default (conf : t) (prop_name : string) : bool =
    match get conf prop_name with
    | Bool b -> b
    | _ -> (match default with
        | None -> failwith ("Config '" ^ prop_name ^ "' is not a boolean.")
        | Some b -> b);;

  (* load a config from a string *)
  let load_json_config_string ?filename json_str : t =
    let expr_ast = Parser_flow.json_file
        json_str
        (match filename with
         | None -> None
         | Some f -> (Some (File_key.JsonFile f))) in
    to_config (match (fst expr_ast) with
        | (_, E.Object o) -> o
        | _ -> failwith "Can only be an object")

  (* Load a config into _config *)
  let load_json_config (filename : string) : t =
    let content = read_file filename in
    load_json_config_string ~filename content;;
end


let assert_func = "
// from http://tinyurl.com/y93dykzv
const util = require('util');
function assert_type(actual: any, expected: any) {
    if(typeof(actual) != 'object' || typeof(expected) != 'object') {
        if(Array.isArray(expected)) {
            if(expected.indexOf(actual) === -1) {
                var message = '';
                var expected_str = expected.toString();

                var actual_str = 'null';
                if(actual != null) {
                    actual_str = actual.toString();
                }
                message = message.concat('Not contain: ',
                                         'Actual : ',
                                         actual_str,
                                         ' != Expected: ',
                                         expected_str);
                console.log(message);
                throw new Error(message);
            }
        } else if(actual != expected) {
            var expected_str = 'null';
            if(expected != null) {
                expected_str = expected.toString();
            }

            var actual_str = 'null';
            if(actual != null) {
                actual_str = actual.toString();
            }
            var message = '';
            message = message.concat('Not equal: ',
                                     'Actual : ',
                                     actual_str,
                                     ' != Expected: ',
                                     expected_str);
            console.log(message);
            throw new Error(message);
        }
    } else {
        for(var prop in expected) {
            if(expected.hasOwnProperty(prop)) {
                if(!actual.hasOwnProperty(prop)) {
                    var message = '';
                    message = message.concat('Missing property: ', prop.toString());
                    console.log(message);
                    throw new Error(message);
                }
                assert_type(actual[prop], expected[prop]);
            }
        }
    }
}
<<<<<<< HEAD
  
=======

>>>>>>> ea2e5119
function check_opt_prop(obj_list : any, actual : any, expected : any) {
    var len = obj_list.length;
    for(var i = 0; i < len; ++i) {
        if(obj_list[i] === undefined) {
            return;
        }
    }
    if(actual === undefined) {
        return;
    }
    assert_type(actual, expected);
}
\n\n
";;

(* Run a system command with a given code as input *)
let run_cmd
    (code : string)
    (cmd : string)
    (exit_code_handler : (int -> string -> string option)) : string option =
  let content = code in
  let ic, oc = Unix.open_process cmd in
  let out_str = Printf.sprintf "/* @flow */\n%s\n" (assert_func ^ content) in
  Printf.fprintf oc "%s" out_str;
  close_out oc;
  let lines = read_all ic in
  close_in ic;
  let exit_code = match (Unix.close_process (ic, oc)) with
    | Unix.WEXITED code -> code
    | _ -> failwith "Command exited abnormally." in
  exit_code_handler exit_code (String.concat "\n" lines);;

(* Exit code handler for flow type checking *)
let type_check_exit_handler
    (exit_code : int)
    (output : string) : string option =
  if exit_code = 0 then None
  else
    let error_type =
      exit_code
      |> FlowExitStatus.error_type
      |> FlowExitStatus.to_string in
    let msg = error_type ^ ":\n" ^ output ^ "\n" in
    Some msg;;

(* type check a piece of code.
 * Return true if this code doesn't have type error.
 *
 * We decided to run Flow using shell command, because it is much
 * easier than using the APIs. If the performance starts to hurt,
 * we will change it to using the APIs.
 *)
let type_check (code : string) : string option =
  (* Check if we have .flowconfig file *)
  let cmd = "flow check-contents" in
  run_cmd code cmd type_check_exit_handler;;


(* Exit handler for running the program *)
let run_exit_handler
    (exit_code : int)
    (output : string) : string option =
  if exit_code = 0 then None
  else
    let msg = "Failed to run program:\n" ^ output ^ "\n" in
    Some msg;;

(* Run the code and see if it has runtime error *)
let test_code (code : string) : string option =
  (* Check if we have flow-remove-types *)
  let exe = "./node_modules/.bin/babel" in
  run_cmd code (exe ^ " --presets flow | node") run_exit_handler;;

let is_typecheck engine_name = engine_name = "union"<|MERGE_RESOLUTION|>--- conflicted
+++ resolved
@@ -635,11 +635,6 @@
         }
     }
 }
-<<<<<<< HEAD
-  
-=======
-
->>>>>>> ea2e5119
 function check_opt_prop(obj_list : any, actual : any, expected : any) {
     var len = obj_list.length;
     for(var i = 0; i < len; ++i) {
