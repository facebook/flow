--- conflicted
+++ resolved
@@ -8,19 +8,11 @@
 doc: "https://flow.org/en/docs/getting-started/"
 bug-reports: "https://github.com/facebook/flow/issues"
 depends: [
-<<<<<<< HEAD
-  "ocaml" {>= "4.12.1"}
-  "base" {= "v0.14.1"}
-  "base-unix"
-  "base-bytes"
-  "core_kernel" {= "v0.14.1"}
-=======
   "ocaml" {>= "4.13.1"}
   "base" {>= "v0.14.1"}
   "base-unix"
   "base-bytes"
   "core_kernel" {>= "v0.14.1" & < "v0.15.0"}
->>>>>>> 126180f1
   "dtoa" {>= "0.3.2"}
   "ocamlbuild" {build}
   "ocamlfind" {build}
