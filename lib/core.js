/**
 * Copyright (c) Facebook, Inc. and its affiliates.
 *
 * This source code is licensed under the MIT license found in the
 * LICENSE file in the root directory of this source tree.
 */
/* JS primitives
   cf. https://github.com/Microsoft/TypeScript/blob/master/lib/lib.d.ts
*/

declare var NaN: number;
declare var Infinity: number;
declare var undefined: void;

declare function parseInt(string: mixed, radix?: number): number;
declare function parseFloat(string: mixed): number;
declare function isNaN(number: mixed): boolean;
declare function isFinite(number: mixed): boolean;
declare function decodeURI(encodedURI: string): string;
declare function decodeURIComponent(encodedURIComponent: string): string;
declare function encodeURI(uri: string): string;
declare function encodeURIComponent(uriComponent: string): string;

type ContraPropertyDescriptor<T> = {
    enumerable?: boolean,
    configurable?: boolean,
    writable?: boolean,
    value: T,
    ...
} | {
    enumerable?: boolean,
    configurable?: boolean,
    get: () => T,
    set: (value: T) => void,
    ...
} | {
    enumerable?: boolean,
    configurable?: boolean,
    get: () => T,
    ...
} | {
    enumerable?: boolean,
    configurable?: boolean,
    set: (value: T) => void,
    ...
};

type CoPropertyDescriptor<T> = {
    enumerable: boolean;
    configurable: boolean;
    writable: boolean;
    value: T;
} | {
    enumerable: boolean;
    configurable: boolean;
    get: () => T;
    set: (value: T) => void;
} | {
    enumerable: boolean;
    configurable: boolean;
    get: () => T;
} | {
    enumerable: boolean;
    configurable: boolean;
    set: (value: T) => void;
};

type ContraPropertyDescriptorMap = {
  [s: string]: ContraPropertyDescriptor<any>;
}

type CoPropertyDescriptorMap = {
  [s: string]: CoPropertyDescriptor<any>;
}

type $NotNullOrVoid =
| number
| string
| boolean
| {...}
| $ReadOnlyArray<mixed>;

// TODO: instance
declare class Object {
    static (o: ?void): { [key: any]: any, ... };
    static (o: boolean): Boolean;
    static (o: number): Number;
    static (o: string): String;
    static <T>(o: T): T;
    static assign: Object$Assign;
    static create(o: any, properties?: ContraPropertyDescriptorMap): any; // compiler magic
    static defineProperties(o: any, properties: ContraPropertyDescriptorMap): any;
    static defineProperty<T>(o: any, p: any, attributes: ContraPropertyDescriptor<T>): any;
    static entries(object: $NotNullOrVoid): Array<[string, mixed]>;
    static freeze<T>(o: T): T;
    static fromEntries<K, V>(entries: Iterable<[K, V] | {
        '0': K,
        '1': V,
        ...
    }>): { [K]: V, ... };

<<<<<<< HEAD
    static getOwnPropertyDescriptor<T>(o: $NotNullOrVoid, p: any): CoPropertyDescriptor<T> | void;
    static getOwnPropertyDescriptors(o: {...}): CoPropertyDescriptorMap;
=======
    static getOwnPropertyDescriptor<T>(o: $NotNullOrVoid, p: any): PropertyDescriptor<T> | void;
    static getOwnPropertyDescriptors(o: {...}): PropertyDescriptorMap;
    // This is documentation only. Object.getOwnPropertyNames is implemented in OCaml code
    // https://github.com/facebook/flow/blob/8ac01bc604a6827e6ee9a71b197bb974f8080049/src/typing/statement.ml#L6308
>>>>>>> e9beacac
    static getOwnPropertyNames(o: $NotNullOrVoid): Array<string>;
    static getOwnPropertySymbols(o: $NotNullOrVoid): Symbol[];
    static getPrototypeOf: Object$GetPrototypeOf;
    static is<T>(a: T, b: T): boolean;
    static isExtensible(o: $NotNullOrVoid): boolean;
    static isFrozen(o: $NotNullOrVoid): boolean;
    static isSealed(o: $NotNullOrVoid): boolean;
    // This is documentation only. Object.keys is implemented in OCaml code.
    // https://github.com/facebook/flow/blob/8ac01bc604a6827e6ee9a71b197bb974f8080049/src/typing/statement.ml#L6308
    static keys(o: $NotNullOrVoid): Array<string>;
    static preventExtensions<T>(o: T): T;
    static seal<T>(o: T): T;
    static setPrototypeOf<T>(o: T, proto: ?{...}): T;
    static values(object: $NotNullOrVoid): Array<mixed>;
    hasOwnProperty(prop: mixed): boolean;
    isPrototypeOf(o: mixed): boolean;
    propertyIsEnumerable(prop: mixed): boolean;
    toLocaleString(): string;
    toString(): string;
    valueOf(): mixed;
}

// Well known Symbols.
declare class $SymbolHasInstance mixins Symbol {}
declare class $SymboIsConcatSpreadable mixins Symbol {}
declare class $SymbolIterator mixins Symbol {}
declare class $SymbolMatch mixins Symbol {}
declare class $SymbolMatchAll mixins Symbol {}
declare class $SymbolReplace mixins Symbol {}
declare class $SymbolSearch mixins Symbol {}
declare class $SymbolSpecies mixins Symbol {}
declare class $SymbolSplit mixins Symbol {}
declare class $SymbolToPrimitive mixins Symbol {}
declare class $SymbolToStringTag mixins Symbol {}
declare class $SymbolUnscopables mixins Symbol {}

declare class Symbol {
  static (value?:any): Symbol;
  static for(key: string): Symbol;
  +description: string | void;
  static hasInstance: $SymbolHasInstance;
  static isConcatSpreadable: $SymboIsConcatSpreadable;
  static iterator: string; // polyfill '@@iterator'
  static keyFor(sym: Symbol): ?string;
  static length: 0;
  static match: $SymbolMatch;
  static matchAll: $SymbolMatchAll;
  static replace: $SymbolReplace;
  static search: $SymbolSearch;
  static species: $SymbolSpecies;
  static split: $SymbolSplit;
  static toPrimitive: $SymbolToPrimitive;
  static toStringTag: $SymbolToStringTag;
  static unscopables: $SymbolUnscopables;
  toString(): string;
  valueOf(): ?Symbol;
}

// TODO: instance, static
declare class Function {
    proto apply: Function$Prototype$Apply; // (thisArg: any, argArray?: any) => any
    proto bind: Function$Prototype$Bind; // (thisArg: any, ...argArray: Array<any>) => any;
    proto call: Function$Prototype$Call; // (thisArg: any, ...argArray: Array<any>) => any
    toString(): string;
    arguments: any;
    caller: any | null;
    length: number;
    name: string;
}

declare class Boolean {
    constructor(value?: mixed): void;
    static (value:mixed):boolean;
    valueOf(): boolean;
    toString(): string;
}

declare class Number {
    static EPSILON: number;
    static MAX_SAFE_INTEGER: number;
    static MAX_VALUE: number;
    static MIN_SAFE_INTEGER: number;
    static MIN_VALUE: number;
    static NaN: number;
    static NEGATIVE_INFINITY: number;
    static POSITIVE_INFINITY: number;
    static (value:mixed):number;
    static isFinite(value: mixed): boolean;
    static isInteger(value: mixed): boolean;
    static isNaN(value: mixed): boolean;
    static isSafeInteger(value: mixed): boolean;
    static parseFloat(value: string): number;
    static parseInt(value: string, radix?: number): number;
    constructor(value?: mixed): void;
    toExponential(fractionDigits?: number): string;
    toFixed(fractionDigits?: number): string;
    toLocaleString(locales?: string | Array<string>, options?: Intl$NumberFormatOptions): string;
    toPrecision(precision?: number): string;
    toString(radix?: number): string;
    valueOf(): number;
}

declare var Math: {
    E: number,
    LN10: number,
    LN2: number,
    LOG10E: number,
    LOG2E: number,
    PI: number,
    SQRT1_2: number,
    SQRT2: number,
    abs(x: number): number,
    acos(x: number): number,
    acosh(x: number): number,
    asin(x: number): number,
    asinh(x: number): number,
    atan(x: number): number,
    atan2(y: number, x: number): number,
    atanh(x: number): number,
    cbrt(x: number): number,
    ceil(x: number): number,
    clz32(x: number): number,
    cos(x: number): number,
    cosh(x: number): number,
    exp(x: number): number,
    expm1(x: number): number,
    floor(x: number): number,
    fround(x: number): number,
    hypot(...values: Array<number>): number,
    imul(y: number, x: number): number,
    log(x: number): number,
    log10(x: number): number,
    log1p(x: number): number,
    log2(x: number): number,
    max(...values: Array<number>): number,
    min(...values: Array<number>): number,
    pow(x: number, y: number): number,
    random(): number,
    round(x: number): number,
    sign(x: number): number,
    sin(x: number): number,
    sinh(x: number): number,
    sqrt(x: number): number,
    tan(x: number): number,
    tanh(x: number): number,
    trunc(x: number): number,
    ...
};

/* All the Array.prototype methods and properties that don't mutate the array.
 */
declare class $ReadOnlyArray<+T> {
    @@iterator(): Iterator<T>;
    toLocaleString(): string;
    // concat creates a new array
    concat<S, Item: $ReadOnlyArray<S> | S>(...items: Array<Item>): Array<T | S>;
    entries(): Iterator<[number, T]>;
    every(callbackfn: (value: T, index: number, array: $ReadOnlyArray<T>) => mixed, thisArg?: any): boolean;
    filter(callbackfn: typeof Boolean): Array<$NonMaybeType<T>>;
    filter(callbackfn: (value: T, index: number, array: $ReadOnlyArray<T>) => mixed, thisArg?: any): Array<T>;
    find(callbackfn: (value: T, index: number, array: $ReadOnlyArray<T>) => mixed, thisArg?: any): T | void;
    findIndex(callbackfn: (value: T, index: number, array: $ReadOnlyArray<T>) => mixed, thisArg?: any): number;
    forEach(callbackfn: (value: T, index: number, array: $ReadOnlyArray<T>) => mixed, thisArg?: any): void;
    includes(searchElement: mixed, fromIndex?: number): boolean;
    indexOf(searchElement: mixed, fromIndex?: number): number;
    join(separator?: string): string;
    keys(): Iterator<number>;
    lastIndexOf(searchElement: mixed, fromIndex?: number): number;
    map<U>(callbackfn: (value: T, index: number, array: $ReadOnlyArray<T>) => U, thisArg?: any): Array<U>;
    flatMap<U>(callbackfn: (value: T, index: number, array: $ReadOnlyArray<T>) => $ReadOnlyArray<U> | U, thisArg?: any): Array<U>;

    reduce(
      callbackfn: (previousValue: T, currentValue: T, currentIndex: number, array: $ReadOnlyArray<T>) => T,
    ): T;
    reduce<U>(
      callbackfn: (previousValue: U, currentValue: T, currentIndex: number, array: $ReadOnlyArray<T>) => U,
      initialValue: U
    ): U;
    reduceRight(
      callbackfn: (previousValue: T, currentValue: T, currentIndex: number, array: $ReadOnlyArray<T>) => T,
    ): T;
    reduceRight<U>(
      callbackfn: (previousValue: U, currentValue: T, currentIndex: number, array: $ReadOnlyArray<T>) => U,
      initialValue: U
    ): U;
    slice(start?: number, end?: number): Array<T>;
    some(callbackfn: (value: T, index: number, array: $ReadOnlyArray<T>) => mixed, thisArg?: any): boolean;
    values(): Iterator<T>;
    +[key: number]: T;
    +length: number;
}

declare class Array<T> extends $ReadOnlyArray<T> {
    copyWithin(target: number, start: number, end?: number): T[];
    every(callbackfn: (value: T, index: number, array: Array<T>) => mixed, thisArg?: any): boolean;
    fill(value: T, begin?: number, end?: number): Array<T>;
    filter(callbackfn: typeof Boolean): Array<$NonMaybeType<T>>;
    filter(callbackfn: (value: T, index: number, array: Array<T>) => mixed, thisArg?: any): Array<T>;
    find(callbackfn: (value: T, index: number, array: Array<T>) => mixed, thisArg?: any): T | void;
    findIndex(callbackfn: (value: T, index: number, array: Array<T>) => mixed, thisArg?: any): number;
    forEach(callbackfn: (value: T, index: number, array: Array<T>) => mixed, thisArg?: any): void;
    map<U>(callbackfn: (value: T, index: number, array: Array<T>) => U, thisArg?: any): Array<U>;
    flatMap<U>(callbackfn: (value: T, index: number, array: Array<T>) => $ReadOnlyArray<U> | U, thisArg?: any): Array<U>;
    pop(): T;
    push(...items: Array<T>): number;
    reduce(
      callbackfn: (previousValue: T, currentValue: T, currentIndex: number, array: Array<T>) => T,
    ): T;
    reduce<U>(
      callbackfn: (previousValue: U, currentValue: T, currentIndex: number, array: Array<T>) => U,
      initialValue: U
    ): U;
    reduceRight(
      callbackfn: (previousValue: T, currentValue: T, currentIndex: number, array: Array<T>) => T,
    ): T;
    reduceRight<U>(
      callbackfn: (previousValue: U, currentValue: T, currentIndex: number, array: Array<T>) => U,
      initialValue: U
    ): U;
    reverse(): Array<T>;
    shift(): T;
    some(callbackfn: (value: T, index: number, array: Array<T>) => mixed, thisArg?: any): boolean;
    sort(compareFn?: (a: T, b: T) => number): Array<T>;
    splice(start: number, deleteCount?: number, ...items: Array<T>): Array<T>;
    unshift(...items: Array<T>): number;


    [key: number]: T;
    length: number;
    static (...values:Array<any>): Array<any>;
    static isArray(obj: mixed): bool;
    static from<A, B>(iter: Iterable<A>, mapFn: (elem: A, index: number) => B, thisArg?: any): Array<B>;
    static from<A>(iter: Iterable<A>, mapFn: void): Array<A>;
    static from<A, B>(iter: Iterator<A>, mapFn: (elem: A, index: number) => B, thisArg?: any): Array<B>;
    static from<A>(iter: Iterator<A>, mapFn: void): Array<A>;
    static from<A>(arrayLike: { length: number, ... }, mapFn: (elem: void, index: number) => A, thisArg?: any): Array<A>;
    static from(arrayLike: { length: number, ... }, mapFn: void): Array<void>;
    static of<T>(...values: Array<T>): Array<T>;
}

type $ArrayLike<T> = {
  [indexer: number]: T,
  length: number,
  ...
}

type RegExp$flags = $CharSet<"gimsuy">;
type RegExp$matchResult = Array<string> & {
    index: number,
    input: string,
    groups: ?{ [name: string]: string, ... },
    ...
};

declare class String {
    @@iterator(): Iterator<string>;
    anchor(name: string): string;
    charAt(pos: number): string;
    charCodeAt(index: number): number;
    codePointAt(index: number): number;
    concat(...strings: Array<string>): string;
    constructor(value?: mixed): void;
    endsWith(searchString: string, position?: number): boolean;
    includes(searchString: string, position?: number): boolean;
    indexOf(searchString: string, position?: number): number;
    lastIndexOf(searchString: string, position?: number): number;
    link(href: string): string;
    localeCompare(that: string, locales?: string | Array<string>, options?: Intl$CollatorOptions): number;
    match(regexp: string | RegExp): RegExp$matchResult | null;
    matchAll(regexp: string | RegExp): Iterator<RegExp$matchResult>;
    normalize(format?: string): string;
    padEnd(targetLength: number, padString?: string): string;
    padStart(targetLength: number, padString?: string): string;
    repeat(count: number): string;
    replace(searchValue: string | RegExp, replaceValue: string | (substring: string, ...args: Array<any>) => string): string;
    search(regexp: string | RegExp): number;
    slice(start?: number, end?: number): string;
    split(separator?: string | RegExp, limit?: number): Array<string>;
    startsWith(searchString: string, position?: number): boolean;
    substr(from: number, length?: number): string;
    substring(start: number, end?: number): string;
    toLocaleLowerCase(locale?: string | Array<string>): string;
    toLocaleUpperCase(locale?: string | Array<string>): string;
    toLowerCase(): string;
    toUpperCase(): string;
    trim(): string;
    trimEnd(): string;
    trimLeft(): string;
    trimRight(): string;
    trimStart(): string;
    valueOf(): string;
    toString(): string;
    length: number;
    [key: number]: string;
    static (value:mixed):string;
    static fromCharCode(...codes: Array<number>): string;
    static fromCodePoint(...codes: Array<number>): string;
    static raw(templateString: string): string;
    static raw(callSite: $Shape<{ raw: string, ... }>, ...substitutions: any[]): string;
}

declare class RegExp {
    static (pattern: string | RegExp, flags?: RegExp$flags): RegExp;
    compile(): RegExp;
    constructor(pattern: string | RegExp, flags?: RegExp$flags): void;
    exec(string: string): RegExp$matchResult | null;
    flags: string;
    global: boolean;
    ignoreCase: boolean;
    lastIndex: number;
    multiline: boolean;
    source: string;
    sticky: boolean;
    unicode: boolean;
    dotAll: boolean;
    test(string: string): boolean;
    toString(): string;
    +[key: $SymbolMatch | $SymbolMatchAll]: (str: string) => Iterator<RegExp$matchResult>
}

declare class Date {
    constructor(): void;
    constructor(timestamp: number): void;
    constructor(date: Date): void;
    constructor(dateString: string): void;
    constructor(year: number, month: number, day?: number, hour?: number, minute?: number, second?: number, millisecond?: number): void;
    getDate(): number;
    getDay(): number;
    getFullYear(): number;
    getHours(): number;
    getMilliseconds(): number;
    getMinutes(): number;
    getMonth(): number;
    getSeconds(): number;
    getTime(): number;
    getTimezoneOffset(): number;
    getUTCDate(): number;
    getUTCDay(): number;
    getUTCFullYear(): number;
    getUTCHours(): number;
    getUTCMilliseconds(): number;
    getUTCMinutes(): number;
    getUTCMonth(): number;
    getUTCSeconds(): number;
    setDate(date: number): number;
    setFullYear(year: number, month?: number, date?: number): number;
    setHours(hours: number, min?: number, sec?: number, ms?: number): number;
    setMilliseconds(ms: number): number;
    setMinutes(min: number, sec?: number, ms?: number): number;
    setMonth(month: number, date?: number): number;
    setSeconds(sec: number, ms?: number): number;
    setTime(time: number): number;
    setUTCDate(date: number): number;
    setUTCFullYear(year: number, month?: number, date?: number): number;
    setUTCHours(hours: number, min?: number, sec?: number, ms?: number): number;
    setUTCMilliseconds(ms: number): number;
    setUTCMinutes(min: number, sec?: number, ms?: number): number;
    setUTCMonth(month: number, date?: number): number;
    setUTCSeconds(sec: number, ms?: number): number;
    toDateString(): string;
    toISOString(): string;
    toJSON(key?: mixed): string;
    toLocaleDateString(locales?: string | Array<string>, options?: Intl$DateTimeFormatOptions): string;
    toLocaleString(locales?: string | Array<string>, options?: Intl$DateTimeFormatOptions): string;
    toLocaleTimeString(locales?: string | Array<string>, options?: Intl$DateTimeFormatOptions): string;
    toTimeString(): string;
    toUTCString(): string;
    valueOf(): number;

    static ():string;
    static now(): number;
    static parse(s: string): number;
    static UTC(year: number, month: number, date?: number, hours?: number, minutes?: number, seconds?: number, ms?: number): number;
    // multiple indexers not yet supported
    [key: $SymbolToPrimitive]: (hint: 'string' | 'default' | 'number') => string | number;
}

declare class CallSite {
    getThis(): any;
    getTypeName(): string;
    getFunction(): ?((...any) => any);
    getFunctionName(): string;
    getMethodName(): string;
    getFileName(): ?string;
    getLineNumber(): ?number;
    getColumnNumber(): ?number;
    getEvalOrigin(): ?CallSite;
    getScriptNameOrSourceURL(): ?string;
    isToplevel(): bool;
    isEval(): bool;
    isNative(): bool;
    isConstructor(): bool;
    toString(): string;
}

declare class Error {
    static (message?:string):Error;
    constructor (message?: mixed): void;
    name: string;
    message: string;
    stack: string;
    toString(): string;

    // note: microsoft only
    description?: string;
    number?: number;

    // note: mozilla only
    fileName?: string;
    lineNumber?: number;
    columnNumber?: number;

    // note: v8 only (node/chrome)
    static captureStackTrace(target: {[any] : any, ...}, constructor?: any): void;

    static stackTraceLimit: number;
    static prepareStackTrace: (err: Error, stack: CallSite[]) => mixed;
}

declare class EvalError extends Error {
    static (message?:string):Error;
}

declare class RangeError extends Error {
    static (message?:string):Error;
}

declare class ReferenceError extends Error {
    static (message?:string):Error;
}

declare class SyntaxError extends Error {
    static (message?:string):Error;
}

declare class TypeError extends Error {
    static (message?:string):Error;
}

declare class URIError extends Error {
    static (message?:string):Error;
}

declare class JSON {
    static parse(text: string, reviver?: (key: any, value: any) => any): any;
    static stringify(
      value: null | string | number | boolean | {...} | $ReadOnlyArray<mixed>,
      replacer?: ?((key: string, value: any) => any) | Array<any>,
      space?: string | number
    ): string;
    static stringify(
      value: mixed,
      replacer?: ?((key: string, value: any) => any) | Array<any>,
      space?: string | number
    ): string | void;
}

/* Iterable/Iterator/Generator */

type IteratorResult<+Yield,+Return> =
  | {
    done: true,
    +value?: Return,
    ...
}
  | {
    done: false,
    +value: Yield,
    ...
};

interface $Iterator<+Yield,+Return,-Next> {
    @@iterator(): $Iterator<Yield,Return,Next>;
    next(value?: Next): IteratorResult<Yield,Return>;
}
type Iterator<+T> = $Iterator<T,void,void>;

interface $Iterable<+Yield,+Return,-Next> {
    @@iterator(): $Iterator<Yield,Return,Next>;
}
type Iterable<+T> = $Iterable<T,void,void>;

interface Generator<+Yield,+Return,-Next> {
    @@iterator(): $Iterator<Yield,Return,Next>;
    next(value?: Next): IteratorResult<Yield,Return>;
    return<R>(value: R): IteratorResult<Yield,R|Return>;
    throw(error?: any): IteratorResult<Yield,Return>;
}

declare function $iterate<T>(p: Iterable<T>): T;

/* Async Iterable/Iterator/Generator */

interface $AsyncIterator<+Yield,+Return,-Next> {
    @@asyncIterator(): $AsyncIterator<Yield,Return,Next>;
    next(value?: Next): Promise<IteratorResult<Yield,Return>>;
}
type AsyncIterator<+T> = $AsyncIterator<T,void,void>;

interface $AsyncIterable<+Yield,+Return,-Next> {
    @@asyncIterator(): $AsyncIterator<Yield,Return,Next>;
}
type AsyncIterable<+T> = $AsyncIterable<T,void,void>;

interface AsyncGenerator<+Yield,+Return,-Next> {
    @@asyncIterator(): $AsyncIterator<Yield,Return,Next>;
    next(value?: Next): Promise<IteratorResult<Yield,Return>>;
    return<R>(value: R): Promise<IteratorResult<Yield,R|Return>>;
    throw(error?: any): Promise<IteratorResult<Yield,Return>>;
}

declare function $asyncIterator<T>(p: AsyncIterable<T>): T;

/* Maps and Sets */

declare class $ReadOnlyMap<K, +V> {
    @@iterator(): Iterator<[K, V]>;
    entries(): Iterator<[K, V]>;
    forEach(callbackfn: (value: V, index: K, map: $ReadOnlyMap<K, V>) => mixed, thisArg?: any): void;
    get(key: K): V | void;
    has(key: K): boolean;
    keys(): Iterator<K>;
    size: number;
    values(): Iterator<V>;
}

declare class Map<K, V> extends $ReadOnlyMap<K, V> {
    @@iterator(): Iterator<[K, V]>;
    constructor(iterable: ?Iterable<[K, V]>): void;
    clear(): void;
    delete(key: K): boolean;
    entries(): Iterator<[K, V]>;
    forEach(callbackfn: (value: V, index: K, map: Map<K, V>) => mixed, thisArg?: any): void;
    get(key: K): V | void;
    has(key: K): boolean;
    keys(): Iterator<K>;
    set(key: K, value: V): Map<K, V>;
    size: number;
    values(): Iterator<V>;
    // Multiple Indexers not yet supported
    +[key: $SymbolToStringTag]: any;
    static +[key: $SymbolSpecies]: any;
}

declare class $ReadOnlyWeakMap<K: {...} | $ReadOnlyArray<mixed>, +V> {
    get(key: K): V | void;
    has(key: K): boolean;
}

declare class WeakMap<K: {...} | $ReadOnlyArray<mixed>, V> extends $ReadOnlyWeakMap<K, V> {
    constructor(iterable: ?Iterable<[K, V]>): void;
    delete(key: K): boolean;
    get(key: K): V | void;
    has(key: K): boolean;
    set(key: K, value: V): WeakMap<K, V>;
}

declare class $ReadOnlySet<T> {
    @@iterator(): Iterator<T>;
    entries(): Iterator<[T, T]>;
    forEach(callbackfn: (value: T, index: T, set: $ReadOnlySet<T>) => mixed, thisArg?: any): void;
    has(value: T): boolean;
    keys(): Iterator<T>;
    size: number;
    values(): Iterator<T>;
}

declare class Set<T> extends $ReadOnlySet<T> {
    @@iterator(): Iterator<T>;
    constructor(iterable: ?Iterable<T>): void;
    add(value: T): Set<T>;
    clear(): void;
    delete(value: T): boolean;
    entries(): Iterator<[T, T]>;
    forEach(callbackfn: (value: T, index: T, set: Set<T>) => mixed, thisArg?: any): void;
    has(value: T): boolean;
    keys(): Iterator<T>;
    size: number;
    values(): Iterator<T>;
    +[key: $SymbolToStringTag]: (...any) => any;
    static +[key: $SymbolSpecies]: (...any) => any; // This would the Set constructor, can't think of a way to correctly type this
}

declare class $ReadOnlyWeakSet<T: {...} | $ReadOnlyArray<any>> {
    has(value: T): boolean;
}

declare class WeakSet<T: {...} | $ReadOnlyArray<any>> extends $ReadOnlyWeakSet<T> {
    constructor(iterable?: Iterable<T>): void;
    add(value: T): WeakSet<T>;
    delete(value: T): boolean;
    has(value: T): boolean;
}

/* Promises
   cf. https://github.com/borisyankov/DefinitelyTyped/blob/master/es6-promises/es6-promises.d.ts
*/

declare class Promise<+R> {
    constructor(callback: (
      resolve: (result: Promise<R> | R) => void,
      reject: (error: any) => void
    ) => mixed): void;

    then(onFulfill: null | void, onReject: null | void): Promise<R>;
    then<U>(
      onFulfill: null | void,
      onReject: (error: any) => Promise<U> | U
    ): Promise<R | U>;
    then<U>(
      onFulfill: (value: R) => Promise<U> | U,
      onReject: null | void | ((error: any) => Promise<U> | U)
    ): Promise<U>;

    catch(onReject: null | void): Promise<R>;
    catch<U>(
      onReject: (error: any) => Promise<U> | U
    ): Promise<R | U>;

    finally(onFinally: () => mixed): Promise<R>;

    static resolve<T>(object: Promise<T> | T): Promise<T>;
    static reject<T>(error: any): Promise<T>;
    static all<T: Iterable<mixed>>(promises: T): Promise<$TupleMap<T, typeof $await>>;
    static race<T, Elem: Promise<T> | T>(promises: Iterable<Elem>): Promise<T>;
}

// we use this signature when typing await expressions
declare function $await<T>(p: Promise<T> | T): T;

/* Binary data */

declare class ArrayBuffer {
    static isView(arg: mixed): boolean;
    constructor(byteLength: number): void;
    byteLength: number;
    slice(begin: number, end?: number): this;
    static +[key: $SymbolSpecies]: Class<this>;
}

// This is a helper type to simplify the specification, it isn't an interface
// and there are no objects implementing it.
// https://developer.mozilla.org/en-US/docs/Web/API/ArrayBufferView
type $ArrayBufferView = $TypedArray | DataView;

// The TypedArray intrinsic object is a constructor function, but does not have
// a global name or appear as a property of the global object.
// http://www.ecma-international.org/ecma-262/6.0/#sec-%typedarray%-intrinsic-object
declare class $TypedArray {
    static BYTES_PER_ELEMENT: number;
    static from(iterable: Iterable<number>, mapFn?: (element: number) => number, thisArg?: any): this;
    static of(...values: number[]): this;

    constructor(length: number): void;
    constructor(typedArray: $TypedArray): void;
    constructor(iterable: Iterable<number>): void;
    constructor(buffer: ArrayBuffer, byteOffset?: number, length?: number): void;

    [index: number]: number;

    @@iterator(): Iterator<number>;

    buffer: ArrayBuffer;
    byteLength: number;
    byteOffset: number;
    length: number;

    copyWithin(target: number, start: number, end?: number): void;
    entries(): Iterator<[number, number]>;
    every(callback: (value: number, index: number, array: this) => mixed, thisArg?: any): boolean;
    fill(value: number, start?: number, end?: number): this;
    filter(callback: (value: number, index: number, array: this) => mixed, thisArg?: any): this;
    find(callback: (value: number, index: number, array: this) => mixed, thisArg?: any): number | void;
    findIndex(callback: (value: number, index: number, array: this) => mixed, thisArg?: any): number;
    forEach(callback: (value: number, index: number, array: this) => mixed, thisArg?: any): void;
    includes(searchElement: number, fromIndex?: number): boolean;
    indexOf(searchElement: number, fromIndex?: number): number; // -1 if not present
    join(separator?: string): string;
    keys(): Iterator<number>;
    lastIndexOf(searchElement: number, fromIndex?: number): number; // -1 if not present
    map(callback: (currentValue: number, index: number, array: this) => number, thisArg?: any): this;
    reduce(
      callback: (previousValue: number, currentValue: number, index: number, array: this) => number,
      initialValue: void
    ): number;
    reduce<U>(
      callback: (previousValue: U, currentValue: number, index: number, array: this) => U,
      initialValue: U
    ): U;
    reduceRight(
      callback: (previousValue: number, currentValue: number, index: number, array: this) => number,
      initialValue: void
    ): number;
    reduceRight<U>(
      callback: (previousValue: U, currentValue: number, index: number, array: this) => U,
      initialValue: U
    ): U;
    reverse(): this;
    set(array: Array<number> | $TypedArray, offset?: number): void;
    slice(begin?: number, end?: number): this;
    some(callback: (value: number, index: number, array: this) => mixed, thisArg?: any): boolean;
    sort(compare?: (a: number, b: number) => number): void;
    subarray(begin?: number, end?: number): this;
    values(): Iterator<number>;
}

declare class Int8Array extends $TypedArray {}
declare class Uint8Array extends $TypedArray {}
declare class Uint8ClampedArray extends $TypedArray {}
declare class Int16Array extends $TypedArray {}
declare class Uint16Array extends $TypedArray {}
declare class Int32Array extends $TypedArray {}
declare class Uint32Array extends $TypedArray {}
declare class Float32Array extends $TypedArray {}
declare class Float64Array extends $TypedArray {}

declare class DataView {
    constructor(buffer: ArrayBuffer, byteOffset?: number, length?: number): void;
    buffer: ArrayBuffer;
    byteLength: number;
    byteOffset: number;
    getInt8(byteOffset: number): number;
    getUint8(byteOffset: number): number;
    getInt16(byteOffset: number, littleEndian?: boolean): number;
    getUint16(byteOffset: number, littleEndian?: boolean): number;
    getInt32(byteOffset: number, littleEndian?: boolean): number;
    getUint32(byteOffset: number, littleEndian?: boolean): number;
    getFloat32(byteOffset: number, littleEndian?: boolean): number;
    getFloat64(byteOffset: number, littleEndian?: boolean): number;
    setInt8(byteOffset: number, value: number): void;
    setUint8(byteOffset: number, value: number): void;
    setInt16(byteOffset: number, value: number, littleEndian?: boolean): void;
    setUint16(byteOffset: number, value: number, littleEndian?: boolean): void;
    setInt32(byteOffset: number, value: number, littleEndian?: boolean): void;
    setUint32(byteOffset: number, value: number, littleEndian?: boolean): void;
    setFloat32(byteOffset: number, value: number, littleEndian?: boolean): void;
    setFloat64(byteOffset: number, value: number, littleEndian?: boolean): void;
}

declare function btoa(rawString: string): string;
declare function atob(encodedString: string): string;

declare function escape(str: string): string;
declare function unescape(str: string): string;

declare opaque type TimeoutID;
declare opaque type IntervalID;
declare function clearInterval(intervalId: ?IntervalID): void;
declare function clearTimeout(timeoutId: ?TimeoutID): void;
declare function setTimeout<TArguments: Array<mixed>>(
  callback: (...args: TArguments) => mixed,
  ms?: number,
  ...args: TArguments
): TimeoutID;
declare function setInterval<TArguments: Array<mixed>>(
  callback: (...args: TArguments) => mixed,
  ms?: number,
  ...args: TArguments
): IntervalID;

/* Reflect API */

declare var Reflect: {
    apply(target: (...any) => any, thisArg?: any, argumentsList?: Array<any>): any,
    construct(target: (...any) => any, argumentsList?: Array<any>, newTarget?: any): any,
    defineProperty(o: any, p: any, attributes: any): boolean,
    deleteProperty(o: any, p: any): boolean,
    get(o: any, p: any, receiver?: any): any,
    getOwnPropertyDescriptor(o: any, p: any): any,
    getPrototypeOf: Object$GetPrototypeOf,
    setPrototypeOf: Object$SetPrototypeOf,
    has(o: any, p: any): boolean,
    isExtensible(o: any): boolean,
    ownKeys(o: any): Array<any>,
    preventExtensions(o: any): boolean,
    set(o: any, p: any, value: any, receiver?: any): boolean,
    ...
}

/* Proxy */

type Proxy$traps<T> = {
    getPrototypeOf?: (target: T) => {[any] : any, ...} | null,
    setPrototypeOf?: (target: T, prototype: {[any] : any, ...} | null) => boolean,
    isExtensible?: (target: T) => boolean,
    preventExtensions?: (target: T) => boolean,
    getOwnPropertyDescriptor?: (target: T, property: string) => void | CoPropertyDescriptor<T>,
    defineProperty?: (target: T, property: string, descriptor: ContraPropertyDescriptor<T>) => boolean,
    has?: (target: T, key: string) => boolean,
    get?: (target: T, property: string, receiver: Proxy<T>) => any,
    set?: (target: T, property: string, value: any, receiver: Proxy<T>) => boolean,
    deleteProperty?: (target: T, property: string) => boolean,
    ownKeys?: (target: T) => Array<string>,
    apply?: (target: T, context: any, args: Array<any>) => any,
    construct?: (target: T, args: Array<any>, newTarget: (...any) => any) => {[any] : any, ...},
    ...
};

type Proxy$revocable<T> = T & { revoke(): void, ... };

declare class Proxy<T> {
  constructor(target: T, handler: Proxy$traps<T>): T;

  static revocable(target: T, handler: Proxy$traps<T>): Proxy$revocable<T>;
}

/* CommonJS */

declare var global: any;

declare var module: {
    exports: any,
    require(id: string): any,
    id: string,
    filename: string,
    loaded: boolean,
    parent: any,
    children: Array<any>,
    builtinModules: Array<string>,
    ...
};
declare var require: {
    (id: string): any,
    resolve: (id: string) => string,
    cache: any,
    main: typeof module,
    ...
};
declare var exports: any;

/* Opaque type for module reference magic strings */
declare opaque type $Flow$ModuleRef<T>;

/* Commonly available, shared between node and dom */
declare var console: {
    assert(condition: mixed, ...data: Array<any>): void,
    clear(): void,
    count(label: string): void,
    debug(...data: Array<any>): void,
    dir(...data: Array<any>): void,
    dirxml(...data: Array<any>): void,
    error(...data: Array<any>): void,
    _exception(...data: Array<any>): void,
    group(...data: Array<any>): void,
    groupCollapsed(...data: Array<any>): void,
    groupEnd(): void,
    info(...data: Array<any>): void,
    log(...data: Array<any>): void,
    profile(name?: string): void,
    profileEnd(name?: string): void,
    table(tabularData: { [key: string]: any, ... } | Array<{ [key: string]: any, ... }> | Array<Array<any>>): void,
    time(label: string): void,
    timeEnd(label: string): void,
    timeStamp(label?: string): void,
    trace(...data: Array<any>): void,
    warn(...data: Array<any>): void,
    ...
};<|MERGE_RESOLUTION|>--- conflicted
+++ resolved
@@ -99,15 +99,10 @@
         ...
     }>): { [K]: V, ... };
 
-<<<<<<< HEAD
     static getOwnPropertyDescriptor<T>(o: $NotNullOrVoid, p: any): CoPropertyDescriptor<T> | void;
     static getOwnPropertyDescriptors(o: {...}): CoPropertyDescriptorMap;
-=======
-    static getOwnPropertyDescriptor<T>(o: $NotNullOrVoid, p: any): PropertyDescriptor<T> | void;
-    static getOwnPropertyDescriptors(o: {...}): PropertyDescriptorMap;
     // This is documentation only. Object.getOwnPropertyNames is implemented in OCaml code
     // https://github.com/facebook/flow/blob/8ac01bc604a6827e6ee9a71b197bb974f8080049/src/typing/statement.ml#L6308
->>>>>>> e9beacac
     static getOwnPropertyNames(o: $NotNullOrVoid): Array<string>;
     static getOwnPropertySymbols(o: $NotNullOrVoid): Symbol[];
     static getPrototypeOf: Object$GetPrototypeOf;
