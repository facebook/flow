--- conflicted
+++ resolved
@@ -77,28 +77,17 @@
     static (o: string): String;
     static <T>(o: T): T;
     static assign: Object$Assign;
-<<<<<<< HEAD
     static create(o: any, properties?: ContraPropertyDescriptorMap): any; // compiler magic
     static defineProperties(o: any, properties: ContraPropertyDescriptorMap): any;
     static defineProperty<T>(o: any, p: any, attributes: ContraPropertyDescriptor<T>): any;
     static entries(object: any): Array<[string, mixed]>;
     static freeze<T>(o: T): T;
+    static fromEntries<K, V>(entries: Iterable<[K, V] | {'0': K, '1': V}>): {[K]: V};
+
     static getOwnPropertyDescriptor<T>(o: any, p: any): CoPropertyDescriptor<T> | void;
+    static getOwnPropertyDescriptors(o: {}): CoPropertyDescriptorMap;
     static getOwnPropertyNames(o: any): Array<string>;
     static getOwnPropertySymbols(o: any): Symbol[];
-=======
-    static create(o: any, properties?: PropertyDescriptorMap): any; // compiler magic
-    static defineProperties(o: any, properties: PropertyDescriptorMap): any;
-    static defineProperty<T>(o: any, p: any, attributes: PropertyDescriptor<T>): any;
-    static entries(object: mixed): Array<[string, mixed]>;
-    static freeze<T>(o: T): T;
-    static fromEntries<K, V>(entries: Iterable<[K, V] | {'0': K, '1': V}>): {[K]: V};
-
-    static getOwnPropertyDescriptor<T>(o: mixed, p: any): PropertyDescriptor<T> | void;
-    static getOwnPropertyDescriptors(o: {}): PropertyDescriptorMap;
-    static getOwnPropertyNames(o: mixed): Array<string>;
-    static getOwnPropertySymbols(o: mixed): Symbol[];
->>>>>>> 056a8299
     static getPrototypeOf: Object$GetPrototypeOf;
     static is<T>(a: T, b: T): boolean;
     static isExtensible(o: mixed): boolean;
@@ -855,13 +844,8 @@
   setPrototypeOf?: (target: T, prototype: Object|null) => boolean;
   isExtensible?: (target: T) => boolean;
   preventExtensions?: (target: T) => boolean;
-<<<<<<< HEAD
-  getOwnPropertyDescriptor?: <T>(target: T, property: string) => void | CoPropertyDescriptor<T>;
-  defineProperty?: <T>(target: T, property: string, descriptor: ContraPropertyDescriptor<T>) => boolean;
-=======
-  getOwnPropertyDescriptor?: (target: T, property: string) => void | PropertyDescriptor<T>;
-  defineProperty?: (target: T, property: string, descriptor: PropertyDescriptor<T>) => boolean;
->>>>>>> 056a8299
+  getOwnPropertyDescriptor?: (target: T, property: string) => void | CoPropertyDescriptor<T>;
+  defineProperty?: (target: T, property: string, descriptor: ContraPropertyDescriptor<T>) => boolean;
   has?: (target: T, key: string) => boolean;
   get?: (target: T, property: string, receiver: Proxy<T>) => any;
   set?: (target: T, property: string, value: any, receiver: Proxy<T>) => boolean;
