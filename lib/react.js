/**
 * Copyright (c) 2013-present, Facebook, Inc.
 *
 * This source code is licensed under the MIT license found in the
 * LICENSE file in the root directory of this source tree.
 */

/**
 * A UI node that can be rendered by React. React can render most primitives in
 * addition to elements and arrays of nodes.
 */
declare type React$Node =
  | void
  | null
  | boolean
  | number
  | string
  | React$Element<any>
  | React$Portal
  | Iterable<React$Node>;

/**
 * Base class of ES6 React classes, modeled as a polymorphic class whose main
 * type parameters are Props and State.
 */
declare class React$Component<Props, State = void> {
  // fields

  props: Props;
  state: State;

  // action methods

  setState(
    partialState: $Shape<State> | ((State, Props) => $Shape<State> | void),
    callback?: () => mixed,
  ): void;

  forceUpdate(callback?: () => void): void;

  // lifecycle methods

  constructor(props?: Props, context?: any): void;
  render(): React$Node;
  componentWillMount(): mixed;
  UNSAFE_componentWillMount(): mixed;
  componentDidMount(): mixed;
  componentWillReceiveProps(
    nextProps: Props,
    nextContext: any,
  ): mixed;
  UNSAFE_componentWillReceiveProps(
    nextProps: Props,
    nextContext: any,
  ): mixed;
  shouldComponentUpdate(
    nextProps: Props,
    nextState: State,
    nextContext: any,
  ): boolean;
  componentWillUpdate(
    nextProps: Props,
    nextState: State,
    nextContext: any,
  ): mixed;
  UNSAFE_componentWillUpdate(
    nextProps: Props,
    nextState: State,
    nextContext: any,
  ): mixed;
  componentDidUpdate(
    prevProps: Props,
    prevState: State,
    snapshot: any,
  ): mixed;
  componentWillUnmount(): mixed;
<<<<<<< HEAD
  static getDerivedStateFromProps(props: Props, state: State): ?$Shape<State>;
  getSnapshotBeforeUpdate(prevProps: Props, prevState: State): any;
=======
  componentDidCatch(
    error: Error,
    info: {
      componentStack: string,
    }
  ): mixed;
>>>>>>> b729d932

  // long tail of other stuff not modeled very well

  refs: any;
  context: any;
  getChildContext(): any;
  static displayName?: ?string;
  static childContextTypes: any;
  static contextTypes: any;
  static propTypes: $Subtype<{[_: $Keys<Props>]: any}>;

  // We don't add a type for `defaultProps` so that its type may be entirely
  // inferred when we diff the type for `defaultProps` with `Props`. Otherwise
  // the user would need to define a type (which would be redundant) to override
  // the type we provide here in the base class.
  //
  // static defaultProps: $Shape<Props>;
}

declare class React$PureComponent<Props, State = void>
  extends React$Component<Props, State> {
  // TODO: Due to bugs in Flow's handling of React.createClass, some fields
  // already declared in the base class need to be redeclared below. Ideally
  // they should simply be inherited.

  props: Props;
  state: State;
}

/**
 * Base class of legacy React classes, which extends the base class of ES6 React
 * classes and supports additional methods.
 */
declare class LegacyReactComponent<Props, State>
  extends React$Component<Props, State> {
  // additional methods

  replaceState(state: State, callback?: () => void): void;

  isMounted(): bool;

  // TODO: Due to bugs in Flow's handling of React.createClass, some fields
  // already declared in the base class need to be redeclared below. Ideally
  // they should simply be inherited.

  props: Props;
  state: State;
}

/**
 * The type of a stateless functional component. In most cases these components
 * are a single function. However, they may have some static properties that we
 * can type check.
 */
declare type React$StatelessFunctionalComponent<Props> = {
  (props: Props, context: any): React$Node,
  displayName?: ?string,
  propTypes?: $Subtype<{[_: $Keys<Props>]: any}>,
  contextTypes?: any
};

/**
 * The type of a component in React. A React component may be a:
 *
 * - Stateless functional components. Functions that take in props as an
 *   argument and return a React node.
 * - ES6 class component. Components with state defined either using the ES6
 *   class syntax, or with the legacy `React.createClass()` helper.
 */
declare type React$ComponentType<Props> =
  | React$StatelessFunctionalComponent<Props>
  | Class<React$Component<Props, any>>;

/**
 * The type of an element in React. A React element may be a:
 *
 * - String. These elements are intrinsics that depend on the React renderer
 *   implementation.
 * - React component. See `ComponentType` for more information about its
 *   different variants.
 */
declare type React$ElementType =
  | string
  | React$StatelessFunctionalComponent<any>
  | Class<React$Component<any, any>>;

/**
 * Type of a React element. React elements are commonly created using JSX
 * literals, which desugar to React.createElement calls (see below).
 */
declare type React$Element<+ElementType: React$ElementType> = {|
  +type: ElementType,
  +props: React$ElementProps<ElementType>,
  +key: React$Key | null,
  +ref: any,
|};

/**
 * The type of the key that React uses to determine where items in a new list
 * have moved.
 */
declare type React$Key = string | number;

/**
 * The type of the ref prop available on all React components.
 */
declare type React$Ref<ElementType: React$ElementType> =
  | {current: React$ElementRef<ElementType> | null}
  | ((React$ElementRef<ElementType> | null) => mixed)
  | string;

/**
 * A React portal node. The implementation of the portal node is hidden to React
 * users so we use an opaque type.
 */
declare opaque type React$Portal;

declare module react {
  declare export var DOM: any;
  declare export var PropTypes: ReactPropTypes;
  declare export var version: string;

  declare export function checkPropTypes<V>(
    propTypes: $Subtype<{[_: $Keys<V>]: ReactPropsCheckType}>,
    values: V,
    location: string,
    componentName: string,
    getStack: ?(() => ?string)
  ) : void;

  declare export var createClass: React$CreateClass;
  declare export function createContext<T>(
    defaultValue: T,
  ): {
    Provider: React$ComponentType<{value: T}>,
    Consumer: React$ComponentType<{children: (value: T) => React$Node}>,
  };
  declare export var createElement: React$CreateElement;
  declare export var cloneElement: React$CloneElement;
  declare export function createFactory<ElementType: React$ElementType>(
    type: ElementType,
  ): React$ElementFactory<ElementType>;
  declare export function createRef<ElementType: React$ElementType>(
  ): {current: null | React$ElementRef<ElementType>};

  declare export function isValidElement(element: any): boolean;

  declare export var Component: typeof React$Component;
  declare export var PureComponent: typeof React$PureComponent;
  declare export type StatelessFunctionalComponent<P> =
    React$StatelessFunctionalComponent<P>;
  declare export type ComponentType<P> = React$ComponentType<P>;
  declare export type ElementType = React$ElementType;
  declare export type Element<+C> = React$Element<C>;
  declare export var Fragment: ({children: React$Node}) => React$Node;
  declare export type Key = React$Key;
  declare export type Ref<C> = React$Ref<C>;
  declare export type Node = React$Node;
  declare export type Portal = React$Portal;

  declare export type ElementProps<C> = React$ElementProps<C>;
  declare export type ElementConfig<C> = React$ElementConfig<C>;
  declare export type ElementRef<C> = React$ElementRef<C>;

  declare export type ChildrenArray<+T> = $ReadOnlyArray<ChildrenArray<T>> | T;
  declare export var Children: {
    map<T, U>(
      children: ChildrenArray<T>,
      fn: (child: $NonMaybeType<T>, index: number) => U,
      thisArg?: mixed,
    ): Array<$NonMaybeType<U>>;
    forEach<T>(
      children: ChildrenArray<T>,
      fn: (child: T, index: number) => mixed,
      thisArg?: mixed,
    ): void;
    count(children: ChildrenArray<any>): number;
    only<T>(children: ChildrenArray<T>): $NonMaybeType<T>;
    toArray<T>(children: ChildrenArray<T>): Array<$NonMaybeType<T>>;
  };

  declare export default {|
    +DOM: typeof DOM,
    +PropTypes: typeof PropTypes,
    +version: typeof version,
    +checkPropTypes: typeof checkPropTypes,
    +createClass: typeof createClass,
    +createContext: typeof createContext,
    +createElement: typeof createElement,
    +cloneElement: typeof cloneElement,
    +createFactory: typeof createFactory,
    +createRef: typeof createRef,
    +isValidElement: typeof isValidElement,
    +Component: typeof Component,
    +PureComponent: typeof PureComponent,
    +Fragment: typeof Fragment,
    +Children: typeof Children,
  |};
}

// TODO Delete this once https://github.com/facebook/react/pull/3031 lands
// and "react" becomes the standard name for this module
declare module React {
  declare module.exports: $Exports<'react'>;
}

type ReactPropsCheckType = (
  props: any,
  propName: string,
  componentName: string,
  href?: string) => ?Error;

type ReactPropsChainableTypeChecker = {
  isRequired: ReactPropsCheckType;
  (props: any, propName: string, componentName: string, href?: string): ?Error;
};

type React$PropTypes$arrayOf =
  (typeChecker: ReactPropsCheckType) => ReactPropsChainableTypeChecker;
type React$PropTypes$instanceOf =
  (expectedClass: any) => ReactPropsChainableTypeChecker;
type React$PropTypes$objectOf =
  (typeChecker: ReactPropsCheckType) => ReactPropsChainableTypeChecker;
type React$PropTypes$oneOf =
  (expectedValues: Array<any>) => ReactPropsChainableTypeChecker;
type React$PropTypes$oneOfType =
  (arrayOfTypeCheckers: Array<ReactPropsCheckType>) =>
    ReactPropsChainableTypeChecker;
type React$PropTypes$shape =
  (shapeTypes: { [key: string]: ReactPropsCheckType }) =>
    ReactPropsChainableTypeChecker;

type ReactPropTypes = {
  array: React$PropType$Primitive<Array<any>>;
  bool: React$PropType$Primitive<boolean>;
  func: React$PropType$Primitive<Function>;
  number: React$PropType$Primitive<number>;
  object: React$PropType$Primitive<Object>;
  string: React$PropType$Primitive<string>;
  any: React$PropType$Primitive<any>;
  arrayOf: React$PropType$ArrayOf;
  element: React$PropType$Primitive<any>; /* TODO */
  instanceOf: React$PropType$InstanceOf;
  node: React$PropType$Primitive<any>; /* TODO */
  objectOf: React$PropType$ObjectOf;
  oneOf: React$PropType$OneOf;
  oneOfType: React$PropType$OneOfType;
  shape: React$PropType$Shape;
}<|MERGE_RESOLUTION|>--- conflicted
+++ resolved
@@ -74,17 +74,14 @@
     snapshot: any,
   ): mixed;
   componentWillUnmount(): mixed;
-<<<<<<< HEAD
   static getDerivedStateFromProps(props: Props, state: State): ?$Shape<State>;
   getSnapshotBeforeUpdate(prevProps: Props, prevState: State): any;
-=======
   componentDidCatch(
     error: Error,
     info: {
       componentStack: string,
     }
   ): mixed;
->>>>>>> b729d932
 
   // long tail of other stuff not modeled very well
 
